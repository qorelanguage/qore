%{
/*
  scanner.lpp

  Qore Programming Language

  Copyright (C) 2003 - 2017 Qore Technologies, s.r.o.

  Permission is hereby granted, free of charge, to any person obtaining a
  copy of this software and associated documentation files (the "Software"),
  to deal in the Software without restriction, including without limitation
  the rights to use, copy, modify, merge, publish, distribute, sublicense,
  and/or sell copies of the Software, and to permit persons to whom the
  Software is furnished to do so, subject to the following conditions:

  The above copyright notice and this permission notice shall be included in
  all copies or substantial portions of the Software.

  THE SOFTWARE IS PROVIDED "AS IS", WITHOUT WARRANTY OF ANY KIND, EXPRESS OR
  IMPLIED, INCLUDING BUT NOT LIMITED TO THE WARRANTIES OF MERCHANTABILITY,
  FITNESS FOR A PARTICULAR PURPOSE AND NONINFRINGEMENT. IN NO EVENT SHALL THE
  AUTHORS OR COPYRIGHT HOLDERS BE LIABLE FOR ANY CLAIM, DAMAGES OR OTHER
  LIABILITY, WHETHER IN AN ACTION OF CONTRACT, TORT OR OTHERWISE, ARISING
  FROM, OUT OF OR IN CONNECTION WITH THE SOFTWARE OR THE USE OR OTHER
  DEALINGS IN THE SOFTWARE.

  Note that the Qore library is released under a choice of three open-source
  licenses: MIT (as above), LGPL 2+, or GPL 2+; see README-LICENSE for more
  information.

  Flex scanner:
    no string length limits,
    no include file depth limits,
    thread-safe

  requires flex 2.5.31 or better (2.5.37+ recommended, 2.5.4 will not work)
  so a thread-safe scanner can be generated

  see: http://flex.sourceforge.net/
*/

#include <qore/Qore.h>
#include "qore/intern/ParserSupport.h"
#include "qore/intern/qore_program_private.h"
#include "qore/intern/ModuleInfo.h"
#include "qore/intern/QoreParseHashNode.h"

#include "parser.hpp"

#include <stdio.h>
#include <string.h>
#include <stdlib.h>
#include <sys/types.h>
#include <sys/stat.h>
#include <unistd.h>
#include <ctype.h>
#include <limits.h>
#include <cmath>

#define YY_USER_ACTION {                                                     \
      yylloc->first_line = yylloc->last_line;                                \
      yylloc->first_col = yylloc->last_col;                                  \
      if (yylloc->first_line == yylineno)                                    \
         yylloc->last_col += yyleng;                                         \
      else {                                                                 \
         unsigned int col = 1;                                               \
         for (; (col <= yyleng) && (yytext[yyleng - col] != '\n'); ++col) {} \
         yylloc->last_col = col;                                             \
         yylloc->last_line = yylineno;                                       \
      }                                                                      \
   }

int yyparse(yyscan_t yyscanner);

#define isoctaldigit(x) (x >= '0' && x <= '7')

static void check_broken_op(const char* got, const char* expected) {
   if (!parse_check_parse_option(PO_BROKEN_OPERATORS))
      parse_error("broken operator expression found; got \"%s\"; expected: \"%s\"; multi-character operators separated by whitespace are only allowed if %broken-operators (PO_BROKEN_OPERATORS) is set", got, expected);
}

static int ascii_to_octal(char c) {
   assert(isoctaldigit(c));
   return c - '0';
}

static char* make_scoped_vref(const char* str) {
   size_t len = strlen(str);
   char* rv = (char*)malloc(sizeof(char) * len);
   size_t i = 0;
   while (*str) {
      if (*str != '$')
         rv[i++] = *str;
      ++str;
   }
   rv[i] = '\0';
   return rv;
}

// the return value of this function must be freed if non-0
static char* trim(const char* str) {
   while ((*str) == ' ' || (*str) == '\t')
      str++;
   // duplicate string
   char* n = strdup(str);
   // find end of string
   unsigned l = (unsigned)strlen(n);
   if (l) {
      char* e = n + l - 1;
      while ((*e) == ' ' || (*e) == '\t')
         *(e--) = '\0';
   }
   if (!n[0]) {
      free(n);
      n = 0;
   }
   return n;
}

// edits the string (even though it's a 'const char*') and returns a pointer to a string with leading and trailing whitespace removed
static char* trim_inplace(const char* str) {
   while ((*str) == ' ' || (*str) == '\t')
      str++;
   // find end of string
   unsigned l = (unsigned)strlen(str);
   if (l) {
      const char* e = str + l - 1;
      while ((*e) == ' ' || (*e) == '\t')
         *((char*)(e--)) = '\0';
   }
   return str[0] ? (char*)str : 0;
}

#if 0
// everybody likes to get the last word - now there's a function for it
static const char* get_last_word(const char* str) {
   unsigned l = (unsigned)strlen(str);
   assert(l);

   const char* e = str + l - 2;

   while (e != str && *e != ' ' && *e != '\t' && *e != '\r' && *e != '\n')
      --e;

   //printd(0, "get_last_word() '%s' -> '%s'\n", str, e + 1);
   return e == str ? e : e + 1;
}
#endif

// sets the time zone at parse time - this function is exported in the library
void parse_set_time_zone(const char* zone) {
   zone = trim_inplace(zone);
   if (!zone) {
      parse_error("empty argument to %set-time-zone");
      return;
   }

   getProgram()->parseSetTimeZone(zone);
}

static void scanner_process_path(QoreString& npath, char* ip) {
    // scan through paths and:
    // 1: do environment variable substitution
    // 2: remove the paths that don't exist
    char* lp, *p;
    p = lp = ip;

    while (true) {
#ifdef _Q_WINDOWS
       // do not assume ':' separates paths on windows if it's the second character in a path
       if ((*p == ':' && p != lp + 1) || !*p)
#else
       if (*p == ':' || !*p)
#endif
       {
          // skip if at beginning of new path
          if (p != lp) {
             QoreString tpath;
             tpath.concat(lp, p - lp);
             const char* sp = tpath.getBuffer();
             //printd(5, "got path string: '%s'\n", sp);

             const char* i, *spt;
             spt = sp;

             while ((i = strchr(spt, '$'))) {
                // find end of environment variable
                char* ep = (char*)++i;
                while (*ep && (*ep == '_' || isalnum(*ep)))
                   ++ep;
                spt = i + 1;
                // perform variable substitution
                if (ep != i) {
                   char save = *ep;
                   *ep = '\0';
                   TempString val(SystemEnvironment::get(i));
                   //printd(5, "set_include_path() found variable '$%s' = %s\n", i, val->getBuffer());
                   *ep = save;
                   if (val && val->strlen()) {
                      // see if environment value ends in the directory separator char, if so, and the
                      // rest of the string starts with the directory separator char, then make sure the
                      // character is not doubled (can cause problems on windows)
                      if (val->getBuffer()[val->strlen() - 1] == QORE_DIR_SEP
                            && *ep == QORE_DIR_SEP)
                         ++ep;

                      // replace with value
                      int pos = (int)(i - sp);
                      //printd(5, "got $%s = '%s' (replacing %d char(s))\n", i, val->getBuffer(), ep - i + 1);
                      tpath.replace(pos - 1, ep - i + 1, *val);
                      // re-assign sp in case it's changed
                      int diff = (int)(pos + val->strlen());
                      sp = tpath.getBuffer();
                      spt = sp + diff;
                      //printd(5, "new string = '%s' ('%s')\n", sp, spt);
                   }
                }
             }
             struct stat sb;

             if (tpath[0] == '.' && tpath[1] == '.') {
                // substitue program path if available
                const char* sp = getProgram()->parseGetScriptDir();
                if (sp) {
                   size_t l = strlen(sp);
                   if (tpath[0] != '/' && tpath[0] != '\\' && sp[l-1] != '/' && sp[l-1] != '\\')
                      tpath.replace(0, 0, QORE_DIR_SEP_STR);
                   tpath.replace(0, 0, sp);
                }
             }

             //printd(5, "set_include_path() trying '%s'\n", sp);
             // add to path list if the directory exists
             if (!stat(sp, &sb)) {
                //printd(5, "OK: adding '%s' to path list\n", sp);
                if (npath.strlen())
                   npath.concat(':');
                npath.concat(&tpath);
             }

             if (!*p)
                break;
          }
          lp = ++p;
          continue;
       }
#ifdef _Q_WINDOWS
       // transform '/ characters to '\' characters
       if (*p == '/')
          *p = '\\';
#endif

       ++p;
    }
    //printd(5, "ip: '%s' npath: '%s'\n", ip, npath.getBuffer());
}

static QoreString* get_include_file_name(char* file) {
#ifdef _Q_WINDOWS
   // convert UNIX-style '/' character to '\'
   for (char* p = file; *p; ++p)
      if (*p == '/')
         *p = '\\';
#endif

   // if the filename begins with an environment variable, then try to do environment variable substitution
   if (file[0] == '$') {
      QoreString* rv = new QoreString;

      QoreString var;
      char* p = file + 1;
      while (*p && (*p == '_' || isalnum(*p))) {
         var.concat(*p);
         ++p;
      }

      QoreString val;
      if (SystemEnvironment::get(var.getBuffer(), val))
         rv->concat(file);
      else {
         rv->concat(&val);
         rv->concat(file + var.size() + 1);
      }

      return rv;
   }

   //printd(5, "get_include_file_name(%s)\n", file);
   // FIXME: UNIX-specific - need to check for drive name on windows
   if (file[0] == QORE_DIR_SEP)
      return new QoreString(file);

   QoreString *rv;

   // check in current directory of script first
   const char* sp = getProgram()->parseGetScriptDir();
   if (sp) {
      rv = findFileInPath(file, sp);
      if (rv)
         return rv;
   }

   rv = findFileInEnvPath(file, "QORE_INCLUDE_DIR");
   if (!rv) {
       const char* pp = getProgram()->parseGetIncludePath();
       if (pp)
           rv = findFileInPath(file, pp);
       if (!rv)
           rv = new QoreString(file);
   }

   return rv;
}

static void append_module_path(const char* path) {
   char* ip = trim(path);
   if (!ip)
      return;
   ON_BLOCK_EXIT(free, ip);

   QoreString npath; // for new path

   scanner_process_path(npath, ip);

   //printd(5, "appending module path: '%s'\n", npath.getBuffer());
   QMM.addModuleDirList(npath.getBuffer());
   //getProgram()->parseSetIncludePath(npath.getBuffer());
}

static void set_include_path(const char* path) {
   char* ip = trim(path);
   if (!ip)
      return;
   ON_BLOCK_EXIT(free, ip);

   QoreString npath; // for new path

   scanner_process_path(npath, ip);

   //printd(5, "setting include path: '%s'\n", npath.getBuffer());
   getProgram()->parseSetIncludePath(npath.getBuffer());
}

static char* remove_quotes(char* str) {
   str[strlen(str) - 1] = '\0';
   return str + 1;
}

static int check_reexport(const char* directive, char*& cn, bool& reexport) {
   if (*cn != '(')
      return 0;
   char* p = strchr(cn, ')');
   if (!p) {
      parse_error("missing end parenthesis in %%%s directive", directive);
      return -1;
   }

   const char* ropt = cn + 1;
   *p = '\0';
   cn = p + 1;
   if (strcmp(ropt, "reexport")) {
      parse_error("unrecognized %%%s option '%s'; expected 'reexport'", directive, ropt);
      return -1;
   }

   reexport = true;
   cn = trim_inplace(cn);
   if (!cn) {
      parse_error("missing argument to %%%s", directive);
      return -1;
   }
   return 0;
}

static inline DateTimeNode *makeYears(int years) {
   return new DateTimeNode(years, 0, 0, 0, 0, 0, 0, true);
}

static inline DateTimeNode *makeMonths(int months) {
   return new DateTimeNode(0, months, 0, 0, 0, 0, 0, true);
}

static inline DateTimeNode *makeDays(int days) {
   return new DateTimeNode(0, 0, days, 0, 0, 0, 0, true);
}

static inline DateTimeNode *makeHours(int hours) {
   return new DateTimeNode(0, 0, 0, hours, 0, 0, 0, true);
}

static inline DateTimeNode *makeMinutes(int minutes) {
   return new DateTimeNode(0, 0, 0, 0, minutes, 0, 0, true);
}

static inline DateTimeNode *makeSeconds(int seconds) {
   return new DateTimeNode(0, 0, 0, 0, 0, seconds, 0, true);
}

static inline DateTimeNode *makeMilliseconds(int ms) {
   return new DateTimeNode(0, 0, 0, 0, 0, 0, ms, true);
}

static inline DateTimeNode *makeMicroseconds(int us) {
   return DateTimeNode::makeRelative(0, 0, 0, 0, 0, 0, us);
}

static int64 parse_get_integer(const char* str) {
   errno = 0;
   int64 rv = strtoll(str, 0, 10);
   if (errno == ERANGE)
      parse_error("numeric overflow in integer '%s': cannot represent in a 64-bit signed number; please use a floating-point or arbitrary-precision number instead (ex: '%sn'); integers must be in the range " QLLD " (MININT) to " QLLD " (MAXINT)", str, str, -LLONG_MAX, LLONG_MAX);
   return rv;
}

static inline int get_int_2(const char* &p) {
   int rv = (*p - '0') * 10;
   ++p;
   rv += (*p - '0');
   ++p;
   return rv;
}

static inline int get_int_4(const char* &p) {
   int rv = (*p - '0') * 1000;
   ++p;
   rv += (*p - '0') * 100;
   ++p;
   rv += (*p - '0') * 10;
   ++p;
   rv += (*p - '0');
   ++p;
   return rv;
}

static void parse_time(const char* &p, int &hour, int &minute, int &second, int &us) {
   assert(!hour && !minute && !second && !us);

   // get hour
   hour = get_int_2(p);
   ++p;

   // get minute
   minute = get_int_2(p);

   if ((*p) == ':') {
      ++p;
      // get second
      second = get_int_2(p);

      // get milliseconds or microseconds if present
      if ((*p) == '.') {
         ++p;

         // read all digits
         int len = 0;
         while (isdigit(*p)) {
            us *= 10;
            us += *p - '0';
            ++len;
            ++p;
         }

         // adjust to microseconds
         while (len < 6) {
            us *= 10;
            ++len;
         }
         while (len > 6) {
            us /= 10;
            --len;
         }
      }
   }
}

static DateTimeNode *makeDateTime(char* str, bool has_time) {
   const char* p = str;

   // get year
   int year = get_int_4(p);
   ++p;

   // get month
   int month = get_int_2(p);
   ++p;

   // get day
   int day = get_int_2(p);

   int hour = 0, minute = 0, second = 0, us = 0;

   // parse time, if any
   if (*p == 'T' || (*p == '-' && has_time)) {
      ++p;
      parse_time(p, hour, minute, second, us);
   }

   // get zone if present, otherwise assume local zone
   const AbstractQoreZoneInfo *zone;
   if ((*p) == '+' || (*p) == '-')
      zone = QTZM.findCreateOffsetZone(p);
   else if ((*p) == 'Z')
      zone = 0;
   else
      zone = currentTZ();

   return DateTimeNode::makeAbsolute(zone, year, month, day, hour, minute, second, us);
}

static inline DateTimeNode *makeTime(char* str) {
   const char* p = str;

   int hour = 0, minute = 0, second = 0, us = 0;
   parse_time(p, hour, minute, second, us);

   // get zone if present, otherwise assume local zone
   const AbstractQoreZoneInfo *zone;
   if ((*p) == '+' || (*p) == '-')
      zone = QTZM.findCreateOffsetZone(p);
   else if ((*p) == 'Z')
      zone = 0;
   else
      zone = currentTZ();

   return DateTimeNode::makeAbsolute(zone, 1970, 01, 01, hour, minute, second, us);
}

static inline DateTimeNode *makeRelativeDateTime(char* str) {
   const char* p = str;

   // get year
   int year = get_int_4(p);
   ++p;

   // get month
   int month = get_int_2(p);
   ++p;

   // get day
   int day = get_int_2(p);

   int hour = 0, minute = 0, second = 0, us = 0;
   if (*p) {
      ++p;
      parse_time(p, hour, minute, second, us);
   }

   return DateTimeNode::makeRelative(year, month, day, hour, minute, second, us);
}

static DateTimeNode *makeRelativeTime(char* str) {
   const char* p = str;

   int hour = 0, minute = 0, second = 0, us = 0;
   parse_time(p, hour, minute, second, us);

   return DateTimeNode::makeRelative(0, 0, 0, hour, minute, second, us);
}

static bool isRegexModifier(QoreRegex *qr, int c) {
   if (c == 'i')
      qr->setCaseInsensitive();
   else if (c == 's')
      qr->setDotAll();
   else if (c == 'x')
      qr->setExtended();
   else if (c == 'm')
      qr->setMultiline();
   else
      return false;
   return true;
}

static bool isRegexExtractModifier(QoreRegex *qr, int c) {
   if (isRegexModifier(qr, c))
      return true;
   if (c == 'g')
      qr->setGlobal();
   else
      return false;
   return true;
}

static bool isRegexSubstModifier(QoreRegexSubst *qr, int c) {
   if (c == 'g')
      qr->setGlobal();
   else if (c == 'i')
      qr->setCaseInsensitive();
   else if (c == 's')
      qr->setDotAll();
   else if (c == 'x')
      qr->setExtended();
   else if (c == 'm')
      qr->setMultiline();
   else
      return false;
   return true;
}

static char* make_cast(const char* s) {
   QoreString str(s + 5);
   str.trim_trailing('>');
   str.trim();
   return str.giveBuffer();
}

static void qore_parse_define(const char* pstr) {
   QoreString str(pstr);
   // trim trailing and leading whitespace
   str.trim();
   const char* p = strchr(str.getBuffer(), ' ');
   QoreString arg;
   if (p) {
      // copy arg to arg string
      arg.set(p + 1);
      // trim leading whitespace, if any
      arg.trim_leading();
      // remove argument from define string
      str.terminate(p - str.getBuffer());
   }
   // check define string
   if (str.empty()) {
      parse_error("missing argument to %%define");
      return;
   }

   AbstractQoreNode *v = 0;
   if (!arg.empty()) {
      bool ok;
      v = qore_parse_get_define_value(str.getBuffer(), arg, ok);
      if (!ok)
         return;
   }

   qore_program_private::parseDefine(getProgram(), QoreProgramLocation(ParseLocation), str.getBuffer(), v);
}

static bool parse_is_defined(const char* pstr, bool def = true) {
   QoreString str(pstr);
   str.trim();
   if (str.empty()) {
      parse_error("missing argument to %%if%sdef", def ? "" : "n");
      return false;
   }
   return qore_program_private::parseIsDefined(getProgram(), str.getBuffer());
}

static bool is_identifier(const char *str) {
    if (!(getProgram()->getParseOptions64() & PO_REQUIRE_BARE_REFS)) {
        if (*str++ != '$') {
            return false;
        }
    }
    if (!isalpha(*str) && *str != '_') {
        return false;
    }
    while (*++str) {
        if (!isalpha(*str) && !isdigit(*str) && *str != '_') {
            return false;
        }
    }
    return true;
}

#define DO_DOT_KW_IDENTIFIER(kw) { yylval->String = new QoreStringNode(kw); qore_size_t pos = yylval->String->size() + 1; if (yytext[pos]) unput(yytext[pos]); return DOT_KW_IDENTIFIER; }

#define QORE_FLEX_DO_EOF { /* delete current buffer */ yy_delete_buffer(YY_CURRENT_BUFFER, yyscanner); \
      /* get last parse state */ YY_BUFFER_STATE yybs = (YY_BUFFER_STATE)endParsing(); \
      if (yybs) { /* need to close file and switch to previous buffer */ \
         fclose(yyin); if (yybs) yy_switch_to_buffer(yybs, yyscanner); \
      } else yyterminate();  \
   }
%}

%option noyywrap nomain noyy_top_state warn
%option reentrant bison-bridge bison-locations
%option stack
%option yylineno
%option noyy_push_state
%option noyy_pop_state

%x str_state regex_state incl p_def p_ifdef p_ifndef p_skip_to_endif p_skip_to_endif_or_else case_state regex_googleplex regex_negative_universe regex_subst1 regex_subst2 line_comment exec_class_state requires regex_trans1 regex_trans2 regex_extract_state disable_warning enable_warning append_path_state append_module_state module_cmd set_zone try_module p_skip_to_endtry

HEX_DIGIT       [0-9A-Fa-f]
HEX_CONST       0x{HEX_DIGIT}+
OCTAL_CONST     \\[0-7]{1,3}
DIGIT           [0-9]
WORD            [a-zA-Z_][a-zA-Z0-9_]*
WS              [ \t\r]
WSNL            [ \t\r\n]
YEAR            [0-9]{4}
MONTH           (0[1-9])|(1[012])
DAY             ((0[1-9])|([12][0-9])|(3[01]))
HOUR            ([01][0-9])|(2[0-3])
MSEC            [0-5][0-9]
US              [0-9]{1,6}
D2              [0-9]{2}
BINARY          <({HEX_DIGIT}{HEX_DIGIT})+>
TZ              (Z|([+-][01][0-9](:{MSEC}(:{MSEC})?)?))
RDATE           P(-?[0-9]+[YMDHSu])+
RDATETIME       P(-?[0-9]+[YMD])+T(-?[0-9]+[HMSu])+
RTIME           PT(-?[0-9]+[HMSu])+

%%
^%no-global-vars{WS}*$                  getProgram()->parseSetParseOptions(PO_NO_GLOBAL_VARS);
^%no-subroutine-defs{WS}*$              getProgram()->parseSetParseOptions(PO_NO_SUBROUTINE_DEFS);
^%no-threads{WS}*$                      getProgram()->parseSetParseOptions(PO_NO_THREADS);
^%no-thread-classes{WS}*$               getProgram()->parseSetParseOptions(PO_NO_THREAD_CLASSES);
^%no-thread-control{WS}*$               getProgram()->parseSetParseOptions(PO_NO_THREAD_CONTROL);
^%no-thread-info{WS}*$                  getProgram()->parseSetParseOptions(PO_NO_THREAD_INFO);
^%no-top-level{WS}*$                    getProgram()->parseSetParseOptions(PO_NO_TOP_LEVEL_STATEMENTS);
^%no-class-defs{WS}*$                   getProgram()->parseSetParseOptions(PO_NO_CLASS_DEFS);
^%no-namespace-defs{WS}*$               getProgram()->parseSetParseOptions(PO_NO_NAMESPACE_DEFS);
^%no-external-process{WS}*$             getProgram()->parseSetParseOptions(PO_NO_EXTERNAL_PROCESS);
^%no-external-info{WS}*$                getProgram()->parseSetParseOptions(PO_NO_EXTERNAL_INFO);
^%no-external-access{WS}*$              getProgram()->parseSetParseOptions(PO_NO_EXTERNAL_ACCESS);
^%no-filesystem{WS}*$                   getProgram()->parseSetParseOptions(PO_NO_FILESYSTEM);
^%no-io{WS}*$                           getProgram()->parseSetParseOptions(PO_NO_IO);
^%lockdown{WS}*$                        getProgram()->parseSetParseOptions(PO_LOCKDOWN);
^%lock-options{WS}*$                    getProgram()->lockOptions();
^%lock-warnings{WS}*$                   getProgram()->parseSetParseOptions(PO_LOCK_WARNINGS);
^%no-locale-control{WS}*$               getProgram()->parseSetParseOptions(PO_NO_LOCALE_CONTROL);
^%no-process-control{WS}*$              getProgram()->parseSetParseOptions(PO_NO_PROCESS_CONTROL);
^%no-constant-defs{WS}*$                getProgram()->parseSetParseOptions(PO_NO_CONSTANT_DEFS);
^%no-new{WS}*$                          getProgram()->parseSetParseOptions(PO_NO_NEW);
^%no-network{WS}*$                      getProgram()->parseSetParseOptions(PO_NO_NETWORK);
^%no-child-restrictions{WS}*$           getProgram()->parseSetParseOptions(PO_NO_CHILD_PO_RESTRICTIONS);
^%allow-injection{WS}*$                 getProgram()->parseSetParseOptions(PO_ALLOW_INJECTION);
^%no-database{WS}*$                     getProgram()->parseSetParseOptions(PO_NO_DATABASE);
^%no-gui{WS}*$                          getProgram()->parseSetParseOptions(PO_NO_GUI);
^%no-terminal-io{WS}*$                  getProgram()->parseSetParseOptions(PO_NO_TERMINAL_IO);
^%no-modules{WS}*$                      getProgram()->parseSetParseOptions(PO_NO_MODULES);
^%require-our{WS}*$                     getProgram()->parseSetParseOptions(PO_REQUIRE_OUR);
^%require-types{WS}*$                   getProgram()->parseSetParseOptions(PO_REQUIRE_TYPES);
^%require-prototypes{WS}*$              getProgram()->parseSetParseOptions(PO_REQUIRE_PROTOTYPES);
^%strict-args{WS}*$                     getProgram()->parseSetParseOptions(PO_STRICT_ARGS);
^%allow-bare-refs{WS}*$                 getProgram()->parseSetParseOptions(PO_ALLOW_BARE_REFS);
^%require-dollar{WS}*$                  getProgram()->parseDisableParseOptions(PO_ALLOW_BARE_REFS);
^%assume-local{WS}*$                    getProgram()->parseSetParseOptions(PO_ASSUME_LOCAL);
^%assume-global{WS}*$                   getProgram()->parseDisableParseOptions(PO_ASSUME_LOCAL);
^%new-style{WS}*$                       getProgram()->parseSetParseOptions(PO_NEW_STYLE);
^%old-style{WS}*$                       getProgram()->parseDisableParseOptions(PO_NEW_STYLE);
^%perl-bool-eval{WS}*$                  getProgram()->parseDisableParseOptions(PO_STRICT_BOOLEAN_EVAL);
^%strict-bool-eval{WS}*$                getProgram()->parseSetParseOptions(PO_STRICT_BOOLEAN_EVAL);
^%strong-encapsulation{WS}*$            getProgram()->parseSetParseOptions(PO_STRONG_ENCAPSULATION);
^%no-uncontrolled-apis{WS}*$            getProgram()->parseSetParseOptions(PO_NO_UNCONTROLLED_APIS);
^%allow-debugging{WS}*$                 getProgram()->parseSetParseOptions(PO_ALLOW_DEBUGGING);
^%broken-list-parsing{WS}*$             getProgram()->parseSetParseOptions(PO_BROKEN_LIST_PARSING);
^%broken-logic-precedence{WS}*$         getProgram()->parseSetParseOptions(PO_BROKEN_LOGIC_PRECEDENCE);
^%broken-loop-statement{WS}*$           getProgram()->parseSetParseOptions(PO_BROKEN_LOOP_STATEMENT);
^%broken-int-assignments{WS}*$          getProgram()->parseSetParseOptions(PO_BROKEN_INT_ASSIGNMENTS);
^%broken-operators{WS}*$                getProgram()->parseSetParseOptions(PO_BROKEN_OPERATORS);
^%correct-list-parsing{WS}*$            getProgram()->parseDisableParseOptions(PO_BROKEN_LIST_PARSING);
^%correct-logic-precedence{WS}*$        getProgram()->parseDisableParseOptions(PO_BROKEN_LOGIC_PRECEDENCE);
^%correct-loop-statement{WS}*$          getProgram()->parseDisableParseOptions(PO_BROKEN_LOOP_STATEMENT);
^%correct-int-assignments{WS}*$         getProgram()->parseDisableParseOptions(PO_BROKEN_INT_ASSIGNMENTS);
^%correct-operators{WS}*$               getProgram()->parseDisableParseOptions(PO_BROKEN_OPERATORS);
^%loose-args{WS}*$                      getProgram()->parseDisableParseOptions(PO_STRICT_ARGS);
^%broken-references{WS}*$               getProgram()->parseSetParseOptions(PO_BROKEN_REFERENCES);
^%correct-references{WS}*$              getProgram()->parseDisableParseOptions(PO_BROKEN_REFERENCES);
^%push-parse-options{WS}*$              push_parse_options();
^%append-include-path{WS}*$             { parse_error("missing argument to %%append-include-path"); }
^%append-include-path{WS}+              BEGIN(append_path_state);
<append_path_state>[^\n\r]+             {
                                           set_include_path(yytext);
                                           BEGIN(INITIAL);
                                        }
^%append-module-path{WS}*$              { parse_error("missing argument to %%append-module-path"); }
^%append-module-path{WS}+               BEGIN(append_module_state);
<append_module_state>[^\n\r]+           {
                                           append_module_path(yytext);
                                           BEGIN(INITIAL);
                                        }
^%set-time-zone{WS}*$                   { parse_error("missing argument to %%set-time-zone"); }
^%set-time-zone{WS}+                    BEGIN(set_zone);
<set_zone>[^\n\r]+                      {
                                           parse_set_time_zone(yytext);
                                           BEGIN(INITIAL);
                                        }
^%enable-all-warnings{WS}*$             {
                                           if (getProgram()->setWarningMask(-1))
                                              qore_program_private::makeParseWarning(getProgram(), QP_WARN_WARNING_MASK_UNCHANGED, "CANNOT-UPDATE-WARNING-MASK", "this program has its warning mask locked; cannot enable all warnings");
                                        }
^%disable-all-warnings{WS}*$            {
                                           if (getProgram()->setWarningMask(0))
                                              qore_program_private::makeParseWarning(getProgram(), QP_WARN_WARNING_MASK_UNCHANGED, "CANNOT-UPDATE-WARNING-MASK", "this program has its warning mask locked; cannot disable all warnings");
                                        }
^%disable-warning{WS}*$                 { parse_error("missing argument to %%disable-warning"); }
^%disable-warning{WS}+                  BEGIN(disable_warning);
<disable_warning>[^\n\r]+               {
                                           char* cn = trim(yytext);
                                           //printd(5, "scanner: disable warning '%s'\n", cn);
                                           int code = get_warning_code(cn);
                                           if (!code)
                                              qore_program_private::makeParseWarning(getProgram(), QP_WARN_UNKNOWN_WARNING, "UNKNOWN-WARNING", "cannot disable unknown warning '%s'", cn);
                                           else if (getProgram()->disableWarning(code))
                                              qore_program_private::makeParseWarning(getProgram(), QP_WARN_WARNING_MASK_UNCHANGED, "CANNOT-UPDATE-WARNING-MASK", "this program has its warning mask locked; cannot disable warning '%s'", cn);
                                           //printd(5, "scanner: disable warning '%s' code=%d\n", cn, code);
                                           free(cn);
                                           BEGIN(INITIAL);
                                        }
^%enable-warning{WS}*$                  { parse_error("missing argument to %%enable-warning"); }
^%enable-warning{WS}+                   BEGIN(enable_warning);
<enable_warning>[^\n\r]+                {
                                           char* cn = trim(yytext);
                                           //printd(5, "scanner: enable warning '%s'\n", cn);
                                           int code = get_warning_code(cn);
                                           if (!code)
                                              qore_program_private::makeParseWarning(getProgram(), QP_WARN_UNKNOWN_WARNING, "UNKNOWN-WARNING", "cannot enable unknown warning '%s'", cn);
                                           else if (getProgram()->enableWarning(code))
                                              qore_program_private::makeParseWarning(getProgram(), QP_WARN_WARNING_MASK_UNCHANGED, "CANNOT-UPDATE-WARNING-MASK", "this program has its warning mask locked; cannot enable warning '%s'", cn);
                                           free(cn);
                                           BEGIN(INITIAL);
                                        }
^%exec-class{WS}*$                      { parse_error("missing argument to %%exec-class"); }
^%exec-class{WS}+                       BEGIN(exec_class_state);
^%try-module{WS}*$                      {
                                           parse_error("missing argument to %%try-module");
                                           BEGIN(p_skip_to_endtry);
                                        }
^%try-module                            BEGIN(try_module);
<try_module>[^\n\r]+                    {
                                           parse_try_module_inc();
                                           QoreString str(yytext);
                                           bool ok = true;

                                           // we need to check the first character before we trim the string
                                           // if it's not whitespace and not an open paren, then throw an error
                                           if (str.size() && str[0] != '(' && str[0] != ' '
                                               && str[0] != '\t' && str[0] != '\n' && str[0] != '\r') {
                                              parse_error("invalid %%try-module declaration c: %c", str[0]);
                                              ok = false;
                                           }
                                           else {
                                              str.trim();
                                              QoreString var;
                                              bool require_dollar = !(getProgram()->getParseOptions64() & PO_REQUIRE_BARE_REFS);
                                              if (str.empty()) {
                                                 parse_error("missing argument to %%try-module");
                                                 ok = false;
                                              }
                                              else {
                                                 const char* p = str.getBuffer();
                                                 const char* op = strchr(p, '(');
                                                 if (op) {
                                                    if (op != p) {
                                                       parse_error("%%try-module not in format '%%try-module (%svarname) <module>'; extra text before '('; text given: '%%try-module %s'", require_dollar ? "$" : "", str.getBuffer());
                                                       ok = false;
                                                    }
                                                    ++p;
                                                    const char* cp = strchr(p, ')');
                                                    if (!cp) {
                                                       parse_error("%%try-module not in format '%%try-module (%svarname) <module>'; missing close parenthesis ')' after variable name; text given: '%%try-module %s'", require_dollar ? "$" : "", str.getBuffer());
                                                       ok = false;
                                                    }
                                                    else {
                                                       // get variable name
                                                       var.concat(p, cp - p);
                                                       var.trim("\t ");

                                                       if (var.empty()) {
                                                          parse_error("%%try-module not in format '%%try-module (%svarname) <module>'; missing exception variable name; text given: '%%try-module %s'", require_dollar ? "$" : "", str.getBuffer());
                                                          ok = false;
                                                       }
                                                       else {
                                                          // remove preface from string leaving only the rest
                                                          str.replace(0, cp - str.getBuffer() + 1, (const char*)0);
                                                          if (!is_identifier(var.getBuffer())) {
                                                             parse_error("%%try-module not in format '%%try-module (%svarname) <module>'; invalid exception variable name; text given: '%%try-module (%s)'", require_dollar ? "$" : "", var.c_str(), str.c_str());
                                                             ok = false;
                                                          }
                                                       }
                                                    }
                                                 }
                                              }

                                              if (!ok) {
                                                 BEGIN(p_skip_to_endtry);
                                                 //BEGIN(INITIAL);
                                              }
                                              else {
                                                 str.trim();
                                                 if (str.empty()) {
                                                    if (var.empty())
                                                       parse_error("%%try-module not in format %%try-module <module>; missing module name; text given: '%%try-module %s'", str.getBuffer());
                                                    else
                                                       parse_error("%%try-module not in format %%try-module (%svarname) <module>; missing module name; text given: '%%try-module %s'", require_dollar ? "$" : "", str.getBuffer());
                                                    BEGIN(INITIAL);
                                                 }
                                                 else {
                                                    //printd(5, "scanner requesting feature: '%s'\n", cn);
                                                    QoreProgram* pgm = getProgram();
                                                    ExceptionSink xsink;
                                                    QMM.parseLoadModule(xsink, str.getBuffer(), pgm);
                                                    if (!xsink) {
                                                       BEGIN(p_skip_to_endtry);
                                                    }
                                                    else {
                                                       BEGIN(INITIAL);
                                                       if (var.empty()) {
                                                          // ignore exception in this case
                                                          xsink.clear();
                                                       }
                                                       else {
                                                          yylval->trymod = new TryModuleError(var.giveBuffer(), xsink.catchException());
                                                          return TRY_MODULE_ERROR;
                                                       }
                                                    }
                                                 }
                                              }
                                           }
                                        }
<p_skip_to_endtry>{
   ^%endtry{WS}*$                       {
                                           if (parse_try_module_dec()) {
                                              //printd(5, "p_skip_to_endtry: found %%endtry (%s) (final)\n", yytext);
                                              BEGIN(INITIAL);
                                           }
#ifdef DEBUG
                                           //else
                                           //printd(5, "p_skip_to_endif: found %%endif (%s) (not final)\n", yytext);
#endif
                                        }
   ^.*                                  {
                                           if (!strncmp("%try-module", yytext, 11)) {
                                              //printd(5, "p_skip_to_endtry: found %%try-module (%s); skipping\n", yytext);
                                              parse_try_module_inc();
                                           }
#ifdef DEBUG
                                           // ignore other text
                                           //printd(5, "p_skip_to_endif: %s\n", yytext);
#endif
                                        }
   \n                                   // ignore
}
^%endtry{WS}*$                          parse_try_module_dec();
^%requires{WS}*$                        { parse_error("missing argument to %%requires"); }
^%requires                              BEGIN(requires);
<requires>[^\n\r]+                      {
                                           char* cn = trim_inplace(yytext);
                                           if (!cn)
                                              parse_error("missing argument to %%requires");
                                           else {
                                              bool reexport = false;
                                              if (!check_reexport("requires", cn, reexport)) {
                                                 //printd(5, "scanner requesting feature: '%s'\n", cn);
                                                 QoreProgram* pgm = getProgram();
                                                 ExceptionSink xsink;
                                                 QMM.parseLoadModule(xsink, cn, pgm, reexport);
                                                 pgm->getParseExceptionSink()->assimilate(xsink);
                                              }
                                           }
                                           BEGIN(INITIAL);
                                        }
^%module-cmd{WS}*$                      { parse_error("missing argument to %%module-cmd"); }
^%module-cmd                            BEGIN(module_cmd);
<module_cmd>{WS}*                       // ignore white space
<module_cmd>[^\n\r]+                    {
                                           QoreString str(yytext);
                                           str.trim();
                                           const char* p = str.getBuffer();
                                           const char* op = strchr(p, '(');
                                           if (!op)
                                              parse_error("%%module-cmd not in format '%%module-cmd(<module-name>) <command>'; missing open parenthesis '(' before module name; text given: '%%module-cmd %s'", p);
                                           else {
                                              p = op + 1;
                                              const char* cp = strchr(p, ')');
                                              if (!cp)
                                                 parse_error("%%module-cmd not in format '%%module-cmd(<module-name>) <command>'; missing close parenthesis ')' after module name; text given: '%%module-cmd %s'", str.getBuffer());
                                              else {
                                                 // get module name
                                                 QoreString module(p, cp - p);
                                                 module.trim();

                                                 // remove preface from string leaving only command
                                                 str.replace(0, cp - str.getBuffer() + 1, (const char*)0);
                                                 str.trim();
                                                 if (str.empty())
                                                    parse_error("%%module-cmd not in format %%module-cmd(<module-name>) <command>; missing command; text given: '%%module-cmd %s'", str.getBuffer());
                                                 else {
                                                    QMM.issueParseCmd(module.getBuffer(), 0, str);
                                                 }
                                              }
                                           }
                                           BEGIN(INITIAL);
                                        }
^%define{WS}*$                          { parse_error("missing argument to %%define"); }
^%define{WS}+                           BEGIN(p_def);
<p_def>{WS}*                            // ignore white space
<p_def>[^\n\r]+                         {
                                           qore_parse_define(yytext);
                                           BEGIN(INITIAL);
                                        }
^%ifdef{WS}*$                           { parse_error("missing argument to %%ifdef"); }
^%ifdef{WS}+                            BEGIN(p_ifdef);
<p_ifdef>{
   [^\n\r]+$                            {
                                           parse_cond_push(true);
                                           if (parse_is_defined(yytext)) {
                                              //printd(5, "ifdef: '%s' is defined\n", yytext);
                                              BEGIN(INITIAL);
                                           }
                                           else {
                                              //printd(5, "ifdef: '%s' is not defined\n", yytext);
                                              // skip to the next %else or %endif
                                              BEGIN(p_skip_to_endif_or_else);
                                           }
                                        }
}
^%ifndef{WS}*$                           { parse_error("missing argument to %%ifndef"); }
^%ifndef{WS}+                            BEGIN(p_ifndef);
<p_ifndef>{
   [^\n\r]+$                            {
                                           parse_cond_push(true);
                                           if (!parse_is_defined(yytext)) {
                                              //printd(5, "ifndef: '%s' is not defined\n", yytext);
                                              BEGIN(INITIAL);
                                           }
                                           else {
                                              //printd(5, "ifndef: '%s' is defined\n", yytext);
                                              // skip to the next %else or %endif
                                              BEGIN(p_skip_to_endif_or_else);
                                           }
                                        }
}
^%else{WS}*$                            {
                                              if (!parse_cond_else()) {
                                                 parse_error("%%else found without %%if");
                                              }
                                              else {
                                                 BEGIN(p_skip_to_endif);
                                              }
                                        }
<p_skip_to_endif>{
   ^%endif{WS}*$                        {
                                           if (parse_cond_pop()) {
                                              printd(5, "p_skip_to_endif: found %%endif (%s) (final)\n", yytext);
                                              BEGIN(INITIAL);
                                           }
#ifdef DEBUG
                                           //else
                                           //printd(5, "p_skip_to_endif: found %%endif (%s) (not final)\n", yytext);
#endif
                                        }
   ^.*                                  {
                                           if (!strncmp("%ifdef", yytext, 6)) {
                                              //printd(5, "p_skip_to_endif: found %%ifdef (%s); skipping\n", yytext);
                                              parse_cond_push();
                                           }
#ifdef DEBUG
                                           // ignore other text
                                           //printd(5, "p_skip_to_endif: %s\n", yytext);
#endif
                                        }
   \n                                   // ignore
}
<p_skip_to_endif_or_else>{
   ^%else{WS}*$                         {
                                           //printd(5, "p_skip_to_endif_or_else: found %else\n");
                                           if (parse_cond_test()) {
                                              BEGIN(INITIAL);
                                           }
                                        }
   ^%endif{WS}*$                        {
                                           if (parse_cond_pop()) {
                                              //printd(5, "p_skip_to_endif_or_else: found %%endif (%s) (final)\n", yytext);
                                              BEGIN(INITIAL);
                                           }
#ifdef DEBUG
                                           //else
                                           //printd(5, "p_skip_to_endif_or_else: found %%endif (%s) (not final)\n", yytext);
#endif
                                        }
   ^.*                                  {
                                           if (!strncmp("%ifdef", yytext, 6)) {
                                              //printd(5, "p_skip_to_endif_or_else: found %%ifdef (%s); skipping\n", yytext);
                                              parse_cond_push();
                                           }
#ifdef DEBUG
                                           // ignore other text
                                           //printd(5, "p_skip_to_endif_or_else: %s\n", yytext);
#endif
                                        }
   \n                                   // ignore
}
^%endif{WS}*$                           parse_cond_pop();
^%include{WS}*$                         { parse_error("missing argument to %%include"); }
^%include{WS}+                          BEGIN(incl);
<exec_class_state>{
   [^\n\r]+                             {
                                           char* cn = trim(yytext);
                                           //printf("setting class name to: '%s'\n", cn);
                                           getProgram()->setExecClass(cn);
                                           getProgram()->parseSetParseOptions(PO_NO_TOP_LEVEL_STATEMENTS);
                                           free(cn);
                                           BEGIN(INITIAL);
                                        }
}
<incl>{WS}*                             // ignore white space
<incl>[^\n\r]+                          {
                                           TempString fname(get_include_file_name(yytext));
                                           const char* fn = fname->getBuffer();
                                           // remove enclosing quotes if any
                                           if (fname->strlen()
                                               && ((fn[0] == '\"' && fn[fname->strlen() - 1] == '\"')
                                                   || (fn[0] == '\'' && fn[fname->strlen() - 1] == '\''))) {
                                              fname->trim(fn[0]);
                                           }

                                           QoreProgram* pgm = getProgram();

                                           if (pgm->getParseOptions64() & PO_NO_FILESYSTEM) {
                                              parse_error("cannot use the %%include parse directive when PO_NO_FILESYSTEM is in force");
                                              BEGIN(INITIAL);
                                           }
                                           else if (fname->empty()) {
                                              parse_error("missing argument to %%include", yytext);
                                              BEGIN(INITIAL);
                                           }
                                           else {
                                              // re-get the buffer pointer
                                              fn = fname->getBuffer();
                                              // check if regular file
                                              struct stat sbuf;
                                              int rc = stat(fn, &sbuf);
                                              if (rc) {
                                                 ExceptionSink* xsink = pgm->getParseExceptionSink();
                                                 if (xsink)
                                                    xsink->raiseErrnoException("PARSE-ERROR", errno, "stat() failed on include file: \"%s\"", fn);
                                                 BEGIN(INITIAL);
                                              }
                                              else {
                                                 //printd(0, "%s: mode=%o, s_ifmt=%o, &=%o, reg=%o comp=%s\n", fname->getBuffer(), sbuf.st_mode, S_IFMT, sbuf.st_mode & S_IFMT, S_IFREG, (sbuf.st_mode & S_IFMT) != S_IFREG ? "true" : "false");
                                                 if ((sbuf.st_mode & S_IFMT) != S_IFREG) {
                                                    parse_error("cannot include \"%s\"; is not a regular file", fn);
                                                    BEGIN(INITIAL);
                                                 }
                                                 else {
                                                    FILE *save_yyin = yyin;
                                                    yyin = fopen(fn, "r");

                                                    if (!yyin) {
                                                       parse_error("cannot open include file \"%s\"", fn);
                                                       yyin = save_yyin;
                                                       BEGIN(INITIAL);
                                                    }
                                                    else {
                                                       // take string from buffer
                                                       char* str = fname->giveBuffer();
                                                       // save file name string in QoreProgram's list - the list now owns the string memory
                                                       qore_program_private::addFile(*pgm, str);
                                                       beginParsing(str, (void*)YY_CURRENT_BUFFER);
                                                       yy_switch_to_buffer(yy_create_buffer(yyin, YY_BUF_SIZE, yyscanner), yyscanner);
                                                       BEGIN(INITIAL);
                                                    }
                                                 }
                                              }
                                           }
                                        }
<<EOF>>                                 {
                                           QORE_FLEX_DO_EOF
                                        }
\"                                      yylval->String = new QoreStringNode; BEGIN(str_state); return QUOTED_WORD_BEGIN;
<str_state>{
      \"                                BEGIN(INITIAL); return QUOTED_WORD;
      \n                                yylval->String->concat('\n');
      {OCTAL_CONST}                     {
                                           int token_lenght = strlen(yytext);
                                           int val;
                                           if (token_lenght == 4) {
                                              val = ascii_to_octal(*(yytext + 3))
                                                 + (8 * ascii_to_octal(*(yytext + 2)))
                                                 + (64 * ascii_to_octal(*(yytext + 1)));
                                           }
                                           else if (token_lenght == 3) {
                                              val = ascii_to_octal(*(yytext + 2))
                                                 + (8 * ascii_to_octal(*(yytext + 1)));
                                           }
                                           else { // here token_lenght == 2
                                              val = ascii_to_octal(*(yytext + 1));
                                           }
                                           yylval->String->concat((char)val);
                                        }
      \\n                               yylval->String->concat('\n');
      \\t                               yylval->String->concat('\t');
      \\r                               yylval->String->concat('\r');
      \\b                               yylval->String->concat('\b');
      \\f                               yylval->String->concat('\f');
      \\v                               yylval->String->concat('\v');
      \\.                               yylval->String->concat(yytext[1]);
      \\\n                              yylval->String->concat('\n');
      [^\\\n\"]+                        {
                                           char* yptr = yytext;
                                           while (*yptr)
                                              yylval->String->concat(*(yptr++));
                                        }
}
<regex_subst2>{
      \/                                {
                                           // get regex modifiers
                                           int c;
                                           do {
                                              c = yyinput(yyscanner);
                                           } while (isRegexSubstModifier(yylval->RegexSubst, c));
                                           unput(c);
                                           BEGIN(INITIAL);
                                           yylval->RegexSubst->parse();
                                           return REGEX_SUBST;
                                        }
      \n                                {
                                           yylval->RegexSubst->concatTarget('\n');
                                        }
      \\\/                              yylval->RegexSubst->concatTarget('/');
      \\\.                              yylval->RegexSubst->concatTarget('.');
      \\.                               { yylval->RegexSubst->concatTarget('\\'); yylval->RegexSubst->concatTarget(yytext[1]); }
      [^\n\\/]+                         {
                                           char* yptr = yytext;
                                           while (*yptr)
                                              yylval->RegexSubst->concatTarget(*(yptr++));
                                        }
}
<regex_subst1>{
      \/                                BEGIN(regex_subst2);
      \n                                yylval->RegexSubst->concatSource('\n');
      \\\/                              yylval->RegexSubst->concatSource('/');
      \\.                               { yylval->RegexSubst->concatSource('\\'); yylval->RegexSubst->concatSource(yytext[1]); }
      [^\n\\/]+                         {
                                           char* yptr = yytext;
                                           while (*yptr)
                                              yylval->RegexSubst->concatSource(*(yptr++));
                                        }
}
<regex_trans2>{
      -                                 yylval->Trans->setTargetRange();
      \/                                {
                                           BEGIN(INITIAL);
                                           yylval->Trans->finishTarget();
                                           return REGEX_TRANS;
                                        }
      \n                                yylval->Trans->concatTarget('\n');
      \\n                               yylval->Trans->concatTarget('\n');
      \\t                               yylval->Trans->concatTarget('\t');
      \\r                               yylval->Trans->concatTarget('\r');
      \\b                               yylval->Trans->concatTarget('\b');
      \\f                               yylval->Trans->concatTarget('\f');
      \\\n                              yylval->Trans->concatTarget('\n');
      \\\/                              yylval->Trans->concatTarget('/');
      \\.                               yylval->Trans->concatTarget(yytext[1]);
      [^\n\\/\-]+                               {
                                           char* yptr = yytext;
                                           while (*yptr)
                                              yylval->Trans->concatTarget(*(yptr++));
                                        }
}
<regex_trans1>{
      -                                 yylval->Trans->setSourceRange();
      \/                                BEGIN(regex_trans2); yylval->Trans->finishSource();
      \n                                yylval->Trans->concatSource('\n');
      \\n                               yylval->Trans->concatSource('\n');
      \\t                               yylval->Trans->concatSource('\t');
      \\r                               yylval->Trans->concatSource('\r');
      \\b                               yylval->Trans->concatSource('\b');
      \\f                               yylval->Trans->concatSource('\f');
      \\\n                              yylval->Trans->concatSource('\n');
      \\\/                              yylval->Trans->concatSource('/');
      \\.                               yylval->Trans->concatSource(yytext[1]);
      [^\n\\/\-]+                               {
                                           char* yptr = yytext;
                                           while (*yptr)
                                              yylval->Trans->concatSource(*(yptr++));
                                        }
}
<regex_state>{
      \/                                {
                                           // get regex modifiers
                                           int c;
                                           do {
                                              c = yyinput(yyscanner);
                                           } while (isRegexModifier(yylval->Regex, c));
                                           unput(c);
                                           BEGIN(INITIAL);
                                           yylval->Regex->parse();
                                           return REGEX;
                                        }
      \n                                yylval->Regex->concat('\n');
      \\\/                              yylval->Regex->concat('/');
      \\.                               { yylval->Regex->concat('\\'); yylval->Regex->concat(yytext[1]); }
      [^\n\\/]+                         {
                                           char* yptr = yytext;
                                           while (*yptr)
                                              yylval->Regex->concat(*(yptr++));
                                        }
}
<regex_extract_state>{
      \/                                {
                                           // get regex modifiers
                                           int c;
                                           do {
                                              c = yyinput(yyscanner);
                                           } while (isRegexExtractModifier(yylval->Regex, c));
                                           unput(c);
                                           BEGIN(INITIAL);
                                           yylval->Regex->parse();
                                           return REGEX_EXTRACT;
                                        }
      \n                                yylval->Regex->concat('\n');
      \\\/                              yylval->Regex->concat('/');
      \\.                               { yylval->Regex->concat('\\'); yylval->Regex->concat(yytext[1]); }
      [^\n\\/]+                         {
                                           char* yptr = yytext;
                                           while (*yptr)
                                              yylval->Regex->concat(*(yptr++));
                                        }
}
\#                                      {
                                           int c;
                                           while ((c = yyinput(yyscanner))) {
                                              if (c == '\n')
                                                 break;
                                              else if (c == EOF) {
                                                 QORE_FLEX_DO_EOF
                                                 break;
                                              }
                                           }
                                        }
where                                   return TOK_WHERE;
private                                 return TOK_PRIVATE;
private:internal                        return TOK_PRIVATEINTERNAL;
private:hierarchy                       return TOK_PRIVATEHIERARCHY;
public                                  return TOK_PUBLIC;
abstract                                return TOK_ABSTRACT;
unreference                             return TOK_UNREFERENCE;
new                                     return TOK_NEW;
shift                                   return TOK_SHIFT;
unshift                                 return TOK_UNSHIFT;
do                                      return TOK_DO;
while                                   return TOK_WHILE;
if                                      return TOK_IF;
else                                    return TOK_ELSE;
for                                     return TOK_FOR;
foreach                                 return TOK_FOREACH;
in                                      return TOK_IN;
elements                                return TOK_ELEMENTS;
keys                                    return TOK_KEYS;
sub                                     { new_argv_ref(); return TOK_SUB; }
const                                   return TOK_CONST;
return                                  return TOK_RETURN;
returns                                 return TOK_RETURNS;
my                                      return TOK_MY;
our                                     return TOK_OUR;
break                                   return TOK_BREAK;
continue                                return TOK_CONTINUE;
try                                     return TOK_TRY;
throw                                   return TOK_THROW;
rethrow                                 return TOK_RETHROW;
catch                                   return TOK_CATCH;
final                                   return TOK_FINAL;
find                                    return TOK_FIND;
delete                                  return TOK_DELETE;
remove                                  return TOK_REMOVE;
background                              return TOK_BACKGROUND;
synchronized                            return TOK_SYNCHRONIZED;
deprecated                              return TOK_DEPRECATED;
thread_exit                             return TOK_THREAD_EXIT;
exists                                  return TOK_EXISTS;
context                                 return TOK_CONTEXT;
summarize                               return TOK_SUMMARIZE;
subcontext                              return TOK_SUB_CONTEXT;
sortBy                                  return TOK_SORT_BY;
sortDescendingBy                        return TOK_SORT_DESCENDING_BY;
by                                      return TOK_BY;
switch                                  return TOK_SWITCH;
case                                    BEGIN(case_state); return TOK_CASE;
<case_state>{
<<<<<<< HEAD
   \/                                   yylval->Regex = new QoreRegexNode(); BEGIN(regex_state); return REGEX_BEGIN;
=======
   \/                                   yylval->Regex = new QoreRegex(); yylloc->setExplicitFirst(yylineno); BEGIN(regex_state);
>>>>>>> 0e6b0560
   {WS}+                                /* ignore */
   [^\/]                                yyless(0); BEGIN(INITIAL);
}
default                                 return TOK_DEFAULT;
inherits                                return TOK_INHERITS;
push                                    return TOK_PUSH;
pop                                     return TOK_POP;
splice                                  return TOK_SPLICE;
extract                                 return TOK_EXTRACT;
instanceof                              return TOK_INSTANCEOF;
chomp                                   return TOK_CHOMP;
trim                                    return TOK_TRIM;
on_exit                                 return TOK_ON_EXIT;
on_success                              return TOK_ON_SUCCESS;
on_error                                return TOK_ON_ERROR;
map                                     { push_ignore_numeric_argv_ref(); return TOK_MAP; }
foldr                                   { push_ignore_numeric_argv_ref(); return TOK_FOLDR; }
foldl                                   { push_ignore_numeric_argv_ref(); return TOK_FOLDL; }
select                                  { push_ignore_numeric_argv_ref(); return TOK_SELECT; }
static                                  return TOK_STATIC;
class\(                                 yylval->string = strdup("class"); return KW_IDENTIFIER_OPENPAREN;
private\(                               yylval->string = strdup("private"); return KW_IDENTIFIER_OPENPAREN;
new\(                                   yylval->string = strdup("new"); return KW_IDENTIFIER_OPENPAREN;
delete\(                                yylval->string = strdup("delete"); return KW_IDENTIFIER_OPENPAREN;
case\(                                  yylval->string = strdup("case"); return KW_IDENTIFIER_OPENPAREN;
chomp\(                                 yylval->string = strdup("chomp"); return KW_IDENTIFIER_OPENPAREN;
final\(                                 yylval->string = strdup("final"); return KW_IDENTIFIER_OPENPAREN;
find\(                                  yylval->string = strdup("find"); return KW_IDENTIFIER_OPENPAREN;
trim\(                                  yylval->string = strdup("trim"); return KW_IDENTIFIER_OPENPAREN;
push\(                                  yylval->string = strdup("push"); return KW_IDENTIFIER_OPENPAREN;
pop\(                                   yylval->string = strdup("pop"); return KW_IDENTIFIER_OPENPAREN;
splice\(                                yylval->string = strdup("splice"); return KW_IDENTIFIER_OPENPAREN;
shift\(                                 yylval->string = strdup("shift"); return KW_IDENTIFIER_OPENPAREN;
unshift\(                               yylval->string = strdup("unshift"); return KW_IDENTIFIER_OPENPAREN;
background\(                            yylval->string = strdup("background"); return KW_IDENTIFIER_OPENPAREN;
exists\(                                yylval->string = strdup("exists"); return KW_IDENTIFIER_OPENPAREN;
map\(                                   yylval->string = strdup("map"); return KW_IDENTIFIER_OPENPAREN;
foldr\(                                 yylval->string = strdup("foldr"); return KW_IDENTIFIER_OPENPAREN;
foldl\(                                 yylval->string = strdup("foldl"); return KW_IDENTIFIER_OPENPAREN;
select\(                                yylval->string = strdup("select"); return KW_IDENTIFIER_OPENPAREN;
inherits\(                              yylval->string = strdup("inherits"); return KW_IDENTIFIER_OPENPAREN;
default{WS}*\(                          yylval->string = strdup("default"); return KW_IDENTIFIER_OPENPAREN;
static{WS}*\(                           yylval->string = strdup("static"); return KW_IDENTIFIER_OPENPAREN;
returns{WS}*\(                          yylval->string = strdup("returns"); return KW_IDENTIFIER_OPENPAREN;
public{WS}*\(                           yylval->string = strdup("public"); return KW_IDENTIFIER_OPENPAREN;
deprecated{WS}*\(                       yylval->string = strdup("deprecated"); return KW_IDENTIFIER_OPENPAREN;
module{WS}*\(                           yylval->string = strdup("module"); return KW_IDENTIFIER_OPENPAREN;
\.returns[^A-Za-z_0-9]                  DO_DOT_KW_IDENTIFIER("returns")
\.new[^A-Za-z_0-9]                      DO_DOT_KW_IDENTIFIER("new")
\.private[^A-Za-z_0-9]                  DO_DOT_KW_IDENTIFIER("private")
\.public[^A-Za-z_0-9]                   DO_DOT_KW_IDENTIFIER("public")
\.class[^A-Za-z_0-9]                    DO_DOT_KW_IDENTIFIER("class")
\.elements[^A-Za-z_0-9]                 DO_DOT_KW_IDENTIFIER("elements")
\.delete[^A-Za-z_0-9]                   DO_DOT_KW_IDENTIFIER("delete")
\.case[^A-Za-z_0-9]                     DO_DOT_KW_IDENTIFIER("case")
\.default[^A-Za-z_0-9]                  DO_DOT_KW_IDENTIFIER("default")
\.map[^A-Za-z_0-9]                      DO_DOT_KW_IDENTIFIER("map")
\.select[^A-Za-z_0-9]                   DO_DOT_KW_IDENTIFIER("select")
\.keys[^A-Za-z_0-9]                     DO_DOT_KW_IDENTIFIER("keys")
\.chomp[^A-Za-z_0-9]                    DO_DOT_KW_IDENTIFIER("chomp")
\.trim[^A-Za-z_0-9]                     DO_DOT_KW_IDENTIFIER("trim")
\.push[^A-Za-z_0-9]                     DO_DOT_KW_IDENTIFIER("push")
\.pop[^A-Za-z_0-9]                      DO_DOT_KW_IDENTIFIER("pop")
\.splice[^A-Za-z_0-9]                   DO_DOT_KW_IDENTIFIER("splice")
\.shift[^A-Za-z_0-9]                    DO_DOT_KW_IDENTIFIER("shift")
\.unshift[^A-Za-z_0-9]                  DO_DOT_KW_IDENTIFIER("unshift")
\.background[^A-Za-z_0-9]               DO_DOT_KW_IDENTIFIER("background")
\.find[^A-Za-z_0-9]                     DO_DOT_KW_IDENTIFIER("find")
\.exists[^A-Za-z_0-9]                   DO_DOT_KW_IDENTIFIER("exists")
\.foldr[^A-Za-z_0-9]                    DO_DOT_KW_IDENTIFIER("foldr")
\.foldl[^A-Za-z_0-9]                    DO_DOT_KW_IDENTIFIER("foldl")
\.static[^A-Za-z_0-9]                   DO_DOT_KW_IDENTIFIER("static")
\.abstract[^A-Za-z_0-9]                 DO_DOT_KW_IDENTIFIER("abstract")
\.deprecated[^A-Za-z_0-9]               DO_DOT_KW_IDENTIFIER("deprecated")
\.summarize[^A-Za-z_0-9]                DO_DOT_KW_IDENTIFIER("summarize")
\.sub[^A-Za-z_0-9]                      DO_DOT_KW_IDENTIFIER("sub")
\.subcontext[^A-Za-z_0-9]               DO_DOT_KW_IDENTIFIER("subcontext")
\.sortBy[^A-Za-z_0-9]                   DO_DOT_KW_IDENTIFIER("sortBy")
\.sortDescendingBy[^A-Za-z_0-9]         DO_DOT_KW_IDENTIFIER("sortDescendingBy")
\.by[^A-Za-z_0-9]                       DO_DOT_KW_IDENTIFIER("by")
\.switch[^A-Za-z_0-9]                   DO_DOT_KW_IDENTIFIER("switch")
\.return[^A-Za-z_0-9]                   DO_DOT_KW_IDENTIFIER("return")
\.rethrow[^A-Za-z_0-9]                  DO_DOT_KW_IDENTIFIER("rethrow")
\.break[^A-Za-z_0-9]                    DO_DOT_KW_IDENTIFIER("break")
\.catch[^A-Za-z_0-9]                    DO_DOT_KW_IDENTIFIER("catch")
\.const[^A-Za-z_0-9]                    DO_DOT_KW_IDENTIFIER("const")
\.context[^A-Za-z_0-9]                  DO_DOT_KW_IDENTIFIER("context")
\.continue[^A-Za-z_0-9]                 DO_DOT_KW_IDENTIFIER("continue")
\.do[^A-Za-z_0-9]                       DO_DOT_KW_IDENTIFIER("do")
\.else[^A-Za-z_0-9]                     DO_DOT_KW_IDENTIFIER("else")
\.final[^A-Za-z_0-9]                    DO_DOT_KW_IDENTIFIER("final")
\.for[^A-Za-z_0-9]                      DO_DOT_KW_IDENTIFIER("for")
\.foreach[^A-Za-z_0-9]                  DO_DOT_KW_IDENTIFIER("foreach")
\.if[^A-Za-z_0-9]                       DO_DOT_KW_IDENTIFIER("if")
\.in[^A-Za-z_0-9]                       DO_DOT_KW_IDENTIFIER("in")
\.inherits[^A-Za-z_0-9]                 DO_DOT_KW_IDENTIFIER("inherits")
\.instanceof[^A-Za-z_0-9]               DO_DOT_KW_IDENTIFIER("instanceof")
\.namespace[^A-Za-z_0-9]                DO_DOT_KW_IDENTIFIER("namespace")
\.my[^A-Za-z_0-9]                       DO_DOT_KW_IDENTIFIER("my")
\.on_error[^A-Za-z_0-9]                 DO_DOT_KW_IDENTIFIER("on_error")
\.on_exit[^A-Za-z_0-9]                  DO_DOT_KW_IDENTIFIER("on_exit")
\.on_success[^A-Za-z_0-9]               DO_DOT_KW_IDENTIFIER("on_success")
\.our[^A-Za-z_0-9]                      DO_DOT_KW_IDENTIFIER("our")
\.synchronized[^A-Za-z_0-9]             DO_DOT_KW_IDENTIFIER("synchronized")
\.thread_exit[^A-Za-z_0-9]              DO_DOT_KW_IDENTIFIER("thread_exit")
\.throw[^A-Za-z_0-9]                    DO_DOT_KW_IDENTIFIER("throw")
\.try[^A-Za-z_0-9]                      DO_DOT_KW_IDENTIFIER("try")
\.where[^A-Za-z_0-9]                    DO_DOT_KW_IDENTIFIER("where")
\.while[^A-Za-z_0-9]                    DO_DOT_KW_IDENTIFIER("while")
\.module[^A-Za-z_0-9]                   DO_DOT_KW_IDENTIFIER("module")

{YEAR}-{MONTH}-{DAY}T{HOUR}:{MSEC}(:{MSEC}(\.{US})?)?{TZ}?   yylval->datetime = makeDateTime(yytext, true); return DATETIME;
{YEAR}-{MONTH}-{DAY}-{HOUR}:{MSEC}:{MSEC}(\.{US})?{TZ}?      yylval->datetime = makeDateTime(yytext, true); return DATETIME;
{YEAR}-{MONTH}-{DAY}?{TZ}?                                   yylval->datetime = makeDateTime(yytext, false); return DATETIME;
{HOUR}:{MSEC}(:{MSEC}(\.{US})?)?{TZ}?   yylval->datetime = makeTime(yytext); return DATETIME;
P{YEAR}-{D2}-{D2}(T{D2}:{D2}(:{D2}(\.{US})?)?)?   yylval->datetime = makeRelativeDateTime(yytext+1); return DATETIME;
PT{D2}:{D2}(:{D2}(\.{US})?)?            yylval->datetime = makeRelativeTime(yytext+2); return DATETIME;
P{D2}:{D2}(:{D2}(\.{US})?)?             yylval->datetime = makeRelativeTime(yytext+1); return DATETIME;
{RDATETIME}                             yylval->datetime = new DateTimeNode(yytext); return DATETIME;
{RDATE}                                 yylval->datetime = new DateTimeNode(yytext); return DATETIME;
{RTIME}                                 yylval->datetime = new DateTimeNode(yytext); return DATETIME;
({WORD}::)+{WORD}                       yylval->string = strdup(yytext); return SCOPED_REF;
(::{WORD})+                             yylval->string = strdup(yytext); return SCOPED_REF;
({WORD}::)+\${WORD}                     yylval->string = make_scoped_vref(yytext); return SCOPED_VREF;
(::{WORD})?::\${WORD}                   yylval->string = make_scoped_vref(yytext); return SCOPED_VREF;
cast\<{WS}*({WORD}::)+{WORD}{WS}*\>     yylval->string = make_cast(yytext); return QORE_CAST;
cast\<{WS}*{WORD}{WS}*\>                yylval->string = make_cast(yytext); return QORE_CAST;
({WORD}::)+\$\.{WORD}                   yylval->nscope = new NamedScope(strdup(yytext)); yylval->nscope->fixBCCall(); return BASE_CLASS_CALL;
@[Nn][Aa][Nn]@                          {
#ifdef NAN
                                           yylval->decimal = NAN;
#else
                                           yylval->decimal = q_strtod("NAN");
#endif
                                           return QFLOAT;
                                        }
@[Ii][Nn][Ff]@                          {
#ifdef INFINITY
                                           yylval->decimal = INFINITY;
#else
                                           yylval->decimal = q_strtod("INFINITY");
#endif
                                           return QFLOAT;
                                        }
{DIGIT}+"."{DIGIT}+                     yylval->decimal = q_strtod(yytext); return QFLOAT;
{DIGIT}+[eE][+-]?{DIGIT}+               yylval->decimal = q_strtod(yytext); return QFLOAT;
{DIGIT}+"."{DIGIT}+[eE][+-]?{DIGIT}+    yylval->decimal = q_strtod(yytext); return QFLOAT;
@[Nn][Aa][Nn]@n                         yylval->num = new QoreNumberNode("@nan@"); return NUMBER;
@[Ii][Nn][Ff]@n                         yylval->num = new QoreNumberNode("@inf@"); return NUMBER;
{DIGIT}+n                               yylval->num = new QoreNumberNode(yytext); return NUMBER;
{DIGIT}+"."{DIGIT}+n                    yylval->num = new QoreNumberNode(yytext); return NUMBER;
{DIGIT}+[eE][+-]?{DIGIT}+n              yylval->num = new QoreNumberNode(yytext); return NUMBER;
{DIGIT}+"."{DIGIT}+[eE][+-]?{DIGIT}+n   yylval->num = new QoreNumberNode(yytext); return NUMBER;
0[0-7]+                                 yylval->integer = strtoll(yytext+1, 0, 8); return INTEGER;
{DIGIT}+                                yylval->integer = parse_get_integer(yytext); return INTEGER;
{DIGIT}+Y                               yylval->datetime = makeYears(strtol(yytext, 0, 10));   return DATETIME;
{DIGIT}+M                               yylval->datetime = makeMonths(strtol(yytext, 0, 10));  return DATETIME;
{DIGIT}+D                               yylval->datetime = makeDays(strtol(yytext, 0, 10));    return DATETIME;
{DIGIT}+h                               yylval->datetime = makeHours(strtol(yytext, 0, 10));   return DATETIME;
{DIGIT}+ms                              yylval->datetime = makeMilliseconds(strtol(yytext, 0, 10)); return DATETIME;
{DIGIT}+us                              yylval->datetime = makeMicroseconds(strtol(yytext, 0, 10)); return DATETIME;
{DIGIT}+m                               yylval->datetime = makeMinutes(strtol(yytext, 0, 10)); return DATETIME;
{DIGIT}+s                               yylval->datetime = makeSeconds(strtol(yytext, 0, 10)); return DATETIME;
{HEX_CONST}                             yylval->integer = strtoll(yytext, 0, 16); return INTEGER;
{BINARY}                                yylval->binary = parseHex(yytext + 1, strlen(yytext + 1) - 1); return BINARY;
\$\.{WORD}                              yylval->string = strdup(yytext + 2); return SELF_REF;
\${WORD}                                yylval->string = strdup(yytext + 1); return VAR_REF;
class{WS}+({WORD}::)+{WORD}             { yylval->nscope = new NamedScope(trim(yytext + 6)); parse_push_name(yylval->nscope->getIdentifier()); return CLASS_SCOPED_REF; }
class{WS}+(::{WORD})+                   { yylval->nscope = new NamedScope(trim(yytext + 6)); parse_push_name(yylval->nscope->getIdentifier()); return CLASS_SCOPED_REF; }
class{WS}+{WORD}                        { yylval->string = trim(yytext + 6); parse_push_name(yylval->string); return CLASS_STRING; }
namespace{WS}+{WORD}                    { const char* ns = trim_inplace(yytext + 10); parse_push_name(ns); return TOK_NAMESPACE; }
module{WS}+{WORD}                       { const char* mod = trim_inplace(yytext + 7); parse_set_module_def_context_name(mod); return TOK_MODULE; }
{WORD}                                  yylval->string = strdup(yytext); return IDENTIFIER;
\%{WORD}                                yylval->string = strdup(yytext + 1); return CONTEXT_REF;
\%{WORD}\:{WORD}                        yylval->string = strdup(yytext + 1); return COMPLEX_CONTEXT_REF;
\%\%                                    return TOK_CONTEXT_ROW;
\`[^`]*\`                               yylval->string = strdup(remove_quotes(yytext)); return BACKQUOTE;
\'[^\']*\'                              yylval->String = new QoreStringNode(remove_quotes(yytext)); return QUOTED_WORD;
\$\$                                    yylval->implicit_arg = new QoreImplicitArgumentNode(-1); return IMPLICIT_ARG_REF;
\$[0-9][0-9]*                           yylval->implicit_arg = new QoreImplicitArgumentNode(strtol(yytext + 1, 0, 0)); return IMPLICIT_ARG_REF;
\$#                                     return IMPLICIT_ELEMENT;
\?\?                                    return NULL_COALESCING;
\?\*                                    return VALUE_COALESCING;
\<=                                     return LOGICAL_LE;
\>=                                     return LOGICAL_GE;
\!=                                     return LOGICAL_NE;
\<\>                                    return LOGICAL_NE;
===                                     return ABSOLUTE_EQ;
\!==                                    return ABSOLUTE_NE;
==                                      return LOGICAL_EQ;
\<=\>                                   return LOGICAL_CMP;
&&                                      return LOGICAL_AND;
\|\|                                    return (getProgram()->getParseOptions64() & PO_BROKEN_LOGIC_PRECEDENCE) ? BROKEN_LOGICAL_OR : LOGICAL_OR;
\|                                      return (getProgram()->getParseOptions64() & PO_BROKEN_LOGIC_PRECEDENCE) ? BROKEN_BINARY_OR : '|';
\^                                      return (getProgram()->getParseOptions64() & PO_BROKEN_LOGIC_PRECEDENCE) ? BROKEN_BINARY_XOR : '^';
\>\>                                    return SHIFT_RIGHT;
\<\<                                    return SHIFT_LEFT;
\+\+                                    return P_INCREMENT;
--                                      return P_DECREMENT;
\+=                                     return PLUS_EQUALS;
-=                                      return MINUS_EQUALS;
&=                                      return AND_EQUALS;
\|=                                     return OR_EQUALS;
\%=                                     return MODULA_EQUALS;
\*=                                     return MULTIPLY_EQUALS;
\/=                                     return DIVIDE_EQUALS;
\^=                                     return XOR_EQUALS;
\>\>=                                   return SHIFT_RIGHT_EQUALS;
\<\<=                                   return SHIFT_LEFT_EQUALS;

\<{WS}+=                                check_broken_op(yytext, "<="); return LOGICAL_LE;
\>{WS}+=                                check_broken_op(yytext, ">="); return LOGICAL_GE;
\!{WS}+=                                check_broken_op(yytext, "!="); return LOGICAL_NE;
\<{WS}+\>                               check_broken_op(yytext, "<>"); return LOGICAL_NE;
={WS}+=                                 check_broken_op(yytext, "=="); return LOGICAL_EQ;

={WS}+={WS}*=                           check_broken_op(yytext, "==="); return ABSOLUTE_EQ;
={WS}*={WS}+=                           check_broken_op(yytext, "==="); return ABSOLUTE_EQ;
\!{WS}+={WS}*=                          check_broken_op(yytext, "!=="); return ABSOLUTE_NE;
\!{WS}*={WS}+=                          check_broken_op(yytext, "!=="); return ABSOLUTE_NE;
\<{WS}+={WS}*\>                         check_broken_op(yytext, "<=>"); return LOGICAL_CMP;
\<{WS}*={WS}+\>                         check_broken_op(yytext, "<=>"); return LOGICAL_CMP;

&{WS}+&                                 check_broken_op(yytext, "&&"); return LOGICAL_AND;
\|{WS}+\|                               check_broken_op(yytext, "||"); return (getProgram()->getParseOptions64() & PO_BROKEN_LOGIC_PRECEDENCE) ? BROKEN_LOGICAL_OR : LOGICAL_OR;
\>{WS}+\>                               check_broken_op(yytext, ">>"); return SHIFT_RIGHT;
\<{WS}+\<                               check_broken_op(yytext, "<<"); return SHIFT_LEFT;
\+{WS}+=                                check_broken_op(yytext, "+="); return PLUS_EQUALS;
-{WS}+=                                 check_broken_op(yytext, "-="); return MINUS_EQUALS;
&{WS}+=                                 check_broken_op(yytext, "&="); return AND_EQUALS;
\|{WS}+=                                check_broken_op(yytext, "|="); return OR_EQUALS;
\%{WS}+=                                check_broken_op(yytext, "%="); return MODULA_EQUALS;
\*{WS}+=                                check_broken_op(yytext, "*="); return MULTIPLY_EQUALS;
\/{WS}+=                                check_broken_op(yytext, "/="); return DIVIDE_EQUALS;
\^{WS}+=                                check_broken_op(yytext, "^="); return XOR_EQUALS;
\>{WS}+\>{WS}*=                         check_broken_op(yytext, ">>="); return SHIFT_RIGHT_EQUALS;
\>{WS}*\>{WS}+=                         check_broken_op(yytext, ">>="); return SHIFT_RIGHT_EQUALS;
\<{WS}+\<{WS}*=                         check_broken_op(yytext, "<<="); return SHIFT_LEFT_EQUALS;
\<{WS}*\<{WS}+=                         check_broken_op(yytext, "<<="); return SHIFT_LEFT_EQUALS;

\/\*                                    {
                                           int c;
                                           while ((c = yyinput(yyscanner))) {
                                              if (c == '*') {
                                                 do {
                                                    c = yyinput(yyscanner);
                                                 }
                                                 while (c == '*');
                                                 if (c == '/')
                                                    break;
                                              }
                                              if (c == EOF) {
                                                 parse_error("open block comment at EOF");
                                                 QORE_FLEX_DO_EOF;
                                                 break;
                                              }
                                           }
                                        }
<regex_googleplex>{
<<<<<<< HEAD
   s\/                                  yylval->RegexSubst = new RegexSubstNode(); BEGIN(regex_subst1); return REGEX_SUBST_BEGIN;
   x\/                                  yylval->Regex      = new QoreRegexNode(); BEGIN(regex_extract_state); return REGEX_EXTRACT_BEGIN;
   tr\/                                 yylval->RegexTrans = new RegexTransNode(); BEGIN(regex_trans1); return REGEX_TRANS_BEGIN;
   m\/                                  yylval->Regex      = new QoreRegexNode(); BEGIN(regex_state); return REGEX_BEGIN;
   \/                                   yylval->Regex      = new QoreRegexNode(); BEGIN(regex_state); return REGEX_BEGIN;
=======
   s\/                                  yylval->RegexSubst = new QoreRegexSubst; yylloc->setExplicitFirst(yylineno); BEGIN(regex_subst1);
   x\/                                  yylval->Regex      = new QoreRegex;  yylloc->setExplicitFirst(yylineno); BEGIN(regex_extract_state);
   tr\/                                 yylval->Trans = new QoreTransliteration; yylloc->setExplicitFirst(yylineno); BEGIN(regex_trans1);
   m\/                                  yylval->Regex      = new QoreRegex;  yylloc->setExplicitFirst(yylineno); BEGIN(regex_state);
   \/                                   yylval->Regex      = new QoreRegex;  yylloc->setExplicitFirst(yylineno); BEGIN(regex_state);
>>>>>>> 0e6b0560
   {WSNL}+                              /* ignore whitespace */
   [^sxmt\/]                            parse_error("missing regular expression after =~"); BEGIN(INITIAL);
}
<regex_negative_universe>{
<<<<<<< HEAD
   m\/                                  yylval->Regex      = new QoreRegexNode(); BEGIN(regex_state); return REGEX_BEGIN;
   \/                                   yylval->Regex      = new QoreRegexNode(); BEGIN(regex_state); return REGEX_BEGIN;
=======
   m\/                                  yylval->Regex      = new QoreRegex;  yylloc->setExplicitFirst(yylineno); BEGIN(regex_state);
   \/                                   yylval->Regex      = new QoreRegex;  yylloc->setExplicitFirst(yylineno); BEGIN(regex_state);
>>>>>>> 0e6b0560
   {WSNL}+                              /* ignore whitespace */
   [^m\/]                               parse_error("missing regular expression after !~"); BEGIN(INITIAL);
}
=\~                                     BEGIN(regex_googleplex); return REGEX_MATCH;
\!\~                                    BEGIN(regex_negative_universe); return REGEX_NMATCH;
{WSNL}+                                 /* ignore whitespace */
.                                       return yytext[0];
%%<|MERGE_RESOLUTION|>--- conflicted
+++ resolved
@@ -1372,11 +1372,7 @@
 switch                                  return TOK_SWITCH;
 case                                    BEGIN(case_state); return TOK_CASE;
 <case_state>{
-<<<<<<< HEAD
-   \/                                   yylval->Regex = new QoreRegexNode(); BEGIN(regex_state); return REGEX_BEGIN;
-=======
-   \/                                   yylval->Regex = new QoreRegex(); yylloc->setExplicitFirst(yylineno); BEGIN(regex_state);
->>>>>>> 0e6b0560
+   \/                                   yylval->Regex = new QoreRegex(); BEGIN(regex_state); return REGEX_BEGIN;
    {WS}+                                /* ignore */
    [^\/]                                yyless(0); BEGIN(INITIAL);
 }
@@ -1636,30 +1632,17 @@
                                            }
                                         }
 <regex_googleplex>{
-<<<<<<< HEAD
-   s\/                                  yylval->RegexSubst = new RegexSubstNode(); BEGIN(regex_subst1); return REGEX_SUBST_BEGIN;
-   x\/                                  yylval->Regex      = new QoreRegexNode(); BEGIN(regex_extract_state); return REGEX_EXTRACT_BEGIN;
-   tr\/                                 yylval->RegexTrans = new RegexTransNode(); BEGIN(regex_trans1); return REGEX_TRANS_BEGIN;
-   m\/                                  yylval->Regex      = new QoreRegexNode(); BEGIN(regex_state); return REGEX_BEGIN;
-   \/                                   yylval->Regex      = new QoreRegexNode(); BEGIN(regex_state); return REGEX_BEGIN;
-=======
-   s\/                                  yylval->RegexSubst = new QoreRegexSubst; yylloc->setExplicitFirst(yylineno); BEGIN(regex_subst1);
-   x\/                                  yylval->Regex      = new QoreRegex;  yylloc->setExplicitFirst(yylineno); BEGIN(regex_extract_state);
-   tr\/                                 yylval->Trans = new QoreTransliteration; yylloc->setExplicitFirst(yylineno); BEGIN(regex_trans1);
-   m\/                                  yylval->Regex      = new QoreRegex;  yylloc->setExplicitFirst(yylineno); BEGIN(regex_state);
-   \/                                   yylval->Regex      = new QoreRegex;  yylloc->setExplicitFirst(yylineno); BEGIN(regex_state);
->>>>>>> 0e6b0560
+   s\/                                  yylval->RegexSubst = new QoreRegexSubst; BEGIN(regex_subst1); return REGEX_SUBST_BEGIN;
+   x\/                                  yylval->Regex      = new QoreRegex; BEGIN(regex_extract_state); return REGEX_EXTRACT_BEGIN;
+   tr\/                                 yylval->Trans = new QoreTransliteration; BEGIN(regex_trans1); return REGEX_TRANS_BEGIN;
+   m\/                                  yylval->Regex      = new QoreRegex; BEGIN(regex_state); return REGEX_BEGIN;
+   \/                                   yylval->Regex      = new QoreRegex; BEGIN(regex_state); return REGEX_BEGIN;
    {WSNL}+                              /* ignore whitespace */
    [^sxmt\/]                            parse_error("missing regular expression after =~"); BEGIN(INITIAL);
 }
 <regex_negative_universe>{
-<<<<<<< HEAD
-   m\/                                  yylval->Regex      = new QoreRegexNode(); BEGIN(regex_state); return REGEX_BEGIN;
-   \/                                   yylval->Regex      = new QoreRegexNode(); BEGIN(regex_state); return REGEX_BEGIN;
-=======
-   m\/                                  yylval->Regex      = new QoreRegex;  yylloc->setExplicitFirst(yylineno); BEGIN(regex_state);
-   \/                                   yylval->Regex      = new QoreRegex;  yylloc->setExplicitFirst(yylineno); BEGIN(regex_state);
->>>>>>> 0e6b0560
+   m\/                                  yylval->Regex      = new QoreRegex; BEGIN(regex_state); return REGEX_BEGIN;
+   \/                                   yylval->Regex      = new QoreRegex; BEGIN(regex_state); return REGEX_BEGIN;
    {WSNL}+                              /* ignore whitespace */
    [^m\/]                               parse_error("missing regular expression after !~"); BEGIN(INITIAL);
 }
