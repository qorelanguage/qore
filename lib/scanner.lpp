%{
/*
  scanner.lpp

  Qore Programming Language

  Copyright (C) 2003 - 2017 Qore Technologies, s.r.o.

  Permission is hereby granted, free of charge, to any person obtaining a
  copy of this software and associated documentation files (the "Software"),
  to deal in the Software without restriction, including without limitation
  the rights to use, copy, modify, merge, publish, distribute, sublicense,
  and/or sell copies of the Software, and to permit persons to whom the
  Software is furnished to do so, subject to the following conditions:

  The above copyright notice and this permission notice shall be included in
  all copies or substantial portions of the Software.

  THE SOFTWARE IS PROVIDED "AS IS", WITHOUT WARRANTY OF ANY KIND, EXPRESS OR
  IMPLIED, INCLUDING BUT NOT LIMITED TO THE WARRANTIES OF MERCHANTABILITY,
  FITNESS FOR A PARTICULAR PURPOSE AND NONINFRINGEMENT. IN NO EVENT SHALL THE
  AUTHORS OR COPYRIGHT HOLDERS BE LIABLE FOR ANY CLAIM, DAMAGES OR OTHER
  LIABILITY, WHETHER IN AN ACTION OF CONTRACT, TORT OR OTHERWISE, ARISING
  FROM, OUT OF OR IN CONNECTION WITH THE SOFTWARE OR THE USE OR OTHER
  DEALINGS IN THE SOFTWARE.

  Note that the Qore library is released under a choice of three open-source
  licenses: MIT (as above), LGPL 2+, or GPL 2+; see README-LICENSE for more
  information.

  Flex scanner:
    no string length limits,
    no include file depth limits,
    thread-safe

  requires flex 2.5.31 or better (2.5.37+ recommended, 2.5.4 will not work)
  so a thread-safe scanner can be generated

  see: http://flex.sourceforge.net/
*/

#include <qore/Qore.h>
#include "qore/intern/ParserSupport.h"
#include "qore/intern/qore_program_private.h"
#include "qore/intern/ModuleInfo.h"
#include "qore/intern/QoreParseHashNode.h"

#include "parser.hpp"

#include <stdio.h>
#include <string.h>
#include <stdlib.h>
#include <sys/types.h>
#include <sys/stat.h>
#include <unistd.h>
#include <ctype.h>
#include <limits.h>
#include <cmath>

QoreParserLocation::QoreParserLocation() : explicit_first(false), first_line(0) {
}

void QoreParserLocation::updatePosition(int f) {
   if (!explicit_first) {
      first_line = f;
      update_parse_line_location(f, f);
   }
   else {
      update_parse_line_location(first_line, f);
      explicit_first = false;
   }
   last_line = f;
}

#define YY_USER_ACTION { yylloc->updatePosition(yylineno); }

int yyparse(yyscan_t yyscanner);

#define isoctaldigit(x) (x >= '0' && x <= '7')

static void check_broken_op(const char* got, const char* expected) {
   if (!parse_check_parse_option(PO_BROKEN_OPERATORS))
      parse_error("broken operator expression found; got \"%s\"; expected: \"%s\"; multi-character operators separated by whitespace are only allowed if %broken-operators (PO_BROKEN_OPERATORS) is set", got, expected);
}

static int ascii_to_octal(char c) {
   assert(isoctaldigit(c));
   return c - '0';
}

static char* make_scoped_vref(const char* str) {
   size_t len = strlen(str);
   char* rv = (char*)malloc(sizeof(char) * len);
   size_t i = 0;
   while (*str) {
      if (*str != '$')
         rv[i++] = *str;
      ++str;
   }
   rv[i] = '\0';
   return rv;
}

// the return value of this function must be freed if non-0
static char* trim(const char* str) {
   while ((*str) == ' ' || (*str) == '\t')
      str++;
   // duplicate string
   char* n = strdup(str);
   // find end of string
   unsigned l = (unsigned)strlen(n);
   if (l) {
      char* e = n + l - 1;
      while ((*e) == ' ' || (*e) == '\t')
         *(e--) = '\0';
   }
   if (!n[0]) {
      free(n);
      n = 0;
   }
   return n;
}

// edits the string (even though it's a 'const char*') and returns a pointer to a string with leading and trailing whitespace removed
static char* trim_inplace(const char* str) {
   while ((*str) == ' ' || (*str) == '\t')
      str++;
   // find end of string
   unsigned l = (unsigned)strlen(str);
   if (l) {
      const char* e = str + l - 1;
      while ((*e) == ' ' || (*e) == '\t')
         *((char*)(e--)) = '\0';
   }
   return str[0] ? (char*)str : 0;
}

#if 0
// everybody likes to get the last word - now there's a function for it
static const char* get_last_word(const char* str) {
   unsigned l = (unsigned)strlen(str);
   assert(l);

   const char* e = str + l - 2;

   while (e != str && *e != ' ' && *e != '\t' && *e != '\r' && *e != '\n')
      --e;

   //printd(0, "get_last_word() '%s' -> '%s'\n", str, e + 1);
   return e == str ? e : e + 1;
}
#endif

// sets the time zone at parse time - this function is exported in the library
void parse_set_time_zone(const char* zone) {
   zone = trim_inplace(zone);
   if (!zone) {
      parse_error("empty argument to %set-time-zone");
      return;
   }

   getProgram()->parseSetTimeZone(zone);
}

static void scanner_process_path(QoreString& npath, char* ip) {
    // scan through paths and:
    // 1: do environment variable substitution
    // 2: remove the paths that don't exist
    char* lp, *p;
    p = lp = ip;

    while (true) {
#ifdef _Q_WINDOWS
       // do not assume ':' separates paths on windows if it's the second character in a path
       if ((*p == ':' && p != lp + 1) || !*p)
#else
       if (*p == ':' || !*p)
#endif
       {
          // skip if at beginning of new path
          if (p != lp) {
             QoreString tpath;
             tpath.concat(lp, p - lp);
             const char* sp = tpath.getBuffer();
             //printd(5, "got path string: '%s'\n", sp);

             const char* i, *spt;
             spt = sp;

             while ((i = strchr(spt, '$'))) {
                // find end of environment variable
                char* ep = (char*)++i;
                while (*ep && (*ep == '_' || isalnum(*ep)))
                   ++ep;
                spt = i + 1;
                // perform variable substitution
                if (ep != i) {
                   char save = *ep;
                   *ep = '\0';
                   TempString val(SystemEnvironment::get(i));
                   //printd(5, "set_include_path() found variable '$%s' = %s\n", i, val->getBuffer());
                   *ep = save;
                   if (val && val->strlen()) {
                      // see if environment value ends in the directory separator char, if so, and the
                      // rest of the string starts with the directory separator char, then make sure the
                      // character is not doubled (can cause problems on windows)
                      if (val->getBuffer()[val->strlen() - 1] == QORE_DIR_SEP
                            && *ep == QORE_DIR_SEP)
                         ++ep;

                      // replace with value
                      int pos = (int)(i - sp);
                      //printd(5, "got $%s = '%s' (replacing %d char(s))\n", i, val->getBuffer(), ep - i + 1);
                      tpath.replace(pos - 1, ep - i + 1, *val);
                      // re-assign sp in case it's changed
                      int diff = (int)(pos + val->strlen());
                      sp = tpath.getBuffer();
                      spt = sp + diff;
                      //printd(5, "new string = '%s' ('%s')\n", sp, spt);
                   }
                }
             }
             struct stat sb;

             if (tpath[0] == '.' && tpath[1] == '.') {
                // substitue program path if available
                const char* sp = getProgram()->parseGetScriptDir();
                if (sp) {
                   size_t l = strlen(sp);
                   if (tpath[0] != '/' && tpath[0] != '\\' && sp[l-1] != '/' && sp[l-1] != '\\')
                      tpath.replace(0, 0, QORE_DIR_SEP_STR);
                   tpath.replace(0, 0, sp);
                }
             }

             //printd(5, "set_include_path() trying '%s'\n", sp);
             // add to path list if the directory exists
             if (!stat(sp, &sb)) {
                //printd(5, "OK: adding '%s' to path list\n", sp);
                if (npath.strlen())
                   npath.concat(':');
                npath.concat(&tpath);
             }

             if (!*p)
                break;
          }
          lp = ++p;
          continue;
       }
#ifdef _Q_WINDOWS
       // transform '/ characters to '\' characters
       if (*p == '/')
          *p = '\\';
#endif

       ++p;
    }
    //printd(5, "ip: '%s' npath: '%s'\n", ip, npath.getBuffer());
}

static QoreString* get_include_file_name(char* file) {
#ifdef _Q_WINDOWS
   // convert UNIX-style '/' character to '\'
   for (char* p = file; *p; ++p)
      if (*p == '/')
         *p = '\\';
#endif

   // if the filename begins with an environment variable, then try to do environment variable substitution
   if (file[0] == '$') {
      QoreString* rv = new QoreString;

      QoreString var;
      char* p = file + 1;
      while (*p && (*p == '_' || isalnum(*p))) {
         var.concat(*p);
         ++p;
      }

      QoreString val;
      if (SystemEnvironment::get(var.getBuffer(), val))
         rv->concat(file);
      else {
         rv->concat(&val);
         rv->concat(file + var.size() + 1);
      }

      return rv;
   }

   //printd(5, "get_include_file_name(%s)\n", file);
   // FIXME: UNIX-specific - need to check for drive name on windows
   if (file[0] == QORE_DIR_SEP)
      return new QoreString(file);

   QoreString *rv;

   // check in current directory of script first
   const char* sp = getProgram()->parseGetScriptDir();
   if (sp) {
      rv = findFileInPath(file, sp);
      if (rv)
         return rv;
   }

   rv = findFileInEnvPath(file, "QORE_INCLUDE_DIR");
   if (!rv) {
       const char* pp = getProgram()->parseGetIncludePath();
       if (pp)
           rv = findFileInPath(file, pp);
       if (!rv)
           rv = new QoreString(file);
   }

   return rv;
}

static void append_module_path(const char* path) {
   char* ip = trim(path);
   if (!ip)
      return;
   ON_BLOCK_EXIT(free, ip);

   QoreString npath; // for new path

   scanner_process_path(npath, ip);

   //printd(5, "appending module path: '%s'\n", npath.getBuffer());
   QMM.addModuleDirList(npath.getBuffer());
   //getProgram()->parseSetIncludePath(npath.getBuffer());
}

static void set_include_path(const char* path) {
   char* ip = trim(path);
   if (!ip)
      return;
   ON_BLOCK_EXIT(free, ip);

   QoreString npath; // for new path

   scanner_process_path(npath, ip);

   //printd(5, "setting include path: '%s'\n", npath.getBuffer());
   getProgram()->parseSetIncludePath(npath.getBuffer());
}

static char* remove_quotes(char* str) {
   str[strlen(str) - 1] = '\0';
   return str + 1;
}

static int check_reexport(const char* directive, char*& cn, bool& reexport) {
   if (*cn != '(')
      return 0;
   char* p = strchr(cn, ')');
   if (!p) {
      parse_error("missing end parenthesis in %%%s directive", directive);
      return -1;
   }

   const char* ropt = cn + 1;
   *p = '\0';
   cn = p + 1;
   if (strcmp(ropt, "reexport")) {
      parse_error("unrecognized %%%s option '%s'; expected 'reexport'", directive, ropt);
      return -1;
   }

   reexport = true;
   cn = trim_inplace(cn);
   if (!cn) {
      parse_error("missing argument to %%%s", directive);
      return -1;
   }
   return 0;
}

static inline DateTimeNode *makeYears(int years) {
   return new DateTimeNode(years, 0, 0, 0, 0, 0, 0, true);
}

static inline DateTimeNode *makeMonths(int months) {
   return new DateTimeNode(0, months, 0, 0, 0, 0, 0, true);
}

static inline DateTimeNode *makeDays(int days) {
   return new DateTimeNode(0, 0, days, 0, 0, 0, 0, true);
}

static inline DateTimeNode *makeHours(int hours) {
   return new DateTimeNode(0, 0, 0, hours, 0, 0, 0, true);
}

static inline DateTimeNode *makeMinutes(int minutes) {
   return new DateTimeNode(0, 0, 0, 0, minutes, 0, 0, true);
}

static inline DateTimeNode *makeSeconds(int seconds) {
   return new DateTimeNode(0, 0, 0, 0, 0, seconds, 0, true);
}

static inline DateTimeNode *makeMilliseconds(int ms) {
   return new DateTimeNode(0, 0, 0, 0, 0, 0, ms, true);
}

static inline DateTimeNode *makeMicroseconds(int us) {
   return DateTimeNode::makeRelative(0, 0, 0, 0, 0, 0, us);
}

static int64 parse_get_integer(const char* str) {
   errno = 0;
   int64 rv = strtoll(str, 0, 10);
   if (errno == ERANGE)
      parse_error("numeric overflow in integer '%s': cannot represent in a 64-bit signed number; please use a floating-point or arbitrary-precision number instead (ex: '%sn'); integers must be in the range " QLLD " (MININT) to " QLLD " (MAXINT)", str, str, -LLONG_MAX, LLONG_MAX);
   return rv;
}

static inline int get_int_2(const char* &p) {
   int rv = (*p - '0') * 10;
   ++p;
   rv += (*p - '0');
   ++p;
   return rv;
}

static inline int get_int_4(const char* &p) {
   int rv = (*p - '0') * 1000;
   ++p;
   rv += (*p - '0') * 100;
   ++p;
   rv += (*p - '0') * 10;
   ++p;
   rv += (*p - '0');
   ++p;
   return rv;
}

static void parse_time(const char* &p, int &hour, int &minute, int &second, int &us) {
   assert(!hour && !minute && !second && !us);

   // get hour
   hour = get_int_2(p);
   ++p;

   // get minute
   minute = get_int_2(p);

   if ((*p) == ':') {
      ++p;
      // get second
      second = get_int_2(p);

      // get milliseconds or microseconds if present
      if ((*p) == '.') {
         ++p;

         // read all digits
         int len = 0;
         while (isdigit(*p)) {
            us *= 10;
            us += *p - '0';
            ++len;
            ++p;
         }

         // adjust to microseconds
         while (len < 6) {
            us *= 10;
            ++len;
         }
         while (len > 6) {
            us /= 10;
            --len;
         }
      }
   }
}

static DateTimeNode *makeDateTime(char* str, bool has_time) {
   const char* p = str;

   // get year
   int year = get_int_4(p);
   ++p;

   // get month
   int month = get_int_2(p);
   ++p;

   // get day
   int day = get_int_2(p);

   int hour = 0, minute = 0, second = 0, us = 0;

   // parse time, if any
   if (*p == 'T' || (*p == '-' && has_time)) {
      ++p;
      parse_time(p, hour, minute, second, us);
   }

   // get zone if present, otherwise assume local zone
   const AbstractQoreZoneInfo *zone;
   if ((*p) == '+' || (*p) == '-')
      zone = QTZM.findCreateOffsetZone(p);
   else if ((*p) == 'Z')
      zone = 0;
   else
      zone = currentTZ();

   return DateTimeNode::makeAbsolute(zone, year, month, day, hour, minute, second, us);
}

static inline DateTimeNode *makeTime(char* str) {
   const char* p = str;

   int hour = 0, minute = 0, second = 0, us = 0;
   parse_time(p, hour, minute, second, us);

   // get zone if present, otherwise assume local zone
   const AbstractQoreZoneInfo *zone;
   if ((*p) == '+' || (*p) == '-')
      zone = QTZM.findCreateOffsetZone(p);
   else if ((*p) == 'Z')
      zone = 0;
   else
      zone = currentTZ();

   return DateTimeNode::makeAbsolute(zone, 1970, 01, 01, hour, minute, second, us);
}

static inline DateTimeNode *makeRelativeDateTime(char* str) {
   const char* p = str;

   // get year
   int year = get_int_4(p);
   ++p;

   // get month
   int month = get_int_2(p);
   ++p;

   // get day
   int day = get_int_2(p);

   int hour = 0, minute = 0, second = 0, us = 0;
   if (*p) {
      ++p;
      parse_time(p, hour, minute, second, us);
   }

   return DateTimeNode::makeRelative(year, month, day, hour, minute, second, us);
}

static DateTimeNode *makeRelativeTime(char* str) {
   const char* p = str;

   int hour = 0, minute = 0, second = 0, us = 0;
   parse_time(p, hour, minute, second, us);

   return DateTimeNode::makeRelative(0, 0, 0, hour, minute, second, us);
}

static bool isRegexModifier(QoreRegex *qr, int c) {
   if (c == 'i')
      qr->setCaseInsensitive();
   else if (c == 's')
      qr->setDotAll();
   else if (c == 'x')
      qr->setExtended();
   else if (c == 'm')
      qr->setMultiline();
   else
      return false;
   return true;
}

static bool isRegexExtractModifier(QoreRegex *qr, int c) {
   if (isRegexModifier(qr, c))
      return true;
   if (c == 'g')
      qr->setGlobal();
   else
      return false;
   return true;
}

static bool isRegexSubstModifier(QoreRegexSubst *qr, int c) {
   if (c == 'g')
      qr->setGlobal();
   else if (c == 'i')
      qr->setCaseInsensitive();
   else if (c == 's')
      qr->setDotAll();
   else if (c == 'x')
      qr->setExtended();
   else if (c == 'm')
      qr->setMultiline();
   else
      return false;
   return true;
}

static char* make_cast(const char* s) {
   QoreString str(s + 5);
   str.trim_trailing('>');
   str.trim();
   return str.giveBuffer();
}

static void qore_parse_define(const char* pstr) {
   QoreString str(pstr);
   // trim trailing and leading whitespace
   str.trim();
   const char* p = strchr(str.getBuffer(), ' ');
   QoreString arg;
   if (p) {
      // copy arg to arg string
      arg.set(p + 1);
      // trim leading whitespace, if any
      arg.trim_leading();
      // remove argument from define string
      str.terminate(p - str.getBuffer());
   }
   // check define string
   if (str.empty()) {
      parse_error("missing argument to %%define");
      return;
   }

   AbstractQoreNode *v = 0;
   if (!arg.empty()) {
      bool ok;
      v = qore_parse_get_define_value(str.getBuffer(), arg, ok);
      if (!ok)
         return;
   }

   qore_program_private::parseDefine(getProgram(), QoreProgramLocation(ParseLocation), str.getBuffer(), v);
}

static bool parse_is_defined(const char* pstr, bool def = true) {
   QoreString str(pstr);
   str.trim();
   if (str.empty()) {
      parse_error("missing argument to %%if%sdef", def ? "" : "n");
      return false;
   }
   return qore_program_private::parseIsDefined(getProgram(), str.getBuffer());
}

static bool is_identifier(const char *str) {
    if (!(getProgram()->getParseOptions64() & PO_REQUIRE_BARE_REFS)) {
        if (*str++ != '$') {
            return false;
        }
    }
    if (!isalpha(*str) && *str != '_') {
        return false;
    }
    while (*++str) {
        if (!isalpha(*str) && !isdigit(*str) && *str != '_') {
            return false;
        }
    }
    return true;
}

#define DO_DOT_KW_IDENTIFIER(kw) { yylval->String = new QoreStringNode(kw); qore_size_t pos = yylval->String->size() + 1; if (yytext[pos]) unput(yytext[pos]); return DOT_KW_IDENTIFIER; }

#define QORE_FLEX_DO_EOF { /* delete current buffer */ yy_delete_buffer(YY_CURRENT_BUFFER, yyscanner); \
      /* get last parse state */ YY_BUFFER_STATE yybs = (YY_BUFFER_STATE)endParsing(); \
      if (yybs) { /* need to close file and switch to previous buffer */ \
         fclose(yyin); if (yybs) yy_switch_to_buffer(yybs, yyscanner); \
      } else yyterminate();  \
   }
%}

%option noyywrap nomain noyy_top_state warn
%option reentrant bison-bridge bison-locations
%option stack
%option yylineno
%option noyy_push_state
%option noyy_pop_state

%x str_state regex_state incl p_def p_ifdef p_ifndef p_skip_to_endif p_skip_to_endif_or_else case_state regex_googleplex regex_negative_universe regex_subst1 regex_subst2 line_comment exec_class_state requires regex_trans1 regex_trans2 regex_extract_state disable_warning enable_warning append_path_state append_module_state module_cmd set_zone try_module p_skip_to_endtry

HEX_DIGIT       [0-9A-Fa-f]
HEX_CONST       0x{HEX_DIGIT}+
OCTAL_CONST     \\[0-7]{1,3}
DIGIT           [0-9]
WORD            [a-zA-Z_][a-zA-Z0-9_]*
WS              [ \t\r]
WSNL            [ \t\r\n]
YEAR            [0-9]{4}
MONTH           (0[1-9])|(1[012])
DAY             ((0[1-9])|([12][0-9])|(3[01]))
HOUR            ([01][0-9])|(2[0-3])
MSEC            [0-5][0-9]
US              [0-9]{1,6}
D2              [0-9]{2}
BINARY          <({HEX_DIGIT}{HEX_DIGIT})+>
TZ              (Z|([+-][01][0-9](:{MSEC}(:{MSEC})?)?))
RDATE           P(-?[0-9]+[YMDHSu])+
RDATETIME       P(-?[0-9]+[YMD])+T(-?[0-9]+[HMSu])+
RTIME           PT(-?[0-9]+[HMSu])+

%%
^%no-global-vars{WS}*$                  getProgram()->parseSetParseOptions(PO_NO_GLOBAL_VARS);
^%no-subroutine-defs{WS}*$              getProgram()->parseSetParseOptions(PO_NO_SUBROUTINE_DEFS);
^%no-threads{WS}*$                      getProgram()->parseSetParseOptions(PO_NO_THREADS);
^%no-thread-classes{WS}*$               getProgram()->parseSetParseOptions(PO_NO_THREAD_CLASSES);
^%no-thread-control{WS}*$               getProgram()->parseSetParseOptions(PO_NO_THREAD_CONTROL);
^%no-thread-info{WS}*$                  getProgram()->parseSetParseOptions(PO_NO_THREAD_INFO);
^%no-top-level{WS}*$                    getProgram()->parseSetParseOptions(PO_NO_TOP_LEVEL_STATEMENTS);
^%no-class-defs{WS}*$                   getProgram()->parseSetParseOptions(PO_NO_CLASS_DEFS);
^%no-namespace-defs{WS}*$               getProgram()->parseSetParseOptions(PO_NO_NAMESPACE_DEFS);
^%no-external-process{WS}*$             getProgram()->parseSetParseOptions(PO_NO_EXTERNAL_PROCESS);
^%no-external-info{WS}*$                getProgram()->parseSetParseOptions(PO_NO_EXTERNAL_INFO);
^%no-external-access{WS}*$              getProgram()->parseSetParseOptions(PO_NO_EXTERNAL_ACCESS);
^%no-filesystem{WS}*$                   getProgram()->parseSetParseOptions(PO_NO_FILESYSTEM);
^%no-io{WS}*$                           getProgram()->parseSetParseOptions(PO_NO_IO);
^%lockdown{WS}*$                        getProgram()->parseSetParseOptions(PO_LOCKDOWN);
^%lock-options{WS}*$                    getProgram()->lockOptions();
^%lock-warnings{WS}*$                   getProgram()->parseSetParseOptions(PO_LOCK_WARNINGS);
^%no-locale-control{WS}*$               getProgram()->parseSetParseOptions(PO_NO_LOCALE_CONTROL);
^%no-process-control{WS}*$              getProgram()->parseSetParseOptions(PO_NO_PROCESS_CONTROL);
^%no-constant-defs{WS}*$                getProgram()->parseSetParseOptions(PO_NO_CONSTANT_DEFS);
^%no-new{WS}*$                          getProgram()->parseSetParseOptions(PO_NO_NEW);
^%no-network{WS}*$                      getProgram()->parseSetParseOptions(PO_NO_NETWORK);
^%no-child-restrictions{WS}*$           getProgram()->parseSetParseOptions(PO_NO_CHILD_PO_RESTRICTIONS);
^%allow-injection{WS}*$                 getProgram()->parseSetParseOptions(PO_ALLOW_INJECTION);
^%no-database{WS}*$                     getProgram()->parseSetParseOptions(PO_NO_DATABASE);
^%no-gui{WS}*$                          getProgram()->parseSetParseOptions(PO_NO_GUI);
^%no-terminal-io{WS}*$                  getProgram()->parseSetParseOptions(PO_NO_TERMINAL_IO);
^%no-modules{WS}*$                      getProgram()->parseSetParseOptions(PO_NO_MODULES);
^%require-our{WS}*$                     getProgram()->parseSetParseOptions(PO_REQUIRE_OUR);
^%require-types{WS}*$                   getProgram()->parseSetParseOptions(PO_REQUIRE_TYPES);
^%require-prototypes{WS}*$              getProgram()->parseSetParseOptions(PO_REQUIRE_PROTOTYPES);
^%strict-args{WS}*$                     getProgram()->parseSetParseOptions(PO_STRICT_ARGS);
^%allow-bare-refs{WS}*$                 getProgram()->parseSetParseOptions(PO_ALLOW_BARE_REFS);
^%require-dollar{WS}*$                  getProgram()->parseDisableParseOptions(PO_ALLOW_BARE_REFS);
^%assume-local{WS}*$                    getProgram()->parseSetParseOptions(PO_ASSUME_LOCAL);
^%assume-global{WS}*$                   getProgram()->parseDisableParseOptions(PO_ASSUME_LOCAL);
^%new-style{WS}*$                       getProgram()->parseSetParseOptions(PO_NEW_STYLE);
^%old-style{WS}*$                       getProgram()->parseDisableParseOptions(PO_NEW_STYLE);
^%perl-bool-eval{WS}*$                  getProgram()->parseDisableParseOptions(PO_STRICT_BOOLEAN_EVAL);
^%strict-bool-eval{WS}*$                getProgram()->parseSetParseOptions(PO_STRICT_BOOLEAN_EVAL);
^%strong-encapsulation{WS}*$            getProgram()->parseSetParseOptions(PO_STRONG_ENCAPSULATION);
^%no-uncontrolled-apis{WS}*$            getProgram()->parseSetParseOptions(PO_NO_UNCONTROLLED_APIS);
^%allow-debugging{WS}*$                 getProgram()->parseSetParseOptions(PO_ALLOW_DEBUGGING);
^%broken-list-parsing{WS}*$             getProgram()->parseSetParseOptions(PO_BROKEN_LIST_PARSING);
^%broken-logic-precedence{WS}*$         getProgram()->parseSetParseOptions(PO_BROKEN_LOGIC_PRECEDENCE);
^%broken-loop-statement{WS}*$           getProgram()->parseSetParseOptions(PO_BROKEN_LOOP_STATEMENT);
^%broken-int-assignments{WS}*$          getProgram()->parseSetParseOptions(PO_BROKEN_INT_ASSIGNMENTS);
^%broken-operators{WS}*$                getProgram()->parseSetParseOptions(PO_BROKEN_OPERATORS);
<<<<<<< HEAD
^%correct-list-parsing{WS}*$            getProgram()->parseDisableParseOptions(PO_BROKEN_LIST_PARSING);
^%correct-logic-precedence{WS}*$        getProgram()->parseDisableParseOptions(PO_BROKEN_LOGIC_PRECEDENCE);
^%correct-int-assignments{WS}*$         getProgram()->parseDisableParseOptions(PO_BROKEN_INT_ASSIGNMENTS);
^%correct-operators{WS}*$               getProgram()->parseDisableParseOptions(PO_BROKEN_OPERATORS);
^%loose-args{WS}*$                      getProgram()->parseDisableParseOptions(PO_STRICT_ARGS);
=======
^%broken-references{WS}*$               getProgram()->parseSetParseOptions(PO_BROKEN_REFERENCES);
>>>>>>> 3df8153f
^%push-parse-options{WS}*$              push_parse_options();
^%append-include-path{WS}*$             { parse_error("missing argument to %%append-include-path"); }
^%append-include-path{WS}+              BEGIN(append_path_state);
<append_path_state>[^\n\r]+             {
                                           set_include_path(yytext);
                                           BEGIN(INITIAL);
                                        }
^%append-module-path{WS}*$              { parse_error("missing argument to %%append-module-path"); }
^%append-module-path{WS}+               BEGIN(append_module_state);
<append_module_state>[^\n\r]+           {
                                           append_module_path(yytext);
                                           BEGIN(INITIAL);
                                        }
^%set-time-zone{WS}*$                   { parse_error("missing argument to %%set-time-zone"); }
^%set-time-zone{WS}+                    BEGIN(set_zone);
<set_zone>[^\n\r]+                      {
                                           parse_set_time_zone(yytext);
                                           BEGIN(INITIAL);
                                        }
^%enable-all-warnings{WS}*$             {
                                           if (getProgram()->setWarningMask(-1))
                                              qore_program_private::makeParseWarning(getProgram(), QP_WARN_WARNING_MASK_UNCHANGED, "CANNOT-UPDATE-WARNING-MASK", "this program has its warning mask locked; cannot enable all warnings");
                                        }
^%disable-all-warnings{WS}*$            {
                                           if (getProgram()->setWarningMask(0))
                                              qore_program_private::makeParseWarning(getProgram(), QP_WARN_WARNING_MASK_UNCHANGED, "CANNOT-UPDATE-WARNING-MASK", "this program has its warning mask locked; cannot disable all warnings");
                                        }
^%disable-warning{WS}*$                 { parse_error("missing argument to %%disable-warning"); }
^%disable-warning{WS}+                  BEGIN(disable_warning);
<disable_warning>[^\n\r]+               {
                                           char* cn = trim(yytext);
                                           //printd(5, "scanner: disable warning '%s'\n", cn);
                                           int code = get_warning_code(cn);
                                           if (!code)
                                              qore_program_private::makeParseWarning(getProgram(), QP_WARN_UNKNOWN_WARNING, "UNKNOWN-WARNING", "cannot disable unknown warning '%s'", cn);
                                           else if (getProgram()->disableWarning(code))
                                              qore_program_private::makeParseWarning(getProgram(), QP_WARN_WARNING_MASK_UNCHANGED, "CANNOT-UPDATE-WARNING-MASK", "this program has its warning mask locked; cannot disable warning '%s'", cn);
                                           //printd(5, "scanner: disable warning '%s' code=%d\n", cn, code);
                                           free(cn);
                                           BEGIN(INITIAL);
                                        }
^%enable-warning{WS}*$                  { parse_error("missing argument to %%enable-warning"); }
^%enable-warning{WS}+                   BEGIN(enable_warning);
<enable_warning>[^\n\r]+                {
                                           char* cn = trim(yytext);
                                           //printd(5, "scanner: enable warning '%s'\n", cn);
                                           int code = get_warning_code(cn);
                                           if (!code)
                                              qore_program_private::makeParseWarning(getProgram(), QP_WARN_UNKNOWN_WARNING, "UNKNOWN-WARNING", "cannot enable unknown warning '%s'", cn);
                                           else if (getProgram()->enableWarning(code))
                                              qore_program_private::makeParseWarning(getProgram(), QP_WARN_WARNING_MASK_UNCHANGED, "CANNOT-UPDATE-WARNING-MASK", "this program has its warning mask locked; cannot enable warning '%s'", cn);
                                           free(cn);
                                           BEGIN(INITIAL);
                                        }
^%exec-class{WS}*$                      { parse_error("missing argument to %%exec-class"); }
^%exec-class{WS}+                       BEGIN(exec_class_state);
^%try-module{WS}*$                      {
                                           parse_error("missing argument to %%try-module");
                                           BEGIN(p_skip_to_endtry);
                                        }
^%try-module                            BEGIN(try_module);
<try_module>[^\n\r]+                    {
                                           parse_try_module_inc();
                                           QoreString str(yytext);
                                           bool ok = true;

                                           // we need to check the first character before we trim the string
                                           // if it's not whitespace and not an open paren, then throw an error
                                           if (str.size() && str[0] != '(' && str[0] != ' '
                                               && str[0] != '\t' && str[0] != '\n' && str[0] != '\r') {
                                              parse_error("invalid %%try-module declaration c: %c", str[0]);
                                              ok = false;
                                           }
                                           else {
                                              str.trim();
                                              QoreString var;
                                              bool require_dollar = !(getProgram()->getParseOptions64() & PO_REQUIRE_BARE_REFS);
                                              if (str.empty()) {
                                                 parse_error("missing argument to %%try-module");
                                                 ok = false;
                                              }
                                              else {
                                                 const char* p = str.getBuffer();
                                                 const char* op = strchr(p, '(');
                                                 if (op) {
                                                    if (op != p) {
                                                       parse_error("%%try-module not in format '%%try-module (%svarname) <module>'; extra text before '('; text given: '%%try-module %s'", require_dollar ? "$" : "", str.getBuffer());
                                                       ok = false;
                                                    }
                                                    ++p;
                                                    const char* cp = strchr(p, ')');
                                                    if (!cp) {
                                                       parse_error("%%try-module not in format '%%try-module (%svarname) <module>'; missing close parenthesis ')' after variable name; text given: '%%try-module %s'", require_dollar ? "$" : "", str.getBuffer());
                                                       ok = false;
                                                    }
                                                    else {
                                                       // get variable name
                                                       var.concat(p, cp - p);
                                                       var.trim("\t ");

                                                       if (var.empty()) {
                                                          parse_error("%%try-module not in format '%%try-module (%svarname) <module>'; missing exception variable name; text given: '%%try-module %s'", require_dollar ? "$" : "", str.getBuffer());
                                                          ok = false;
                                                       }
                                                       else {
                                                          // remove preface from string leaving only the rest
                                                          str.replace(0, cp - str.getBuffer() + 1, (const char*)0);
                                                          if (!is_identifier(var.getBuffer())) {
                                                             parse_error("%%try-module not in format '%%try-module (%svarname) <module>'; invalid exception variable name; text given: '%%try-module (%s)'", require_dollar ? "$" : "", var.c_str(), str.c_str());
                                                             ok = false;
                                                          }
                                                       }
                                                    }
                                                 }
                                              }

                                              if (!ok) {
                                                 BEGIN(p_skip_to_endtry);
                                                 //BEGIN(INITIAL);
                                              }
                                              else {
                                                 str.trim();
                                                 if (str.empty()) {
                                                    if (var.empty())
                                                       parse_error("%%try-module not in format %%try-module <module>; missing module name; text given: '%%try-module %s'", str.getBuffer());
                                                    else
                                                       parse_error("%%try-module not in format %%try-module (%svarname) <module>; missing module name; text given: '%%try-module %s'", require_dollar ? "$" : "", str.getBuffer());
                                                    BEGIN(INITIAL);
                                                 }
                                                 else {
                                                    //printd(5, "scanner requesting feature: '%s'\n", cn);
                                                    QoreProgram* pgm = getProgram();
                                                    ExceptionSink xsink;
                                                    QMM.parseLoadModule(xsink, str.getBuffer(), pgm);
                                                    if (!xsink) {
                                                       BEGIN(p_skip_to_endtry);
                                                    }
                                                    else {
                                                       BEGIN(INITIAL);
                                                       if (var.empty()) {
                                                          // ignore exception in this case
                                                          xsink.clear();
                                                       }
                                                       else {
                                                          yylval->trymod = new TryModuleError(var.giveBuffer(), xsink.catchException());
                                                          return TRY_MODULE_ERROR;
                                                       }
                                                    }
                                                 }
                                              }
                                           }
                                        }
<p_skip_to_endtry>{
   ^%endtry{WS}*$                       {
                                           if (parse_try_module_dec()) {
                                              //printd(5, "p_skip_to_endtry: found %%endtry (%s) (final)\n", yytext);
                                              BEGIN(INITIAL);
                                           }
#ifdef DEBUG
                                           //else
                                           //printd(5, "p_skip_to_endif: found %%endif (%s) (not final)\n", yytext);
#endif
                                        }
   ^.*                                  {
                                           if (!strncmp("%try-module", yytext, 11)) {
                                              //printd(5, "p_skip_to_endtry: found %%try-module (%s); skipping\n", yytext);
                                              parse_try_module_inc();
                                           }
#ifdef DEBUG
                                           // ignore other text
                                           //printd(5, "p_skip_to_endif: %s\n", yytext);
#endif
                                        }
   \n                                   // ignore
}
^%endtry{WS}*$                          parse_try_module_dec();
^%requires{WS}*$                        { parse_error("missing argument to %%requires"); }
^%requires                              BEGIN(requires);
<requires>[^\n\r]+                      {
                                           char* cn = trim_inplace(yytext);
                                           if (!cn)
                                              parse_error("missing argument to %%requires");
                                           else {
                                              bool reexport = false;
                                              if (!check_reexport("requires", cn, reexport)) {
                                                 //printd(5, "scanner requesting feature: '%s'\n", cn);
                                                 QoreProgram* pgm = getProgram();
                                                 ExceptionSink xsink;
                                                 QMM.parseLoadModule(xsink, cn, pgm, reexport);
                                                 pgm->getParseExceptionSink()->assimilate(xsink);
                                              }
                                           }
                                           BEGIN(INITIAL);
                                        }
^%module-cmd{WS}*$                      { parse_error("missing argument to %%module-cmd"); }
^%module-cmd                            BEGIN(module_cmd);
<module_cmd>{WS}*                       // ignore white space
<module_cmd>[^\n\r]+                    {
                                           QoreString str(yytext);
                                           str.trim();
                                           const char* p = str.getBuffer();
                                           const char* op = strchr(p, '(');
                                           if (!op)
                                              parse_error("%%module-cmd not in format '%%module-cmd(<module-name>) <command>'; missing open parenthesis '(' before module name; text given: '%%module-cmd %s'", p);
                                           else {
                                              p = op + 1;
                                              const char* cp = strchr(p, ')');
                                              if (!cp)
                                                 parse_error("%%module-cmd not in format '%%module-cmd(<module-name>) <command>'; missing close parenthesis ')' after module name; text given: '%%module-cmd %s'", str.getBuffer());
                                              else {
                                                 // get module name
                                                 QoreString module(p, cp - p);
                                                 module.trim();

                                                 // remove preface from string leaving only command
                                                 str.replace(0, cp - str.getBuffer() + 1, (const char*)0);
                                                 str.trim();
                                                 if (str.empty())
                                                    parse_error("%%module-cmd not in format %%module-cmd(<module-name>) <command>; missing command; text given: '%%module-cmd %s'", str.getBuffer());
                                                 else {
                                                    QMM.issueParseCmd(module.getBuffer(), 0, str);
                                                 }
                                              }
                                           }
                                           BEGIN(INITIAL);
                                        }
^%define{WS}*$                          { parse_error("missing argument to %%define"); }
^%define{WS}+                           BEGIN(p_def);
<p_def>{WS}*                            // ignore white space
<p_def>[^\n\r]+                         {
                                           qore_parse_define(yytext);
                                           BEGIN(INITIAL);
                                        }
^%ifdef{WS}*$                           { parse_error("missing argument to %%ifdef"); }
^%ifdef{WS}+                            BEGIN(p_ifdef);
<p_ifdef>{
   [^\n\r]+$                            {
                                           parse_cond_push(true);
                                           if (parse_is_defined(yytext)) {
                                              //printd(5, "ifdef: '%s' is defined\n", yytext);
                                              BEGIN(INITIAL);
                                           }
                                           else {
                                              //printd(5, "ifdef: '%s' is not defined\n", yytext);
                                              // skip to the next %else or %endif
                                              BEGIN(p_skip_to_endif_or_else);
                                           }
                                        }
}
^%ifndef{WS}*$                           { parse_error("missing argument to %%ifndef"); }
^%ifndef{WS}+                            BEGIN(p_ifndef);
<p_ifndef>{
   [^\n\r]+$                            {
                                           parse_cond_push(true);
                                           if (!parse_is_defined(yytext)) {
                                              //printd(5, "ifndef: '%s' is not defined\n", yytext);
                                              BEGIN(INITIAL);
                                           }
                                           else {
                                              //printd(5, "ifndef: '%s' is defined\n", yytext);
                                              // skip to the next %else or %endif
                                              BEGIN(p_skip_to_endif_or_else);
                                           }
                                        }
}
^%else{WS}*$                            {
                                              if (!parse_cond_else()) {
                                                 parse_error("%%else found without %%if");
                                              }
                                              else {
                                                 BEGIN(p_skip_to_endif);
                                              }
                                        }
<p_skip_to_endif>{
   ^%endif{WS}*$                        {
                                           if (parse_cond_pop()) {
                                              printd(5, "p_skip_to_endif: found %%endif (%s) (final)\n", yytext);
                                              BEGIN(INITIAL);
                                           }
#ifdef DEBUG
                                           //else
                                           //printd(5, "p_skip_to_endif: found %%endif (%s) (not final)\n", yytext);
#endif
                                        }
   ^.*                                  {
                                           if (!strncmp("%ifdef", yytext, 6)) {
                                              //printd(5, "p_skip_to_endif: found %%ifdef (%s); skipping\n", yytext);
                                              parse_cond_push();
                                           }
#ifdef DEBUG
                                           // ignore other text
                                           //printd(5, "p_skip_to_endif: %s\n", yytext);
#endif
                                        }
   \n                                   // ignore
}
<p_skip_to_endif_or_else>{
   ^%else{WS}*$                         {
                                           //printd(5, "p_skip_to_endif_or_else: found %else\n");
                                           if (parse_cond_test()) {
                                              BEGIN(INITIAL);
                                           }
                                        }
   ^%endif{WS}*$                        {
                                           if (parse_cond_pop()) {
                                              //printd(5, "p_skip_to_endif_or_else: found %%endif (%s) (final)\n", yytext);
                                              BEGIN(INITIAL);
                                           }
#ifdef DEBUG
                                           //else
                                           //printd(5, "p_skip_to_endif_or_else: found %%endif (%s) (not final)\n", yytext);
#endif
                                        }
   ^.*                                  {
                                           if (!strncmp("%ifdef", yytext, 6)) {
                                              //printd(5, "p_skip_to_endif_or_else: found %%ifdef (%s); skipping\n", yytext);
                                              parse_cond_push();
                                           }
#ifdef DEBUG
                                           // ignore other text
                                           //printd(5, "p_skip_to_endif_or_else: %s\n", yytext);
#endif
                                        }
   \n                                   // ignore
}
^%endif{WS}*$                           parse_cond_pop();
^%include{WS}*$                         { parse_error("missing argument to %%include"); }
^%include{WS}+                          BEGIN(incl);
<exec_class_state>{
   [^\n\r]+                             {
                                           char* cn = trim(yytext);
                                           //printf("setting class name to: '%s'\n", cn);
                                           getProgram()->setExecClass(cn);
                                           getProgram()->parseSetParseOptions(PO_NO_TOP_LEVEL_STATEMENTS);
                                           free(cn);
                                           BEGIN(INITIAL);
                                        }
}
<incl>{WS}*                             // ignore white space
<incl>[^\n\r]+                          {
                                           TempString fname(get_include_file_name(yytext));
                                           const char* fn = fname->getBuffer();
                                           // remove enclosing quotes if any
                                           if (fname->strlen()
                                               && ((fn[0] == '\"' && fn[fname->strlen() - 1] == '\"')
                                                   || (fn[0] == '\'' && fn[fname->strlen() - 1] == '\''))) {
                                              fname->trim(fn[0]);
                                           }

                                           QoreProgram* pgm = getProgram();

                                           if (pgm->getParseOptions64() & PO_NO_FILESYSTEM) {
                                              parse_error("cannot use the %%include parse directive when PO_NO_FILESYSTEM is in force");
                                              BEGIN(INITIAL);
                                           }
                                           else if (fname->empty()) {
                                              parse_error("missing argument to %%include", yytext);
                                              BEGIN(INITIAL);
                                           }
                                           else {
                                              // re-get the buffer pointer
                                              fn = fname->getBuffer();
                                              // check if regular file
                                              struct stat sbuf;
                                              int rc = stat(fn, &sbuf);
                                              if (rc) {
                                                 ExceptionSink* xsink = pgm->getParseExceptionSink();
                                                 if (xsink)
                                                    xsink->raiseErrnoException("PARSE-ERROR", errno, "stat() failed on include file: \"%s\"", fn);
                                                 BEGIN(INITIAL);
                                              }
                                              else {
                                                 //printd(0, "%s: mode=%o, s_ifmt=%o, &=%o, reg=%o comp=%s\n", fname->getBuffer(), sbuf.st_mode, S_IFMT, sbuf.st_mode & S_IFMT, S_IFREG, (sbuf.st_mode & S_IFMT) != S_IFREG ? "true" : "false");
                                                 if ((sbuf.st_mode & S_IFMT) != S_IFREG) {
                                                    parse_error("cannot include \"%s\"; is not a regular file", fn);
                                                    BEGIN(INITIAL);
                                                 }
                                                 else {
                                                    FILE *save_yyin = yyin;
                                                    yyin = fopen(fn, "r");

                                                    if (!yyin) {
                                                       parse_error("cannot open include file \"%s\"", fn);
                                                       yyin = save_yyin;
                                                       BEGIN(INITIAL);
                                                    }
                                                    else {
                                                       // take string from buffer
                                                       char* str = fname->giveBuffer();
                                                       // save file name string in QoreProgram's list - the list now owns the string memory
                                                       qore_program_private::addFile(*pgm, str);
                                                       beginParsing(str, (void*)YY_CURRENT_BUFFER);
                                                       yy_switch_to_buffer(yy_create_buffer(yyin, YY_BUF_SIZE, yyscanner), yyscanner);
                                                       BEGIN(INITIAL);
                                                    }
                                                 }
                                              }
                                           }
                                        }
<<EOF>>                                 {
                                           QORE_FLEX_DO_EOF
                                        }
\"                                      yylval->String = new QoreStringNode; yylloc->setExplicitFirst(yylineno); BEGIN(str_state);
<str_state>{
      \"                                BEGIN(INITIAL); return QUOTED_WORD;
      \n                                yylval->String->concat('\n');
      {OCTAL_CONST}                     {
                                           int token_lenght = strlen(yytext);
                                           int val;
                                           if (token_lenght == 4) {
                                              val = ascii_to_octal(*(yytext + 3))
                                                 + (8 * ascii_to_octal(*(yytext + 2)))
                                                 + (64 * ascii_to_octal(*(yytext + 1)));
                                           }
                                           else if (token_lenght == 3) {
                                              val = ascii_to_octal(*(yytext + 2))
                                                 + (8 * ascii_to_octal(*(yytext + 1)));
                                           }
                                           else { // here token_lenght == 2
                                              val = ascii_to_octal(*(yytext + 1));
                                           }
                                           yylval->String->concat((char)val);
                                        }
      \\n                               yylval->String->concat('\n');
      \\t                               yylval->String->concat('\t');
      \\r                               yylval->String->concat('\r');
      \\b                               yylval->String->concat('\b');
      \\f                               yylval->String->concat('\f');
      \\v                               yylval->String->concat('\v');
      \\.                               yylval->String->concat(yytext[1]);
      \\\n                              yylval->String->concat('\n');
      [^\\\n\"]+                        {
                                           char* yptr = yytext;
                                           while (*yptr)
                                              yylval->String->concat(*(yptr++));
                                        }
}
<regex_subst2>{
      \/                                {
                                           // get regex modifiers
                                           int c;
                                           do {
                                              c = yyinput(yyscanner);
                                           } while (isRegexSubstModifier(yylval->RegexSubst, c));
                                           unput(c);
                                           BEGIN(INITIAL);
                                           yylval->RegexSubst->parse();
                                           return REGEX_SUBST;
                                        }
      \n                                {
                                           yylval->RegexSubst->concatTarget('\n');
                                        }
      \\\/                              yylval->RegexSubst->concatTarget('/');
      \\\.                              yylval->RegexSubst->concatTarget('.');
      \\.                               { yylval->RegexSubst->concatTarget('\\'); yylval->RegexSubst->concatTarget(yytext[1]); }
      [^\n\\/]+                         {
                                           char* yptr = yytext;
                                           while (*yptr)
                                              yylval->RegexSubst->concatTarget(*(yptr++));
                                        }
}
<regex_subst1>{
      \/                                BEGIN(regex_subst2);
      \n                                yylval->RegexSubst->concatSource('\n');
      \\\/                              yylval->RegexSubst->concatSource('/');
      \\.                               { yylval->RegexSubst->concatSource('\\'); yylval->RegexSubst->concatSource(yytext[1]); }
      [^\n\\/]+                         {
                                           char* yptr = yytext;
                                           while (*yptr)
                                              yylval->RegexSubst->concatSource(*(yptr++));
                                        }
}
<regex_trans2>{
      -                                 yylval->Trans->setTargetRange();
      \/                                {
                                           BEGIN(INITIAL);
                                           yylval->Trans->finishTarget();
                                           return REGEX_TRANS;
                                        }
      \n                                yylval->Trans->concatTarget('\n');
      \\n                               yylval->Trans->concatTarget('\n');
      \\t                               yylval->Trans->concatTarget('\t');
      \\r                               yylval->Trans->concatTarget('\r');
      \\b                               yylval->Trans->concatTarget('\b');
      \\f                               yylval->Trans->concatTarget('\f');
      \\\n                              yylval->Trans->concatTarget('\n');
      \\\/                              yylval->Trans->concatTarget('/');
      \\.                               yylval->Trans->concatTarget(yytext[1]);
      [^\n\\/\-]+                               {
                                           char* yptr = yytext;
                                           while (*yptr)
                                              yylval->Trans->concatTarget(*(yptr++));
                                        }
}
<regex_trans1>{
      -                                 yylval->Trans->setSourceRange();
      \/                                BEGIN(regex_trans2); yylval->Trans->finishSource();
      \n                                yylval->Trans->concatSource('\n');
      \\n                               yylval->Trans->concatSource('\n');
      \\t                               yylval->Trans->concatSource('\t');
      \\r                               yylval->Trans->concatSource('\r');
      \\b                               yylval->Trans->concatSource('\b');
      \\f                               yylval->Trans->concatSource('\f');
      \\\n                              yylval->Trans->concatSource('\n');
      \\\/                              yylval->Trans->concatSource('/');
      \\.                               yylval->Trans->concatSource(yytext[1]);
      [^\n\\/\-]+                               {
                                           char* yptr = yytext;
                                           while (*yptr)
                                              yylval->Trans->concatSource(*(yptr++));
                                        }
}
<regex_state>{
      \/                                {
                                           // get regex modifiers
                                           int c;
                                           do {
                                              c = yyinput(yyscanner);
                                           } while (isRegexModifier(yylval->Regex, c));
                                           unput(c);
                                           BEGIN(INITIAL);
                                           yylval->Regex->parse();
                                           return REGEX;
                                        }
      \n                                yylval->Regex->concat('\n');
      \\\/                              yylval->Regex->concat('/');
      \\.                               { yylval->Regex->concat('\\'); yylval->Regex->concat(yytext[1]); }
      [^\n\\/]+                         {
                                           char* yptr = yytext;
                                           while (*yptr)
                                              yylval->Regex->concat(*(yptr++));
                                        }
}
<regex_extract_state>{
      \/                                {
                                           // get regex modifiers
                                           int c;
                                           do {
                                              c = yyinput(yyscanner);
                                           } while (isRegexExtractModifier(yylval->Regex, c));
                                           unput(c);
                                           BEGIN(INITIAL);
                                           yylval->Regex->parse();
                                           return REGEX_EXTRACT;
                                        }
      \n                                yylval->Regex->concat('\n');
      \\\/                              yylval->Regex->concat('/');
      \\.                               { yylval->Regex->concat('\\'); yylval->Regex->concat(yytext[1]); }
      [^\n\\/]+                         {
                                           char* yptr = yytext;
                                           while (*yptr)
                                              yylval->Regex->concat(*(yptr++));
                                        }
}
\#                                      {
                                           int c;
                                           while ((c = yyinput(yyscanner))) {
                                              if (c == '\n')
                                                 break;
                                              else if (c == EOF) {
                                                 QORE_FLEX_DO_EOF
                                                 break;
                                              }
                                           }
                                        }
where                                   return TOK_WHERE;
private                                 return TOK_PRIVATE;
private:internal                        return TOK_PRIVATEINTERNAL;
private:hierarchy                       return TOK_PRIVATEHIERARCHY;
public                                  return TOK_PUBLIC;
abstract                                return TOK_ABSTRACT;
unreference                             return TOK_UNREFERENCE;
new                                     return TOK_NEW;
shift                                   return TOK_SHIFT;
unshift                                 return TOK_UNSHIFT;
do                                      return TOK_DO;
while                                   return TOK_WHILE;
if                                      return TOK_IF;
else                                    return TOK_ELSE;
for                                     return TOK_FOR;
foreach                                 return TOK_FOREACH;
in                                      return TOK_IN;
elements                                return TOK_ELEMENTS;
keys                                    return TOK_KEYS;
sub                                     { new_argv_ref(); return TOK_SUB; }
const                                   return TOK_CONST;
return                                  return TOK_RETURN;
returns                                 return TOK_RETURNS;
my                                      return TOK_MY;
our                                     return TOK_OUR;
break                                   return TOK_BREAK;
continue                                return TOK_CONTINUE;
try                                     return TOK_TRY;
throw                                   return TOK_THROW;
rethrow                                 return TOK_RETHROW;
catch                                   return TOK_CATCH;
final                                   return TOK_FINAL;
find                                    return TOK_FIND;
delete                                  return TOK_DELETE;
remove                                  return TOK_REMOVE;
background                              return TOK_BACKGROUND;
synchronized                            return TOK_SYNCHRONIZED;
deprecated                              return TOK_DEPRECATED;
thread_exit                             return TOK_THREAD_EXIT;
exists                                  return TOK_EXISTS;
context                                 return TOK_CONTEXT;
summarize                               return TOK_SUMMARIZE;
subcontext                              return TOK_SUB_CONTEXT;
sortBy                                  return TOK_SORT_BY;
sortDescendingBy                        return TOK_SORT_DESCENDING_BY;
by                                      return TOK_BY;
switch                                  return TOK_SWITCH;
case                                    BEGIN(case_state); return TOK_CASE;
<case_state>{
   \/                                   yylval->Regex = new QoreRegex(); yylloc->setExplicitFirst(yylineno); BEGIN(regex_state);
   {WS}+                                /* ignore */
   [^\/]                                yyless(0); BEGIN(INITIAL);
}
default                                 return TOK_DEFAULT;
inherits                                return TOK_INHERITS;
push                                    return TOK_PUSH;
pop                                     return TOK_POP;
splice                                  return TOK_SPLICE;
extract                                 return TOK_EXTRACT;
instanceof                              return TOK_INSTANCEOF;
chomp                                   return TOK_CHOMP;
trim                                    return TOK_TRIM;
on_exit                                 return TOK_ON_EXIT;
on_success                              return TOK_ON_SUCCESS;
on_error                                return TOK_ON_ERROR;
map                                     { push_ignore_numeric_argv_ref(); return TOK_MAP; }
foldr                                   { push_ignore_numeric_argv_ref(); return TOK_FOLDR; }
foldl                                   { push_ignore_numeric_argv_ref(); return TOK_FOLDL; }
select                                  { push_ignore_numeric_argv_ref(); return TOK_SELECT; }
static                                  return TOK_STATIC;
class\(                                 yylval->string = strdup("class"); return KW_IDENTIFIER_OPENPAREN;
private\(                               yylval->string = strdup("private"); return KW_IDENTIFIER_OPENPAREN;
new\(                                   yylval->string = strdup("new"); return KW_IDENTIFIER_OPENPAREN;
delete\(                                yylval->string = strdup("delete"); return KW_IDENTIFIER_OPENPAREN;
case\(                                  yylval->string = strdup("case"); return KW_IDENTIFIER_OPENPAREN;
chomp\(                                 yylval->string = strdup("chomp"); return KW_IDENTIFIER_OPENPAREN;
final\(                                 yylval->string = strdup("final"); return KW_IDENTIFIER_OPENPAREN;
find\(                                  yylval->string = strdup("find"); return KW_IDENTIFIER_OPENPAREN;
trim\(                                  yylval->string = strdup("trim"); return KW_IDENTIFIER_OPENPAREN;
push\(                                  yylval->string = strdup("push"); return KW_IDENTIFIER_OPENPAREN;
pop\(                                   yylval->string = strdup("pop"); return KW_IDENTIFIER_OPENPAREN;
splice\(                                yylval->string = strdup("splice"); return KW_IDENTIFIER_OPENPAREN;
shift\(                                 yylval->string = strdup("shift"); return KW_IDENTIFIER_OPENPAREN;
unshift\(                               yylval->string = strdup("unshift"); return KW_IDENTIFIER_OPENPAREN;
background\(                            yylval->string = strdup("background"); return KW_IDENTIFIER_OPENPAREN;
exists\(                                yylval->string = strdup("exists"); return KW_IDENTIFIER_OPENPAREN;
map\(                                   yylval->string = strdup("map"); return KW_IDENTIFIER_OPENPAREN;
foldr\(                                 yylval->string = strdup("foldr"); return KW_IDENTIFIER_OPENPAREN;
foldl\(                                 yylval->string = strdup("foldl"); return KW_IDENTIFIER_OPENPAREN;
select\(                                yylval->string = strdup("select"); return KW_IDENTIFIER_OPENPAREN;
inherits\(                              yylval->string = strdup("inherits"); return KW_IDENTIFIER_OPENPAREN;
default{WS}*\(                          yylval->string = strdup("default"); return KW_IDENTIFIER_OPENPAREN;
static{WS}*\(                           yylval->string = strdup("static"); return KW_IDENTIFIER_OPENPAREN;
returns{WS}*\(                          yylval->string = strdup("returns"); return KW_IDENTIFIER_OPENPAREN;
public{WS}*\(                           yylval->string = strdup("public"); return KW_IDENTIFIER_OPENPAREN;
deprecated{WS}*\(                       yylval->string = strdup("deprecated"); return KW_IDENTIFIER_OPENPAREN;
module{WS}*\(                           yylval->string = strdup("module"); return KW_IDENTIFIER_OPENPAREN;
\.returns[^A-Za-z_0-9]                  DO_DOT_KW_IDENTIFIER("returns")
\.new[^A-Za-z_0-9]                      DO_DOT_KW_IDENTIFIER("new")
\.private[^A-Za-z_0-9]                  DO_DOT_KW_IDENTIFIER("private")
\.public[^A-Za-z_0-9]                   DO_DOT_KW_IDENTIFIER("public")
\.class[^A-Za-z_0-9]                    DO_DOT_KW_IDENTIFIER("class")
\.elements[^A-Za-z_0-9]                 DO_DOT_KW_IDENTIFIER("elements")
\.delete[^A-Za-z_0-9]                   DO_DOT_KW_IDENTIFIER("delete")
\.case[^A-Za-z_0-9]                     DO_DOT_KW_IDENTIFIER("case")
\.default[^A-Za-z_0-9]                  DO_DOT_KW_IDENTIFIER("default")
\.map[^A-Za-z_0-9]                      DO_DOT_KW_IDENTIFIER("map")
\.select[^A-Za-z_0-9]                   DO_DOT_KW_IDENTIFIER("select")
\.keys[^A-Za-z_0-9]                     DO_DOT_KW_IDENTIFIER("keys")
\.chomp[^A-Za-z_0-9]                    DO_DOT_KW_IDENTIFIER("chomp")
\.trim[^A-Za-z_0-9]                     DO_DOT_KW_IDENTIFIER("trim")
\.push[^A-Za-z_0-9]                     DO_DOT_KW_IDENTIFIER("push")
\.pop[^A-Za-z_0-9]                      DO_DOT_KW_IDENTIFIER("pop")
\.splice[^A-Za-z_0-9]                   DO_DOT_KW_IDENTIFIER("splice")
\.shift[^A-Za-z_0-9]                    DO_DOT_KW_IDENTIFIER("shift")
\.unshift[^A-Za-z_0-9]                  DO_DOT_KW_IDENTIFIER("unshift")
\.background[^A-Za-z_0-9]               DO_DOT_KW_IDENTIFIER("background")
\.find[^A-Za-z_0-9]                     DO_DOT_KW_IDENTIFIER("find")
\.exists[^A-Za-z_0-9]                   DO_DOT_KW_IDENTIFIER("exists")
\.foldr[^A-Za-z_0-9]                    DO_DOT_KW_IDENTIFIER("foldr")
\.foldl[^A-Za-z_0-9]                    DO_DOT_KW_IDENTIFIER("foldl")
\.static[^A-Za-z_0-9]                   DO_DOT_KW_IDENTIFIER("static")
\.abstract[^A-Za-z_0-9]                 DO_DOT_KW_IDENTIFIER("abstract")
\.deprecated[^A-Za-z_0-9]               DO_DOT_KW_IDENTIFIER("deprecated")
\.summarize[^A-Za-z_0-9]                DO_DOT_KW_IDENTIFIER("summarize")
\.sub[^A-Za-z_0-9]                      DO_DOT_KW_IDENTIFIER("sub")
\.subcontext[^A-Za-z_0-9]               DO_DOT_KW_IDENTIFIER("subcontext")
\.sortBy[^A-Za-z_0-9]                   DO_DOT_KW_IDENTIFIER("sortBy")
\.sortDescendingBy[^A-Za-z_0-9]         DO_DOT_KW_IDENTIFIER("sortDescendingBy")
\.by[^A-Za-z_0-9]                       DO_DOT_KW_IDENTIFIER("by")
\.switch[^A-Za-z_0-9]                   DO_DOT_KW_IDENTIFIER("switch")
\.return[^A-Za-z_0-9]                   DO_DOT_KW_IDENTIFIER("return")
\.rethrow[^A-Za-z_0-9]                  DO_DOT_KW_IDENTIFIER("rethrow")
\.break[^A-Za-z_0-9]                    DO_DOT_KW_IDENTIFIER("break")
\.catch[^A-Za-z_0-9]                    DO_DOT_KW_IDENTIFIER("catch")
\.const[^A-Za-z_0-9]                    DO_DOT_KW_IDENTIFIER("const")
\.context[^A-Za-z_0-9]                  DO_DOT_KW_IDENTIFIER("context")
\.continue[^A-Za-z_0-9]                 DO_DOT_KW_IDENTIFIER("continue")
\.do[^A-Za-z_0-9]                       DO_DOT_KW_IDENTIFIER("do")
\.else[^A-Za-z_0-9]                     DO_DOT_KW_IDENTIFIER("else")
\.final[^A-Za-z_0-9]                    DO_DOT_KW_IDENTIFIER("final")
\.for[^A-Za-z_0-9]                      DO_DOT_KW_IDENTIFIER("for")
\.foreach[^A-Za-z_0-9]                  DO_DOT_KW_IDENTIFIER("foreach")
\.if[^A-Za-z_0-9]                       DO_DOT_KW_IDENTIFIER("if")
\.in[^A-Za-z_0-9]                       DO_DOT_KW_IDENTIFIER("in")
\.inherits[^A-Za-z_0-9]                 DO_DOT_KW_IDENTIFIER("inherits")
\.instanceof[^A-Za-z_0-9]               DO_DOT_KW_IDENTIFIER("instanceof")
\.namespace[^A-Za-z_0-9]                DO_DOT_KW_IDENTIFIER("namespace")
\.my[^A-Za-z_0-9]                       DO_DOT_KW_IDENTIFIER("my")
\.on_error[^A-Za-z_0-9]                 DO_DOT_KW_IDENTIFIER("on_error")
\.on_exit[^A-Za-z_0-9]                  DO_DOT_KW_IDENTIFIER("on_exit")
\.on_success[^A-Za-z_0-9]               DO_DOT_KW_IDENTIFIER("on_success")
\.our[^A-Za-z_0-9]                      DO_DOT_KW_IDENTIFIER("our")
\.synchronized[^A-Za-z_0-9]             DO_DOT_KW_IDENTIFIER("synchronized")
\.thread_exit[^A-Za-z_0-9]              DO_DOT_KW_IDENTIFIER("thread_exit")
\.throw[^A-Za-z_0-9]                    DO_DOT_KW_IDENTIFIER("throw")
\.try[^A-Za-z_0-9]                      DO_DOT_KW_IDENTIFIER("try")
\.where[^A-Za-z_0-9]                    DO_DOT_KW_IDENTIFIER("where")
\.while[^A-Za-z_0-9]                    DO_DOT_KW_IDENTIFIER("while")
\.module[^A-Za-z_0-9]                   DO_DOT_KW_IDENTIFIER("module")

{YEAR}-{MONTH}-{DAY}T{HOUR}:{MSEC}(:{MSEC}(\.{US})?)?{TZ}?   yylval->datetime = makeDateTime(yytext, true); return DATETIME;
{YEAR}-{MONTH}-{DAY}-{HOUR}:{MSEC}:{MSEC}(\.{US})?{TZ}?      yylval->datetime = makeDateTime(yytext, true); return DATETIME;
{YEAR}-{MONTH}-{DAY}?{TZ}?                                   yylval->datetime = makeDateTime(yytext, false); return DATETIME;
{HOUR}:{MSEC}(:{MSEC}(\.{US})?)?{TZ}?   yylval->datetime = makeTime(yytext); return DATETIME;
P{YEAR}-{D2}-{D2}(T{D2}:{D2}(:{D2}(\.{US})?)?)?   yylval->datetime = makeRelativeDateTime(yytext+1); return DATETIME;
PT{D2}:{D2}(:{D2}(\.{US})?)?            yylval->datetime = makeRelativeTime(yytext+2); return DATETIME;
P{D2}:{D2}(:{D2}(\.{US})?)?             yylval->datetime = makeRelativeTime(yytext+1); return DATETIME;
{RDATETIME}                             yylval->datetime = new DateTimeNode(yytext); return DATETIME;
{RDATE}                                 yylval->datetime = new DateTimeNode(yytext); return DATETIME;
{RTIME}                                 yylval->datetime = new DateTimeNode(yytext); return DATETIME;
({WORD}::)+{WORD}                       yylval->string = strdup(yytext); return SCOPED_REF;
(::{WORD})+                             yylval->string = strdup(yytext); return SCOPED_REF;
({WORD}::)+\${WORD}                     yylval->string = make_scoped_vref(yytext); return SCOPED_VREF;
(::{WORD})?::\${WORD}                   yylval->string = make_scoped_vref(yytext); return SCOPED_VREF;
cast\<{WS}*({WORD}::)+{WORD}{WS}*\>     yylval->string = make_cast(yytext); return QORE_CAST;
cast\<{WS}*{WORD}{WS}*\>                yylval->string = make_cast(yytext); return QORE_CAST;
({WORD}::)+\$\.{WORD}                   yylval->nscope = new NamedScope(strdup(yytext)); yylval->nscope->fixBCCall(); return BASE_CLASS_CALL;
@[Nn][Aa][Nn]@                          {
#ifdef NAN
                                           yylval->decimal = NAN;
#else
                                           yylval->decimal = q_strtod("NAN");
#endif
                                           return QFLOAT;
                                        }
@[Ii][Nn][Ff]@                          {
#ifdef INFINITY
                                           yylval->decimal = INFINITY;
#else
                                           yylval->decimal = q_strtod("INFINITY");
#endif
                                           return QFLOAT;
                                        }
{DIGIT}+"."{DIGIT}+                     yylval->decimal = q_strtod(yytext); return QFLOAT;
{DIGIT}+[eE][+-]?{DIGIT}+               yylval->decimal = q_strtod(yytext); return QFLOAT;
{DIGIT}+"."{DIGIT}+[eE][+-]?{DIGIT}+    yylval->decimal = q_strtod(yytext); return QFLOAT;
@[Nn][Aa][Nn]@n                         yylval->num = new QoreNumberNode("@nan@"); return NUMBER;
@[Ii][Nn][Ff]@n                         yylval->num = new QoreNumberNode("@inf@"); return NUMBER;
{DIGIT}+n                               yylval->num = new QoreNumberNode(yytext); return NUMBER;
{DIGIT}+"."{DIGIT}+n                    yylval->num = new QoreNumberNode(yytext); return NUMBER;
{DIGIT}+[eE][+-]?{DIGIT}+n              yylval->num = new QoreNumberNode(yytext); return NUMBER;
{DIGIT}+"."{DIGIT}+[eE][+-]?{DIGIT}+n   yylval->num = new QoreNumberNode(yytext); return NUMBER;
0[0-7]+                                 yylval->integer = strtoll(yytext+1, 0, 8); return INTEGER;
{DIGIT}+                                yylval->integer = parse_get_integer(yytext); return INTEGER;
{DIGIT}+Y                               yylval->datetime = makeYears(strtol(yytext, 0, 10));   return DATETIME;
{DIGIT}+M                               yylval->datetime = makeMonths(strtol(yytext, 0, 10));  return DATETIME;
{DIGIT}+D                               yylval->datetime = makeDays(strtol(yytext, 0, 10));    return DATETIME;
{DIGIT}+h                               yylval->datetime = makeHours(strtol(yytext, 0, 10));   return DATETIME;
{DIGIT}+ms                              yylval->datetime = makeMilliseconds(strtol(yytext, 0, 10)); return DATETIME;
{DIGIT}+us                              yylval->datetime = makeMicroseconds(strtol(yytext, 0, 10)); return DATETIME;
{DIGIT}+m                               yylval->datetime = makeMinutes(strtol(yytext, 0, 10)); return DATETIME;
{DIGIT}+s                               yylval->datetime = makeSeconds(strtol(yytext, 0, 10)); return DATETIME;
{HEX_CONST}                             yylval->integer = strtoll(yytext, 0, 16); return INTEGER;
{BINARY}                                yylval->binary = parseHex(yytext + 1, strlen(yytext + 1) - 1); return BINARY;
\$\.{WORD}                              yylval->string = strdup(yytext + 2); return SELF_REF;
\${WORD}                                yylval->string = strdup(yytext + 1); return VAR_REF;
class{WS}+({WORD}::)+{WORD}             { yylval->nscope = new NamedScope(trim(yytext + 6)); parse_push_name(yylval->nscope->getIdentifier()); return CLASS_SCOPED_REF; }
class{WS}+(::{WORD})+                   { yylval->nscope = new NamedScope(trim(yytext + 6)); parse_push_name(yylval->nscope->getIdentifier()); return CLASS_SCOPED_REF; }
class{WS}+{WORD}                        { yylval->string = trim(yytext + 6); parse_push_name(yylval->string); return CLASS_STRING; }
namespace{WS}+{WORD}                    { const char* ns = trim_inplace(yytext + 10); parse_push_name(ns); return TOK_NAMESPACE; }
module{WS}+{WORD}                       { const char* mod = trim_inplace(yytext + 7); parse_set_module_def_context_name(mod); return TOK_MODULE; }
{WORD}                                  yylval->string = strdup(yytext); return IDENTIFIER;
\%{WORD}                                yylval->string = strdup(yytext + 1); return CONTEXT_REF;
\%{WORD}\:{WORD}                        yylval->string = strdup(yytext + 1); return COMPLEX_CONTEXT_REF;
\%\%                                    return TOK_CONTEXT_ROW;
\`[^`]*\`                               yylval->string = strdup(remove_quotes(yytext)); return BACKQUOTE;
\'[^\']*\'                              yylval->String = new QoreStringNode(remove_quotes(yytext)); return QUOTED_WORD;
\$\$                                    yylval->implicit_arg = new QoreImplicitArgumentNode(-1); return IMPLICIT_ARG_REF;
\$[0-9][0-9]*                           yylval->implicit_arg = new QoreImplicitArgumentNode(strtol(yytext + 1, 0, 0)); return IMPLICIT_ARG_REF;
\$#                                     return IMPLICIT_ELEMENT;
\?\?                                    return NULL_COALESCING;
\?\*                                    return VALUE_COALESCING;
\<=                                     return LOGICAL_LE;
\>=                                     return LOGICAL_GE;
\!=                                     return LOGICAL_NE;
\<\>                                    return LOGICAL_NE;
===                                     return ABSOLUTE_EQ;
\!==                                    return ABSOLUTE_NE;
==                                      return LOGICAL_EQ;
\<=\>                                   return LOGICAL_CMP;
&&                                      return LOGICAL_AND;
\|\|                                    return (getProgram()->getParseOptions64() & PO_BROKEN_LOGIC_PRECEDENCE) ? BROKEN_LOGICAL_OR : LOGICAL_OR;
\|                                      return (getProgram()->getParseOptions64() & PO_BROKEN_LOGIC_PRECEDENCE) ? BROKEN_BINARY_OR : '|';
\^                                      return (getProgram()->getParseOptions64() & PO_BROKEN_LOGIC_PRECEDENCE) ? BROKEN_BINARY_XOR : '^';
\>\>                                    return SHIFT_RIGHT;
\<\<                                    return SHIFT_LEFT;
\+\+                                    return P_INCREMENT;
--                                      return P_DECREMENT;
\+=                                     return PLUS_EQUALS;
-=                                      return MINUS_EQUALS;
&=                                      return AND_EQUALS;
\|=                                     return OR_EQUALS;
\%=                                     return MODULA_EQUALS;
\*=                                     return MULTIPLY_EQUALS;
\/=                                     return DIVIDE_EQUALS;
\^=                                     return XOR_EQUALS;
\>\>=                                   return SHIFT_RIGHT_EQUALS;
\<\<=                                   return SHIFT_LEFT_EQUALS;

\<{WS}+=                                check_broken_op(yytext, "<="); return LOGICAL_LE;
\>{WS}+=                                check_broken_op(yytext, ">="); return LOGICAL_GE;
\!{WS}+=                                check_broken_op(yytext, "!="); return LOGICAL_NE;
\<{WS}+\>                               check_broken_op(yytext, "<>"); return LOGICAL_NE;
={WS}+=                                 check_broken_op(yytext, "=="); return LOGICAL_EQ;

={WS}+={WS}*=                           check_broken_op(yytext, "==="); return ABSOLUTE_EQ;
={WS}*={WS}+=                           check_broken_op(yytext, "==="); return ABSOLUTE_EQ;
\!{WS}+={WS}*=                          check_broken_op(yytext, "!=="); return ABSOLUTE_NE;
\!{WS}*={WS}+=                          check_broken_op(yytext, "!=="); return ABSOLUTE_NE;
\<{WS}+={WS}*\>                         check_broken_op(yytext, "<=>"); return LOGICAL_CMP;
\<{WS}*={WS}+\>                         check_broken_op(yytext, "<=>"); return LOGICAL_CMP;

&{WS}+&                                 check_broken_op(yytext, "&&"); return LOGICAL_AND;
\|{WS}+\|                               check_broken_op(yytext, "||"); return (getProgram()->getParseOptions64() & PO_BROKEN_LOGIC_PRECEDENCE) ? BROKEN_LOGICAL_OR : LOGICAL_OR;
\>{WS}+\>                               check_broken_op(yytext, ">>"); return SHIFT_RIGHT;
\<{WS}+\<                               check_broken_op(yytext, "<<"); return SHIFT_LEFT;
\+{WS}+=                                check_broken_op(yytext, "+="); return PLUS_EQUALS;
-{WS}+=                                 check_broken_op(yytext, "-="); return MINUS_EQUALS;
&{WS}+=                                 check_broken_op(yytext, "&="); return AND_EQUALS;
\|{WS}+=                                check_broken_op(yytext, "|="); return OR_EQUALS;
\%{WS}+=                                check_broken_op(yytext, "%="); return MODULA_EQUALS;
\*{WS}+=                                check_broken_op(yytext, "*="); return MULTIPLY_EQUALS;
\/{WS}+=                                check_broken_op(yytext, "/="); return DIVIDE_EQUALS;
\^{WS}+=                                check_broken_op(yytext, "^="); return XOR_EQUALS;
\>{WS}+\>{WS}*=                         check_broken_op(yytext, ">>="); return SHIFT_RIGHT_EQUALS;
\>{WS}*\>{WS}+=                         check_broken_op(yytext, ">>="); return SHIFT_RIGHT_EQUALS;
\<{WS}+\<{WS}*=                         check_broken_op(yytext, "<<="); return SHIFT_LEFT_EQUALS;
\<{WS}*\<{WS}+=                         check_broken_op(yytext, "<<="); return SHIFT_LEFT_EQUALS;

\/\*                                    {
                                           int c;
                                           while ((c = yyinput(yyscanner))) {
                                              if (c == '*') {
                                                 do {
                                                    c = yyinput(yyscanner);
                                                 }
                                                 while (c == '*');
                                                 if (c == '/')
                                                    break;
                                              }
                                              if (c == EOF) {
                                                 parse_error("open block comment at EOF");
                                                 QORE_FLEX_DO_EOF;
                                                 break;
                                              }
                                           }
                                        }
<regex_googleplex>{
   s\/                                  yylval->RegexSubst = new QoreRegexSubst; yylloc->setExplicitFirst(yylineno); BEGIN(regex_subst1);
   x\/                                  yylval->Regex      = new QoreRegex;  yylloc->setExplicitFirst(yylineno); BEGIN(regex_extract_state);
   tr\/                                 yylval->Trans = new QoreTransliteration; yylloc->setExplicitFirst(yylineno); BEGIN(regex_trans1);
   m\/                                  yylval->Regex      = new QoreRegex;  yylloc->setExplicitFirst(yylineno); BEGIN(regex_state);
   \/                                   yylval->Regex      = new QoreRegex;  yylloc->setExplicitFirst(yylineno); BEGIN(regex_state);
   {WSNL}+                              /* ignore whitespace */
   [^sxmt\/]                            parse_error("missing regular expression after =~"); BEGIN(INITIAL);
}
<regex_negative_universe>{
   m\/                                  yylval->Regex      = new QoreRegex;  yylloc->setExplicitFirst(yylineno); BEGIN(regex_state);
   \/                                   yylval->Regex      = new QoreRegex;  yylloc->setExplicitFirst(yylineno); BEGIN(regex_state);
   {WSNL}+                              /* ignore whitespace */
   [^m\/]                               parse_error("missing regular expression after !~"); BEGIN(INITIAL);
}
=\~                                     BEGIN(regex_googleplex); return REGEX_MATCH;
\!\~                                    BEGIN(regex_negative_universe); return REGEX_NMATCH;
{WSNL}+                                 /* ignore whitespace */
.                                       return yytext[0];
%%<|MERGE_RESOLUTION|>--- conflicted
+++ resolved
@@ -754,15 +754,14 @@
 ^%broken-loop-statement{WS}*$           getProgram()->parseSetParseOptions(PO_BROKEN_LOOP_STATEMENT);
 ^%broken-int-assignments{WS}*$          getProgram()->parseSetParseOptions(PO_BROKEN_INT_ASSIGNMENTS);
 ^%broken-operators{WS}*$                getProgram()->parseSetParseOptions(PO_BROKEN_OPERATORS);
-<<<<<<< HEAD
 ^%correct-list-parsing{WS}*$            getProgram()->parseDisableParseOptions(PO_BROKEN_LIST_PARSING);
 ^%correct-logic-precedence{WS}*$        getProgram()->parseDisableParseOptions(PO_BROKEN_LOGIC_PRECEDENCE);
+^%correct-loop-statement{WS}*$          getProgram()->parseDisableParseOptions(PO_BROKEN_LOOP_STATEMENT);
 ^%correct-int-assignments{WS}*$         getProgram()->parseDisableParseOptions(PO_BROKEN_INT_ASSIGNMENTS);
 ^%correct-operators{WS}*$               getProgram()->parseDisableParseOptions(PO_BROKEN_OPERATORS);
 ^%loose-args{WS}*$                      getProgram()->parseDisableParseOptions(PO_STRICT_ARGS);
-=======
 ^%broken-references{WS}*$               getProgram()->parseSetParseOptions(PO_BROKEN_REFERENCES);
->>>>>>> 3df8153f
+^%correct-references{WS}*$              getProgram()->parseDisableParseOptions(PO_BROKEN_REFERENCES);
 ^%push-parse-options{WS}*$              push_parse_options();
 ^%append-include-path{WS}*$             { parse_error("missing argument to %%append-include-path"); }
 ^%append-include-path{WS}+              BEGIN(append_path_state);
