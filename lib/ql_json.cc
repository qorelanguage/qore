/*
  lib/ql_json.cc

  Qore JSON (JavaScript QoreObject Notation) functions

  Qore Programming Language

  Copyright 2003 - 2009 David Nichols

  This library is free software; you can redistribute it and/or
  modify it under the terms of the GNU Lesser General Public
  License as published by the Free Software Foundation; either
  version 2.1 of the License, or (at your option) any later version.

  This library is distributed in the hope that it will be useful,
  but WITHOUT ANY WARRANTY; without even the implied warranty of
  MERCHANTABILITY or FITNESS FOR A PARTICULAR PURPOSE.  See the GNU
  Lesser General Public License for more details.

  You should have received a copy of the GNU Lesser General Public
  License along with this library; if not, write to the Free Software
  Foundation, Inc., 51 Franklin St, Fifth Floor, Boston, MA  02110-1301  USA
*/


#include <qore/Qore.h>
#include <qore/intern/ql_json.h>

#include <ctype.h>
#include <stdlib.h>

// RFC 4627 JSON specification
// qore only supports JSON with UTF-8 

// returns 0 for OK
static int cmp_rest_token(const char *&p, const char *tok)
{
   p++;
   while (*tok)
      if ((*(p++)) != (*(tok++)))
	 return -1;
   if (!*p || *p == ',' || *p == ']' || *p == '}')
      return 0;
   if (isblank(*p) || (*p) == '\r' || (*p) == '\n')
   {
      p++;
      return 0;
   }
   return -1;
} 

static void skip_whitespace(const char *&buf, int &line_number)
{
   while (*buf)
   {
      if (isblank(*buf) || (*buf) == '\r')
      {
	 buf++;
	 continue;
      }
      if ((*buf) == '\n')
      {
	 line_number++;
	 buf++;
	 continue;
      }
      break;
   }
}

// '"' has already been read and the buffer is set to this character
static int getJSONStringToken(QoreString &str, const char *&buf, int &line_number, ExceptionSink *xsink)
{
   // increment buffer to first character of string
   buf++;
   while (*buf)
   {
      if (*buf == '"')
      {
	 buf++;
	 return 0;
      }
      if (*buf == '\\')
      {
	 buf++;
	 if (*buf == '"' || *buf == '/' || *buf == '\\')
	 {
	    str.concat(*buf);
	    buf++;
	    continue;
	 }
	 if (*buf == 'b')
	    str.concat('\b');
	 else if (*buf == 'f')
	    str.concat('\f');
	 else if (*buf == 'n')
	    str.concat('\n');
	 else if (*buf == 'r')
	    str.concat('\r');
	 else if (*buf == 't')
	    str.concat('\t');
	 else if (*buf == 'u') // expect a unicode character specification
	 {
	    ++buf;
	    // check for 4 hex digits
	    if (isxdigit(*buf) && *(buf + 1) && isxdigit(*(buf + 1)) 
		&& *(buf + 2) && isxdigit(*(buf + 2)) 
		&& *(buf + 3) && isxdigit(*(buf + 3)))
	    {
	       char unicode[5];
	       strncpy(unicode, buf, 4);
	       unicode[4] = '\0';
	       unsigned code = strtoul(unicode, 0, 16);
	       if (str.concatUnicode(code, xsink))
		  break;
	       buf += 3;
	    }
	    else
	       str.concat("\\u");
	 }
	 else // otherwise just concatenate the characters
	 {
	    str.concat('\\');
	    str.concat(*buf);
	 }
	 buf++;
	 continue;
      }
      if (*buf == '\n')
	 line_number++;
      str.concat(*buf);
      buf++;
   }
   xsink->raiseException("JSON-PARSE-ERROR", "premature end of input at line %d while parsing JSON string", line_number);
   return -1;
}

static AbstractQoreNode *getJSONValue(const char *&buf, int &line_number, const QoreEncoding *enc, ExceptionSink *xsink);

// '{' has already been read and the buffer is set to this character
static QoreHashNode *getJSONObject(const char *&buf, int &line_number, const QoreEncoding *enc, ExceptionSink *xsink)
{
   // increment buffer to first character of object description
   buf++;
   ReferenceHolder<QoreHashNode> h(new QoreHashNode(), xsink);

   // get either string or '}'
   skip_whitespace(buf, line_number);
      
   if (*buf == '}')
   {
      buf++;
      return h.release();
   }

   while (*buf)
   {
      if (*buf != '"')
      {
	 //printd(5, "*buf='%c'\n", *buf);
	 if (h->size())
	    xsink->raiseException("JSON-PARSE-ERROR", "unexpected text encountered at line %d while parsing JSON object (expecting '\"' for key string)", line_number);
	 else
	    xsink->raiseException("JSON-PARSE-ERROR", "unexpected text encountered at line %d while parsing JSON object (expecting '\" or '}'')", line_number);
	 break;
      }

      // get key
      QoreString str(enc);
      if (getJSONStringToken(str, buf, line_number, xsink))
	 break;

      //printd(5, "getJSONObject() key=%s\n", str.getBuffer());
      
      skip_whitespace(buf, line_number);
      if (*buf != ':')
      {
	 //printd(5, "*buf='%c'\n", *buf);
	 xsink->raiseException("JSON-PARSE-ERROR", "unexpected text encountered at line %d while parsing JSON object (expecting ':')", line_number);
	 break;
      }
      buf++;
      skip_whitespace(buf, line_number);

      // get value
      AbstractQoreNode *val = getJSONValue(buf, line_number, enc, xsink);
      if (!val)
      {
	 if (!xsink->isException())
	    xsink->raiseException("JSON-PARSE-ERROR", "premature end of input at line %d while parsing JSON object (expecting JSON value for key '%s')", line_number, str.getBuffer());
	 break;
      }
      h->setKeyValue(&str, val, xsink);

      skip_whitespace(buf, line_number);
      if (*buf == '}')
      {
	 buf++;
	 return h.release();
      }

      if (*buf != ',')
      {
	 xsink->raiseException("JSON-PARSE-ERROR", "unexpected text encountered at line %d while parsing JSON object (expecting ',' or '}')", line_number);
	 break;
      }
      buf++;
      
      skip_whitespace(buf, line_number);

   }
   return 0;
}

// '[' has already been read and the buffer is set to this character
static AbstractQoreNode *getJSONArray(const char *&buf, int &line_number, const QoreEncoding *enc, ExceptionSink *xsink)
{
   // increment buffer to first character of array description
   buf++;
   ReferenceHolder<QoreListNode> l(new QoreListNode(), xsink);

   skip_whitespace(buf, line_number);
   if (*buf == ']')
   {
      *buf++;
      return l.release();
   }

   while (*buf)
   {
      //printd(5, "before getJSONValue() buf=%s\n", buf);
      AbstractQoreNode *val = getJSONValue(buf, line_number, enc, xsink);
      if (!val)
      {
	 if (!xsink->isException())
	    xsink->raiseException("JSON-PARSE-ERROR", "premature end of input at line %d while parsing JSON array (expecting JSON value)", line_number);
	 return 0;
      }
      //printd(5, "after getJSONValue() buf=%s\n", buf);
      l->push(val);

      skip_whitespace(buf, line_number);
      if (*buf == ']')
      {
	 buf++;
	 return l.release();
      }

      if (*buf != ',')
      {
	 //printd(5, "*buf='%c'\n", *buf);
	 xsink->raiseException("JSON-PARSE-ERROR", "unexpected text encountered at line %d while parsing JSON array (expecting ',' or ']')", line_number);
	 return 0;
      }
      buf++;
      
      skip_whitespace(buf, line_number);
   }
   return 0;
}

static AbstractQoreNode *getJSONValue(const char *&buf, int &line_number, const QoreEncoding *enc, ExceptionSink *xsink)
{
   // skip whitespace
   skip_whitespace(buf, line_number);
   if (!*buf)
      return 0;

   // can expect: 't'rue, 'f'alse, '{', '[', '"'string...", integer, '.'digits
   if (*buf == '{')
      return getJSONObject(buf, line_number, enc, xsink);

   if (*buf == '[')
      return getJSONArray(buf, line_number, enc, xsink);

   if (*buf == '"')
   {
      QoreStringNodeHolder str(new QoreStringNode(enc));
      return getJSONStringToken(*(*str), buf, line_number, xsink) ? 0 : str.release();
   }

   // FIXME: implement parsing of JSON exponents
   if (isdigit(*buf) || (*buf) == '.' || (*buf) == '-')
   {
      // temporarily use a QoreString
      QoreString str;
      bool has_dot;
      if (*buf == '.')
      {
	 // add a leading zero
	 str.concat("0.");
	 has_dot = true;
      }
      else
      {
	 str.concat(*buf);
	 has_dot = false;
      }
      buf++;
      while (*buf)
      {
	 if (*buf == '.')
	 {
	    if (has_dot)
	    {
	       xsink->raiseException("JSON-PARSE-ERROR", "unexpected '.' in floating point number (too many '.' characters)");
	       return 0;
	    }
	    has_dot = true;
	 }
	 // if another token follows then break but do not increment buffer position
	 else if (*buf == ',' || *buf == '}' || *buf == ']')
	    break;
	 // if whitespace follows then increment buffer position and break
	 else if (isblank(*buf) || (*buf) == '\r')
	 {
	    buf++;
	    break;
	 }
	 // if a newline follows then  increment buffer position and line number and break
	 else if ((*buf) == '\n')
	 {
	    buf++;
	    line_number++;
	    break;
	 }
	 else if (!isdigit(*buf))
	 {
	    xsink->raiseException("JSON-PARSE-ERROR", "unexpected character in number");
	    return 0;
	 }
	 str.concat(*buf);
	 buf++;
      }
      if (has_dot)
	 return new QoreFloatNode(atof(str.getBuffer()));
      return new QoreBigIntNode(strtoll(str.getBuffer(), 0, 10));
   }
   
   if ((*buf) == 't')
   {
      if (!cmp_rest_token(buf, "rue"))
	 return boolean_true();
      goto error;
   }
   if ((*buf) == 'f')
   {
      if (!cmp_rest_token(buf, "alse"))
	 return boolean_false();
      goto error;
   }
   if ((*buf) == 'n')
   {
      if (!cmp_rest_token(buf, "ull"))
	 return nothing();
      goto error;
   }
   
  error:
   //printd(5, "buf=%s\n", buf);

   xsink->raiseException("JSON-PARSE-ERROR", "invalid input at line %d; unable to parse JSON value", line_number);
   return 0;
}

#define JSF_THRESHOLD 20

static int doJSONValue(class QoreString *str, const AbstractQoreNode *v, int format, ExceptionSink *xsink) {
   if (is_nothing(v) || is_null(v)) {
      str->concat("null");
      return 0;
   }

   qore_type_t vtype = v->getType();

   if (vtype == NT_LIST) {
      const QoreListNode *l = reinterpret_cast<const QoreListNode *>(v);
      str->concat("[ ");
      ConstListIterator li(l);
      QoreString tmp(str->getEncoding());
      while (li.next()) {
	 bool ind = tmp.strlen() > JSF_THRESHOLD;
	 tmp.clear();
	 if (doJSONValue(&tmp, li.getValue(), format == -1 ? format : format + 2, xsink))
	    return -1;
	 
	 if (format != -1 && (ind || tmp.strlen() > JSF_THRESHOLD)) {
	    str->concat('\n');
	    str->addch(' ', format + 2);
	 }
	 str->sprintf("%s", tmp.getBuffer());
	 
	 if (!li.last())
	    str->concat(", ");
      }
      str->concat(" ]");
      return 0;
   }

   if (vtype == NT_HASH) {
      const QoreHashNode *h = reinterpret_cast<const QoreHashNode *>(v);
      str->concat("{ ");
      ConstHashIterator hi(h);
      QoreString tmp(str->getEncoding());
      while (hi.next()) {
	 bool ind = tmp.strlen() > JSF_THRESHOLD;
	 tmp.clear();
	 if (doJSONValue(&tmp, hi.getValue(), format == -1 ? format : format + 2, xsink))
	    return -1;
	 
	 if (format != -1 && (ind || tmp.strlen() > JSF_THRESHOLD)) {
	    str->concat('\n');
	    str->addch(' ', format + 2);
	 }
	 str->sprintf("\"%s\" : %s", hi.getKey(), tmp.getBuffer());
	 if (!hi.last())
	    str->concat(", ");
      }
      str->concat(" }");
      return 0;
   }
<<<<<<< HEAD
   if (v->type == NT_STRING)
   {
      // convert encoding if necessary
      TempEncodingHelper t(v->val.String, str->getEncoding(), xsink);
      if (*xsink)
	 return -1;
=======
>>>>>>> 5443f8ce

   if (vtype == NT_STRING) {
      const QoreStringNode *vstr = reinterpret_cast<const QoreStringNode *>(v);
      TempEncodingHelper t(vstr, str->getEncoding(), xsink);
      if (*xsink)
	 return -1;
      
      str->concat('"');
      str->concatEscape(*t, '"', '\\', xsink);
      if (*xsink)
	 return -1;
<<<<<<< HEAD

=======
>>>>>>> 5443f8ce
      str->concat('"');
      return 0;
   }

   if (vtype == NT_INT) {
      const QoreBigIntNode *b = reinterpret_cast<const QoreBigIntNode *>(v);
      str->sprintf("%lld", b->val);
      return 0;
   }

   if (vtype == NT_FLOAT) {
      str->sprintf("%.9g", reinterpret_cast<const QoreFloatNode *>(v)->f);
      return 0;
   }

   if (vtype == NT_BOOLEAN) {
      str->concat(reinterpret_cast<const QoreBoolNode *>(v)->getValue() ? "true" : "false");
      return 0;
   }

   if (vtype == NT_DATE) {
      const DateTimeNode *date = reinterpret_cast<const DateTimeNode *>(v);
      // this will be serialized as a string
      str->concat('"');
      date->DateTimeNode::getAsString(*str, 0, 0);
      str->concat('"');
      return 0;
   }
   
<<<<<<< HEAD
   xsink->raiseException("JSON-SERIALIZATION-ERROR", "don't know how to serialize type '%s'", v->type->getName());
=======
   xsink->raiseException("JSON-SERIALIZATION-ERROR", "don't know how to serialize type '%s'", v->getTypeName());
>>>>>>> 5443f8ce
   return -1;
}

static AbstractQoreNode *f_makeJSONString(const QoreListNode *params, ExceptionSink *xsink) {
   QORE_TRACE("f_makeJSONString()");
   const AbstractQoreNode *val = get_param(params, 0);

   const QoreStringNode *pcs;
   const QoreEncoding *ccs;
   if ((pcs = test_string_param(params, 1)))
      ccs = QEM.findCreate(pcs);
   else
      ccs = QCS_UTF8;

<<<<<<< HEAD
   TempString str(new QoreString(ccs));
   if (doJSONValue(*str, val, -1, xsink))
      return 0;
   return new QoreNode(str.release());
=======
   QoreStringNodeHolder str(new QoreStringNode(ccs));
   if (doJSONValue(*str, val, -1, xsink))
      return 0;
   return str.release();
>>>>>>> 5443f8ce
}

static AbstractQoreNode *f_makeFormattedJSONString(const QoreListNode *params, ExceptionSink *xsink) {
   QORE_TRACE("f_makeFormattedJSONString()");
   const AbstractQoreNode *val = get_param(params, 0);

   const QoreStringNode *pcs;
   const QoreEncoding *ccs;
   if ((pcs = test_string_param(params, 1)))
      ccs = QEM.findCreate(pcs);
   else
      ccs = QCS_UTF8;

<<<<<<< HEAD
   TempString str(new QoreString(ccs));
   if (doJSONValue(*str, val, 0, xsink))
      return 0;
   return new QoreNode(str.release());
=======
   QoreStringNodeHolder str(new QoreStringNode(ccs));
   if (doJSONValue(*str, val, 0, xsink))
      return 0;
   return str.release();
>>>>>>> 5443f8ce
}

AbstractQoreNode *parseJSONValue(const QoreString *str, ExceptionSink *xsink) {
   int line_number = 1;
   const char *buf = str->getBuffer();
   AbstractQoreNode *rv = getJSONValue(buf, line_number, str->getEncoding(), xsink);
   if (rv && *buf) {
      // check for excess text after JSON data
      skip_whitespace(buf, line_number);
      if (*buf) {
	 xsink->raiseException("JSON-PARSE-ERROR", "extra text after JSON data on line %d", line_number);
	 rv->deref(xsink);
	 rv = 0;
      }
   }
   return rv;
}

static AbstractQoreNode *f_parseJSON(const QoreListNode *params, ExceptionSink *xsink) {
   const QoreStringNode *p0;

   if (!(p0 = test_string_param(params, 0)))
       return 0;
 
   return parseJSONValue(p0, xsink);
}

QoreStringNode *makeJSONRPC11RequestStringArgs(const QoreListNode *params, ExceptionSink *xsink) {
   const QoreStringNode *p0;
   if (!(p0 = test_string_param(params, 0))) {
      xsink->raiseException("MAKE-JSONRPC11-REQUEST-STRING-ERROR", "expecting method name as first parameter");
      return 0;
   }

   const AbstractQoreNode *p1 = get_param(params, 1);

<<<<<<< HEAD
   TempString str(new QoreString(QCS_UTF8));
=======
   QoreStringNodeHolder str(new QoreStringNode(QCS_UTF8));
>>>>>>> 5443f8ce

   // write version key first
   str->concat("{ \"version\" : \"1.1\", \"method\" : ");
   if (doJSONValue(*str, p0, -1, xsink))
<<<<<<< HEAD
      return NULL;

   // params key should come last
   str->concat(", \"params\" : ");
   if (p1)
   {
      if (doJSONValue(*str, p1, -1, xsink))
	 return NULL;
=======
      return 0;

   // params key should come last
   str->concat(", \"params\" : ");
   if (!is_nothing(p1)) {
      if (doJSONValue(*str, p1, -1, xsink))
	 return 0;
>>>>>>> 5443f8ce
   }
   else
      str->concat("null");
   str->concat(" }");
   return str.release();
}

QoreStringNode *makeJSONRPC11RequestString(const QoreListNode *params, ExceptionSink *xsink) {
   const QoreStringNode *p0;
   if (!(p0 = test_string_param(params, 0))) {
      xsink->raiseException("MAKE-JSONRPC11-REQUEST-STRING-ERROR", "expecting method name as first parameter");
      return 0;
   }

<<<<<<< HEAD
   TempString str(new QoreString(QCS_UTF8));

   // write version key first
   str->concat("{ \"version\" : \"1.1\", \"method\" : ");
   if (doJSONValue(*str, p0, -1, xsink))
      return NULL;
=======
   QoreStringNodeHolder str(new QoreStringNode(QCS_UTF8));

   // write version key first
   str->concat("{ \"version\" : \"1.1\", \"method\" : ");

   if (doJSONValue(*str, p0, -1, xsink))
      return 0;
>>>>>>> 5443f8ce

   // params key should come last
   str->concat(", \"params\" : ");
   if (num_params(params) > 1) {
      ReferenceHolder<QoreListNode> new_params(params->copyListFrom(1), xsink);

      if (doJSONValue(*str, *new_params, -1, xsink))
<<<<<<< HEAD
	 return NULL;
=======
	 return 0;
>>>>>>> 5443f8ce
   }
   else
      str->concat("null");
   str->concat(" }");
<<<<<<< HEAD
=======

>>>>>>> 5443f8ce
   return str.release();
}

// syntax: makeJSONRPCRequestString(method, version, id, params)
static AbstractQoreNode *f_makeJSONRPCRequestString(const QoreListNode *params, ExceptionSink *xsink) {
   const QoreStringNode *p0;
   if (!(p0 = test_string_param(params, 0))) {
      xsink->raiseException("MAKE-JSONRPC-REQUEST-STRING-ERROR", "expecting method name as first parameter");
      return 0;
   }

   const AbstractQoreNode *p1, *p2, *p3;
   p1 = get_param(params, 1);
   p2 = get_param(params, 2);
   p3 = get_param(params, 3);

<<<<<<< HEAD
   TempString str(new QoreString(QCS_UTF8));
=======
   QoreStringNodeHolder str(new QoreStringNode(QCS_UTF8));
>>>>>>> 5443f8ce

   // write version key first if present
   if (p1) {
      str->concat("{ \"version\" : ");
      if (doJSONValue(*str, p1, -1, xsink))
<<<<<<< HEAD
	 return NULL;
=======
	 return 0;
>>>>>>> 5443f8ce
      str->concat(", ");
   }
   else
      str->concat("{ ");

   str->concat("\"method\" : ");
   if (doJSONValue(*str, p0, -1, xsink))
<<<<<<< HEAD
      return NULL;
=======
      return 0;
>>>>>>> 5443f8ce

   if (p2) {
      str->concat(", \"id\" : ");
      if (doJSONValue(*str, p2, -1, xsink))
<<<<<<< HEAD
	 return NULL;
=======
	 return 0;
>>>>>>> 5443f8ce
   }

   // params key should come last
   str->concat(", \"params\" : ");
<<<<<<< HEAD
   if (p3)
   {
      if (doJSONValue(*str, p3, -1, xsink))
	 return NULL;
=======
   if (p3) {
      if (doJSONValue(*str, p3, -1, xsink))
	 return 0;
>>>>>>> 5443f8ce
   }
   else
      str->concat("null");
   str->concat(" }");
<<<<<<< HEAD
   return new QoreNode(str.release());
=======
   return str.release();
>>>>>>> 5443f8ce
}

// syntax: makeFormattedJSONRPCRequestString(method, version, id, params)
static AbstractQoreNode *f_makeFormattedJSONRPCRequestString(const QoreListNode *params, ExceptionSink *xsink) {
   const QoreStringNode *p0;
   if (!(p0 = test_string_param(params, 0))) {
      xsink->raiseException("MAKE-JSONRPC-REQUEST-STRING-ERROR", "expecting method name as first parameter");
      return 0;
   }

   const AbstractQoreNode *p1, *p2, *p3;
   p1 = get_param(params, 1);
   p2 = get_param(params, 2);
   p3 = get_param(params, 3);

<<<<<<< HEAD
   TempString str(new QoreString(QCS_UTF8));
=======
   QoreStringNodeHolder str(new QoreStringNode(QCS_UTF8));
>>>>>>> 5443f8ce

   // write version key first if present
   if (p1) {
      str->concat("{\n  \"version\" : ");
      if (doJSONValue(*str, p1, 2, xsink))
<<<<<<< HEAD
	 return NULL;
=======
	 return 0;
>>>>>>> 5443f8ce
      str->concat(",\n  ");
   }
   else
      str->concat("{\n  ");

   str->concat("\"method\" : ");
   if (doJSONValue(*str, p0, 2, xsink))
<<<<<<< HEAD
      return NULL;
=======
      return 0;
>>>>>>> 5443f8ce

   if (p2) {
      str->concat(",\n  \"id\" : ");
      if (doJSONValue(*str, p2, 2, xsink))
<<<<<<< HEAD
	 return NULL;
=======
	 return 0;
>>>>>>> 5443f8ce
   }

   // params key should come last
   str->concat(",\n  \"params\" : ");
<<<<<<< HEAD
   if (p3)
   {
      if (doJSONValue(*str, p3, 2, xsink))
	 return NULL;
=======
   if (p3) {
      if (doJSONValue(*str, p3, 2, xsink))
	 return 0;
>>>>>>> 5443f8ce
   }
   else
      str->concat("null");
   str->concat("\n}");
<<<<<<< HEAD
   return new QoreNode(str.release());
=======
   return str.release();
>>>>>>> 5443f8ce
}

// syntax: makeJSONRPCResponseString(version, id, response)
static AbstractQoreNode *f_makeJSONRPCResponseString(const QoreListNode *params, ExceptionSink *xsink) {
   const AbstractQoreNode *p0, *p1, *p2;
   p0 = get_param(params, 0);
   p1 = get_param(params, 1);
   p2 = get_param(params, 2);

<<<<<<< HEAD
   TempString str(new QoreString(QCS_UTF8));
=======
   QoreStringNodeHolder str(new QoreStringNode(QCS_UTF8));
>>>>>>> 5443f8ce

   // write version key first if present
   if (p0) {
      str->concat("{ \"version\" : ");
      if (doJSONValue(*str, p0, -1, xsink))
<<<<<<< HEAD
	 return NULL;
=======
	 return 0;
>>>>>>> 5443f8ce
      str->concat(", ");
   }
   else
      str->concat("{ ");

   if (p1) {
      str->concat("\"id\" : ");
      if (doJSONValue(*str, p1, -1, xsink))
<<<<<<< HEAD
	 return NULL;
=======
	 return 0;
>>>>>>> 5443f8ce
      str->concat(", ");
   }

   // result key should come last
   str->concat("\"result\" : ");
<<<<<<< HEAD
   if (p2)
   {
      if (doJSONValue(*str, p2, -1, xsink))
	 return NULL;
=======
   if (p2) {
      if (doJSONValue(*str, p2, -1, xsink))
	 return 0;
>>>>>>> 5443f8ce
   }
   else
      str->concat("null");
   str->concat(" }");
<<<<<<< HEAD
   return new QoreNode(str.release());
=======
   return str.release();
>>>>>>> 5443f8ce
}

// syntax: makeFormattedJSONRPCResponseString(version, id, response)
static AbstractQoreNode *f_makeFormattedJSONRPCResponseString(const QoreListNode *params, ExceptionSink *xsink) {
   const AbstractQoreNode *p0, *p1, *p2;
   p0 = get_param(params, 0);
   p1 = get_param(params, 1);
   p2 = get_param(params, 2);

<<<<<<< HEAD
   TempString str(new QoreString(QCS_UTF8));
=======
   QoreStringNodeHolder str(new QoreStringNode(QCS_UTF8));
>>>>>>> 5443f8ce

   // write version key first if present
   if (p0) {
      str->concat("{\n  \"version\" : ");
      if (doJSONValue(*str, p0, 2, xsink))
<<<<<<< HEAD
	 return NULL;
=======
	 return 0;
>>>>>>> 5443f8ce
      str->concat(",\n  ");
   }
   else
      str->concat("{\n  ");

   if (p1) {
      str->concat("\"id\" : ");
      if (doJSONValue(*str, p1, 2, xsink))
<<<<<<< HEAD
	 return NULL;
=======
	 return 0;
>>>>>>> 5443f8ce
      str->concat(",\n  ");
   }

   // result key should come last
   str->concat("\"result\" : ");
<<<<<<< HEAD
   if (p2)
   {
      if (doJSONValue(*str, p2, 2, xsink))
	 return NULL;
=======
   if (p2) {
      if (doJSONValue(*str, p2, 2, xsink))
	 return 0;
>>>>>>> 5443f8ce
   }
   else
      str->concat("null");
   str->concat("\n}");
<<<<<<< HEAD
   return new QoreNode(str.release());
=======
   return str.release();
>>>>>>> 5443f8ce
}

// syntax: makeJSONRPCErrorString(version, id, response)
static AbstractQoreNode *f_makeJSONRPCErrorString(const QoreListNode *params, ExceptionSink *xsink) {
   const AbstractQoreNode *p0, *p1, *p2;
   p0 = get_param(params, 0);
   p1 = get_param(params, 1);
   p2 = get_param(params, 2);

<<<<<<< HEAD
   TempString str(new QoreString(QCS_UTF8));
=======
   QoreStringNodeHolder str(new QoreStringNode(QCS_UTF8));
>>>>>>> 5443f8ce

   // write version key first if present
   if (!is_nothing(p0)) {
      str->concat("{ \"version\" : ");
      if (doJSONValue(*str, p0, -1, xsink))
<<<<<<< HEAD
	 return NULL;
=======
	 return 0;
>>>>>>> 5443f8ce
      str->concat(", ");
   }
   else
      str->concat("{ ");

   if (!is_nothing(p1)) {
      str->concat("\"id\" : ");
      if (doJSONValue(*str, p1, -1, xsink))
<<<<<<< HEAD
	 return NULL;
=======
	 return 0;
>>>>>>> 5443f8ce
      str->concat(", ");
   }

   // error key should come last
   str->concat("\"error\" : ");
<<<<<<< HEAD
   if (p2)
   {
      if (doJSONValue(*str, p2, -1, xsink))
	 return NULL;
=======
   if (!is_nothing(p2)) {
      if (doJSONValue(*str, p2, -1, xsink))
	 return 0;
>>>>>>> 5443f8ce
   }
   else
      str->concat("null");
   str->concat(" }");
<<<<<<< HEAD
   return new QoreNode(str.release());
=======
   return str.release();
>>>>>>> 5443f8ce
}

// syntax: makeFormattedJSONRPCErrorString(version, id, response)
static AbstractQoreNode *f_makeFormattedJSONRPCErrorString(const QoreListNode *params, ExceptionSink *xsink) {
   const AbstractQoreNode *p0, *p1, *p2;
   p0 = get_param(params, 0);
   p1 = get_param(params, 1);
   p2 = get_param(params, 2);

<<<<<<< HEAD
   TempString str(new QoreString(QCS_UTF8));
=======
   QoreStringNodeHolder str(new QoreStringNode(QCS_UTF8));
>>>>>>> 5443f8ce

   // write version key first if present
   if (p0) {
      str->concat("{\n  \"version\" : ");
      if (doJSONValue(*str, p0, 2, xsink))
<<<<<<< HEAD
	 return NULL;
=======
	 return 0;
>>>>>>> 5443f8ce
      str->concat(",\n  ");
   }
   else
      str->concat("{\n  ");

   if (p1) {
      str->concat("\"id\" : ");
      if (doJSONValue(*str, p1, 2, xsink))
<<<<<<< HEAD
	 return NULL;
=======
	 return 0;
>>>>>>> 5443f8ce
      str->concat(",\n  ");
   }

   // error key should come last
   str->concat("\"error\" : ");
<<<<<<< HEAD
   if (p2)
   {
      if (doJSONValue(*str, p2, 2, xsink))
	 return NULL;
=======
   if (p2) {
      if (doJSONValue(*str, p2, 2, xsink))
	 return 0;
>>>>>>> 5443f8ce
   }
   else
      str->concat("null");
   str->concat("\n}");
<<<<<<< HEAD
   return new QoreNode(str.release());
=======
   return str.release();
>>>>>>> 5443f8ce
}

// syntax: makeJSONRPC11ErrorString(code, message, id, error)
static AbstractQoreNode *f_makeJSONRPC11ErrorString(const QoreListNode *params, ExceptionSink *xsink) {
   const AbstractQoreNode *p;
   p = get_param(params, 0);
   int code = p ? p->getAsInt() : 0;
   if (code < 100 || code > 999) {
      xsink->raiseException("MAKE-JSONRPC11-ERROR-STRING-ERROR", "error code (first argument) must be between 100 and 999 inclusive (value passed: %d)", code);
      return 0;
   }

   const QoreStringNode *mess = test_string_param(params, 1);
   if (!mess || !mess->strlen())
   {
      xsink->raiseException("MAKE-JSONRPC11-ERROR-STRING-ERROR", "error message string not passed as second argument)");
      return 0;
   }

<<<<<<< HEAD
   TempString str(new QoreString(QCS_UTF8));
=======
   QoreStringNodeHolder str(new QoreStringNode(QCS_UTF8));

>>>>>>> 5443f8ce
   str->concat("{ \"version\" : \"1.1\", ");

   // get optional "id" value
   p = get_param(params, 2);
   if (p)
   {
      str->concat("\"id\" : ");
      if (doJSONValue(*str, p, -1, xsink))
<<<<<<< HEAD
	 return NULL;
=======
	 return 0;
>>>>>>> 5443f8ce
      str->concat(", ");
   }
   
   str->sprintf("\"error\" : { \"name\" : \"JSONRPCError\", \"code\" : %d, \"message\" : \"", code);
   // concat here so character encodings can be automatically converted if necessary
   str->concatEscape(mess, '"', '\\', xsink);
   if (xsink->isException())
<<<<<<< HEAD
      return NULL;
=======
      return 0;
>>>>>>> 5443f8ce

   str->concat('\"');

   // get optional "error" value
   p = get_param(params, 3);
   if (p)
   {
      str->concat(", \"error\" : ");
      if (doJSONValue(*str, p, -1, xsink))
<<<<<<< HEAD
	 return NULL;
   }
   str->concat(" } }");
   return new QoreNode(str.release());
=======
	 return 0;
   }
   str->concat(" } }");
   return str.release();
>>>>>>> 5443f8ce
}

// syntax: makeFormattedJSONRPC11ErrorString(code, message, id, error)
static AbstractQoreNode *f_makeFormattedJSONRPC11ErrorString(const QoreListNode *params, ExceptionSink *xsink)
{
   const AbstractQoreNode *p;
   p = get_param(params, 0);
   int code = p ? p->getAsInt() : 0;
   if (code < 100 || code > 999)
   {
      xsink->raiseException("MAKE-JSONRPC11-ERROR-STRING-ERROR", "error code (first argument) must be between 100 and 999 inclusive (value passed: %d)", code);
      return 0;
   }
   
   const QoreStringNode *mess = test_string_param(params, 1);
   if (!mess || !mess->strlen())
   {
      xsink->raiseException("MAKE-JSONRPC11-ERROR-STRING-ERROR", "error message string not passed as second argument)");
      return 0;
   }

<<<<<<< HEAD
   TempString str(new QoreString(QCS_UTF8));
=======
   QoreStringNodeHolder str(new QoreStringNode(QCS_UTF8));
>>>>>>> 5443f8ce
   str->sprintf("{\n  \"version\" : \"1.1\",\n  ");

   // get optional "id" value
   p = get_param(params, 2);
   if (p)
   {
      str->concat("\"id\" : ");
      if (doJSONValue(*str, p, -1, xsink))
<<<<<<< HEAD
	 return NULL;
=======
	 return 0;
>>>>>>> 5443f8ce
      str->concat(",\n  ");
   }

   str->sprintf("\"error\" :\n  {\n    \"name\" : \"JSONRPCError\",\n    \"code\" : %d,\n    \"message\" : \"", code);
   // concat here so character encodings can be automatically converted if necessary
   str->concatEscape(mess, '"', '\\', xsink);
   if (xsink->isException())
<<<<<<< HEAD
      return NULL;
=======
      return 0;
>>>>>>> 5443f8ce

   str->concat('\"');

   // get optional "error" value
   p = get_param(params, 3);
   if (p)
   {
      str->concat(",\n    \"error\" : ");
      if (doJSONValue(*str, p, 4, xsink))
<<<<<<< HEAD
	 return NULL;
   }
   str->concat("\n  }\n}");
   return new QoreNode(str.release());
=======
	 return 0;
   }
   str->concat("\n  }\n}");
   return str.release();
>>>>>>> 5443f8ce
}

void init_json_functions()
{
   builtinFunctions.add("makeJSONString",                      f_makeJSONString);
   builtinFunctions.add("makeFormattedJSONString",             f_makeFormattedJSONString);
   builtinFunctions.add("parseJSON",                           f_parseJSON);

   builtinFunctions.add("makeJSONRPCRequestString",            f_makeJSONRPCRequestString);
   builtinFunctions.add("makeFormattedJSONRPCRequestString",   f_makeFormattedJSONRPCRequestString);
   builtinFunctions.add("makeJSONRPCResponseString",           f_makeJSONRPCResponseString);
   builtinFunctions.add("makeFormattedJSONRPCResponseString",  f_makeFormattedJSONRPCResponseString);
   builtinFunctions.add("makeJSONRPCErrorString",              f_makeJSONRPCErrorString);
   builtinFunctions.add("makeFormattedJSONRPCErrorString",     f_makeFormattedJSONRPCErrorString);
   builtinFunctions.add("makeJSONRPC11ErrorString",            f_makeJSONRPC11ErrorString);
   builtinFunctions.add("makeFormattedJSONRPC11ErrorString",   f_makeFormattedJSONRPC11ErrorString);
}<|MERGE_RESOLUTION|>--- conflicted
+++ resolved
@@ -419,15 +419,6 @@
       str->concat(" }");
       return 0;
    }
-<<<<<<< HEAD
-   if (v->type == NT_STRING)
-   {
-      // convert encoding if necessary
-      TempEncodingHelper t(v->val.String, str->getEncoding(), xsink);
-      if (*xsink)
-	 return -1;
-=======
->>>>>>> 5443f8ce
 
    if (vtype == NT_STRING) {
       const QoreStringNode *vstr = reinterpret_cast<const QoreStringNode *>(v);
@@ -439,10 +430,6 @@
       str->concatEscape(*t, '"', '\\', xsink);
       if (*xsink)
 	 return -1;
-<<<<<<< HEAD
-
-=======
->>>>>>> 5443f8ce
       str->concat('"');
       return 0;
    }
@@ -472,11 +459,7 @@
       return 0;
    }
    
-<<<<<<< HEAD
-   xsink->raiseException("JSON-SERIALIZATION-ERROR", "don't know how to serialize type '%s'", v->type->getName());
-=======
    xsink->raiseException("JSON-SERIALIZATION-ERROR", "don't know how to serialize type '%s'", v->getTypeName());
->>>>>>> 5443f8ce
    return -1;
 }
 
@@ -491,17 +474,10 @@
    else
       ccs = QCS_UTF8;
 
-<<<<<<< HEAD
-   TempString str(new QoreString(ccs));
-   if (doJSONValue(*str, val, -1, xsink))
-      return 0;
-   return new QoreNode(str.release());
-=======
    QoreStringNodeHolder str(new QoreStringNode(ccs));
    if (doJSONValue(*str, val, -1, xsink))
       return 0;
    return str.release();
->>>>>>> 5443f8ce
 }
 
 static AbstractQoreNode *f_makeFormattedJSONString(const QoreListNode *params, ExceptionSink *xsink) {
@@ -515,17 +491,10 @@
    else
       ccs = QCS_UTF8;
 
-<<<<<<< HEAD
-   TempString str(new QoreString(ccs));
-   if (doJSONValue(*str, val, 0, xsink))
-      return 0;
-   return new QoreNode(str.release());
-=======
    QoreStringNodeHolder str(new QoreStringNode(ccs));
    if (doJSONValue(*str, val, 0, xsink))
       return 0;
    return str.release();
->>>>>>> 5443f8ce
 }
 
 AbstractQoreNode *parseJSONValue(const QoreString *str, ExceptionSink *xsink) {
@@ -562,25 +531,11 @@
 
    const AbstractQoreNode *p1 = get_param(params, 1);
 
-<<<<<<< HEAD
-   TempString str(new QoreString(QCS_UTF8));
-=======
    QoreStringNodeHolder str(new QoreStringNode(QCS_UTF8));
->>>>>>> 5443f8ce
 
    // write version key first
    str->concat("{ \"version\" : \"1.1\", \"method\" : ");
    if (doJSONValue(*str, p0, -1, xsink))
-<<<<<<< HEAD
-      return NULL;
-
-   // params key should come last
-   str->concat(", \"params\" : ");
-   if (p1)
-   {
-      if (doJSONValue(*str, p1, -1, xsink))
-	 return NULL;
-=======
       return 0;
 
    // params key should come last
@@ -588,7 +543,6 @@
    if (!is_nothing(p1)) {
       if (doJSONValue(*str, p1, -1, xsink))
 	 return 0;
->>>>>>> 5443f8ce
    }
    else
       str->concat("null");
@@ -603,22 +557,13 @@
       return 0;
    }
 
-<<<<<<< HEAD
-   TempString str(new QoreString(QCS_UTF8));
+   QoreStringNodeHolder str(new QoreStringNode(QCS_UTF8));
 
    // write version key first
    str->concat("{ \"version\" : \"1.1\", \"method\" : ");
+
    if (doJSONValue(*str, p0, -1, xsink))
-      return NULL;
-=======
-   QoreStringNodeHolder str(new QoreStringNode(QCS_UTF8));
-
-   // write version key first
-   str->concat("{ \"version\" : \"1.1\", \"method\" : ");
-
-   if (doJSONValue(*str, p0, -1, xsink))
-      return 0;
->>>>>>> 5443f8ce
+      return 0;
 
    // params key should come last
    str->concat(", \"params\" : ");
@@ -626,19 +571,12 @@
       ReferenceHolder<QoreListNode> new_params(params->copyListFrom(1), xsink);
 
       if (doJSONValue(*str, *new_params, -1, xsink))
-<<<<<<< HEAD
-	 return NULL;
-=======
-	 return 0;
->>>>>>> 5443f8ce
+	 return 0;
    }
    else
       str->concat("null");
    str->concat(" }");
-<<<<<<< HEAD
-=======
-
->>>>>>> 5443f8ce
+
    return str.release();
 }
 
@@ -655,21 +593,13 @@
    p2 = get_param(params, 2);
    p3 = get_param(params, 3);
 
-<<<<<<< HEAD
-   TempString str(new QoreString(QCS_UTF8));
-=======
    QoreStringNodeHolder str(new QoreStringNode(QCS_UTF8));
->>>>>>> 5443f8ce
 
    // write version key first if present
    if (p1) {
       str->concat("{ \"version\" : ");
       if (doJSONValue(*str, p1, -1, xsink))
-<<<<<<< HEAD
-	 return NULL;
-=======
-	 return 0;
->>>>>>> 5443f8ce
+	 return 0;
       str->concat(", ");
    }
    else
@@ -677,43 +607,24 @@
 
    str->concat("\"method\" : ");
    if (doJSONValue(*str, p0, -1, xsink))
-<<<<<<< HEAD
-      return NULL;
-=======
-      return 0;
->>>>>>> 5443f8ce
+      return 0;
 
    if (p2) {
       str->concat(", \"id\" : ");
       if (doJSONValue(*str, p2, -1, xsink))
-<<<<<<< HEAD
-	 return NULL;
-=======
-	 return 0;
->>>>>>> 5443f8ce
+	 return 0;
    }
 
    // params key should come last
    str->concat(", \"params\" : ");
-<<<<<<< HEAD
-   if (p3)
-   {
-      if (doJSONValue(*str, p3, -1, xsink))
-	 return NULL;
-=======
    if (p3) {
       if (doJSONValue(*str, p3, -1, xsink))
 	 return 0;
->>>>>>> 5443f8ce
    }
    else
       str->concat("null");
    str->concat(" }");
-<<<<<<< HEAD
-   return new QoreNode(str.release());
-=======
-   return str.release();
->>>>>>> 5443f8ce
+   return str.release();
 }
 
 // syntax: makeFormattedJSONRPCRequestString(method, version, id, params)
@@ -729,21 +640,13 @@
    p2 = get_param(params, 2);
    p3 = get_param(params, 3);
 
-<<<<<<< HEAD
-   TempString str(new QoreString(QCS_UTF8));
-=======
    QoreStringNodeHolder str(new QoreStringNode(QCS_UTF8));
->>>>>>> 5443f8ce
 
    // write version key first if present
    if (p1) {
       str->concat("{\n  \"version\" : ");
       if (doJSONValue(*str, p1, 2, xsink))
-<<<<<<< HEAD
-	 return NULL;
-=======
-	 return 0;
->>>>>>> 5443f8ce
+	 return 0;
       str->concat(",\n  ");
    }
    else
@@ -751,43 +654,24 @@
 
    str->concat("\"method\" : ");
    if (doJSONValue(*str, p0, 2, xsink))
-<<<<<<< HEAD
-      return NULL;
-=======
-      return 0;
->>>>>>> 5443f8ce
+      return 0;
 
    if (p2) {
       str->concat(",\n  \"id\" : ");
       if (doJSONValue(*str, p2, 2, xsink))
-<<<<<<< HEAD
-	 return NULL;
-=======
-	 return 0;
->>>>>>> 5443f8ce
+	 return 0;
    }
 
    // params key should come last
    str->concat(",\n  \"params\" : ");
-<<<<<<< HEAD
-   if (p3)
-   {
-      if (doJSONValue(*str, p3, 2, xsink))
-	 return NULL;
-=======
    if (p3) {
       if (doJSONValue(*str, p3, 2, xsink))
 	 return 0;
->>>>>>> 5443f8ce
    }
    else
       str->concat("null");
    str->concat("\n}");
-<<<<<<< HEAD
-   return new QoreNode(str.release());
-=======
-   return str.release();
->>>>>>> 5443f8ce
+   return str.release();
 }
 
 // syntax: makeJSONRPCResponseString(version, id, response)
@@ -797,21 +681,13 @@
    p1 = get_param(params, 1);
    p2 = get_param(params, 2);
 
-<<<<<<< HEAD
-   TempString str(new QoreString(QCS_UTF8));
-=======
    QoreStringNodeHolder str(new QoreStringNode(QCS_UTF8));
->>>>>>> 5443f8ce
 
    // write version key first if present
    if (p0) {
       str->concat("{ \"version\" : ");
       if (doJSONValue(*str, p0, -1, xsink))
-<<<<<<< HEAD
-	 return NULL;
-=======
-	 return 0;
->>>>>>> 5443f8ce
+	 return 0;
       str->concat(", ");
    }
    else
@@ -820,35 +696,20 @@
    if (p1) {
       str->concat("\"id\" : ");
       if (doJSONValue(*str, p1, -1, xsink))
-<<<<<<< HEAD
-	 return NULL;
-=======
-	 return 0;
->>>>>>> 5443f8ce
+	 return 0;
       str->concat(", ");
    }
 
    // result key should come last
    str->concat("\"result\" : ");
-<<<<<<< HEAD
-   if (p2)
-   {
-      if (doJSONValue(*str, p2, -1, xsink))
-	 return NULL;
-=======
    if (p2) {
       if (doJSONValue(*str, p2, -1, xsink))
 	 return 0;
->>>>>>> 5443f8ce
    }
    else
       str->concat("null");
    str->concat(" }");
-<<<<<<< HEAD
-   return new QoreNode(str.release());
-=======
-   return str.release();
->>>>>>> 5443f8ce
+   return str.release();
 }
 
 // syntax: makeFormattedJSONRPCResponseString(version, id, response)
@@ -858,21 +719,13 @@
    p1 = get_param(params, 1);
    p2 = get_param(params, 2);
 
-<<<<<<< HEAD
-   TempString str(new QoreString(QCS_UTF8));
-=======
    QoreStringNodeHolder str(new QoreStringNode(QCS_UTF8));
->>>>>>> 5443f8ce
 
    // write version key first if present
    if (p0) {
       str->concat("{\n  \"version\" : ");
       if (doJSONValue(*str, p0, 2, xsink))
-<<<<<<< HEAD
-	 return NULL;
-=======
-	 return 0;
->>>>>>> 5443f8ce
+	 return 0;
       str->concat(",\n  ");
    }
    else
@@ -881,35 +734,20 @@
    if (p1) {
       str->concat("\"id\" : ");
       if (doJSONValue(*str, p1, 2, xsink))
-<<<<<<< HEAD
-	 return NULL;
-=======
-	 return 0;
->>>>>>> 5443f8ce
+	 return 0;
       str->concat(",\n  ");
    }
 
    // result key should come last
    str->concat("\"result\" : ");
-<<<<<<< HEAD
-   if (p2)
-   {
-      if (doJSONValue(*str, p2, 2, xsink))
-	 return NULL;
-=======
    if (p2) {
       if (doJSONValue(*str, p2, 2, xsink))
 	 return 0;
->>>>>>> 5443f8ce
    }
    else
       str->concat("null");
    str->concat("\n}");
-<<<<<<< HEAD
-   return new QoreNode(str.release());
-=======
-   return str.release();
->>>>>>> 5443f8ce
+   return str.release();
 }
 
 // syntax: makeJSONRPCErrorString(version, id, response)
@@ -919,21 +757,13 @@
    p1 = get_param(params, 1);
    p2 = get_param(params, 2);
 
-<<<<<<< HEAD
-   TempString str(new QoreString(QCS_UTF8));
-=======
    QoreStringNodeHolder str(new QoreStringNode(QCS_UTF8));
->>>>>>> 5443f8ce
 
    // write version key first if present
    if (!is_nothing(p0)) {
       str->concat("{ \"version\" : ");
       if (doJSONValue(*str, p0, -1, xsink))
-<<<<<<< HEAD
-	 return NULL;
-=======
-	 return 0;
->>>>>>> 5443f8ce
+	 return 0;
       str->concat(", ");
    }
    else
@@ -942,35 +772,20 @@
    if (!is_nothing(p1)) {
       str->concat("\"id\" : ");
       if (doJSONValue(*str, p1, -1, xsink))
-<<<<<<< HEAD
-	 return NULL;
-=======
-	 return 0;
->>>>>>> 5443f8ce
+	 return 0;
       str->concat(", ");
    }
 
    // error key should come last
    str->concat("\"error\" : ");
-<<<<<<< HEAD
-   if (p2)
-   {
-      if (doJSONValue(*str, p2, -1, xsink))
-	 return NULL;
-=======
    if (!is_nothing(p2)) {
       if (doJSONValue(*str, p2, -1, xsink))
 	 return 0;
->>>>>>> 5443f8ce
    }
    else
       str->concat("null");
    str->concat(" }");
-<<<<<<< HEAD
-   return new QoreNode(str.release());
-=======
-   return str.release();
->>>>>>> 5443f8ce
+   return str.release();
 }
 
 // syntax: makeFormattedJSONRPCErrorString(version, id, response)
@@ -980,21 +795,13 @@
    p1 = get_param(params, 1);
    p2 = get_param(params, 2);
 
-<<<<<<< HEAD
-   TempString str(new QoreString(QCS_UTF8));
-=======
    QoreStringNodeHolder str(new QoreStringNode(QCS_UTF8));
->>>>>>> 5443f8ce
 
    // write version key first if present
    if (p0) {
       str->concat("{\n  \"version\" : ");
       if (doJSONValue(*str, p0, 2, xsink))
-<<<<<<< HEAD
-	 return NULL;
-=======
-	 return 0;
->>>>>>> 5443f8ce
+	 return 0;
       str->concat(",\n  ");
    }
    else
@@ -1003,35 +810,20 @@
    if (p1) {
       str->concat("\"id\" : ");
       if (doJSONValue(*str, p1, 2, xsink))
-<<<<<<< HEAD
-	 return NULL;
-=======
-	 return 0;
->>>>>>> 5443f8ce
+	 return 0;
       str->concat(",\n  ");
    }
 
    // error key should come last
    str->concat("\"error\" : ");
-<<<<<<< HEAD
-   if (p2)
-   {
-      if (doJSONValue(*str, p2, 2, xsink))
-	 return NULL;
-=======
    if (p2) {
       if (doJSONValue(*str, p2, 2, xsink))
 	 return 0;
->>>>>>> 5443f8ce
    }
    else
       str->concat("null");
    str->concat("\n}");
-<<<<<<< HEAD
-   return new QoreNode(str.release());
-=======
-   return str.release();
->>>>>>> 5443f8ce
+   return str.release();
 }
 
 // syntax: makeJSONRPC11ErrorString(code, message, id, error)
@@ -1051,12 +843,8 @@
       return 0;
    }
 
-<<<<<<< HEAD
-   TempString str(new QoreString(QCS_UTF8));
-=======
    QoreStringNodeHolder str(new QoreStringNode(QCS_UTF8));
 
->>>>>>> 5443f8ce
    str->concat("{ \"version\" : \"1.1\", ");
 
    // get optional "id" value
@@ -1065,11 +853,7 @@
    {
       str->concat("\"id\" : ");
       if (doJSONValue(*str, p, -1, xsink))
-<<<<<<< HEAD
-	 return NULL;
-=======
-	 return 0;
->>>>>>> 5443f8ce
+	 return 0;
       str->concat(", ");
    }
    
@@ -1077,11 +861,7 @@
    // concat here so character encodings can be automatically converted if necessary
    str->concatEscape(mess, '"', '\\', xsink);
    if (xsink->isException())
-<<<<<<< HEAD
-      return NULL;
-=======
-      return 0;
->>>>>>> 5443f8ce
+      return 0;
 
    str->concat('\"');
 
@@ -1091,17 +871,10 @@
    {
       str->concat(", \"error\" : ");
       if (doJSONValue(*str, p, -1, xsink))
-<<<<<<< HEAD
-	 return NULL;
+	 return 0;
    }
    str->concat(" } }");
-   return new QoreNode(str.release());
-=======
-	 return 0;
-   }
-   str->concat(" } }");
-   return str.release();
->>>>>>> 5443f8ce
+   return str.release();
 }
 
 // syntax: makeFormattedJSONRPC11ErrorString(code, message, id, error)
@@ -1123,11 +896,7 @@
       return 0;
    }
 
-<<<<<<< HEAD
-   TempString str(new QoreString(QCS_UTF8));
-=======
    QoreStringNodeHolder str(new QoreStringNode(QCS_UTF8));
->>>>>>> 5443f8ce
    str->sprintf("{\n  \"version\" : \"1.1\",\n  ");
 
    // get optional "id" value
@@ -1136,11 +905,7 @@
    {
       str->concat("\"id\" : ");
       if (doJSONValue(*str, p, -1, xsink))
-<<<<<<< HEAD
-	 return NULL;
-=======
-	 return 0;
->>>>>>> 5443f8ce
+	 return 0;
       str->concat(",\n  ");
    }
 
@@ -1148,11 +913,7 @@
    // concat here so character encodings can be automatically converted if necessary
    str->concatEscape(mess, '"', '\\', xsink);
    if (xsink->isException())
-<<<<<<< HEAD
-      return NULL;
-=======
-      return 0;
->>>>>>> 5443f8ce
+      return 0;
 
    str->concat('\"');
 
@@ -1162,17 +923,10 @@
    {
       str->concat(",\n    \"error\" : ");
       if (doJSONValue(*str, p, 4, xsink))
-<<<<<<< HEAD
-	 return NULL;
+	 return 0;
    }
    str->concat("\n  }\n}");
-   return new QoreNode(str.release());
-=======
-	 return 0;
-   }
-   str->concat("\n  }\n}");
-   return str.release();
->>>>>>> 5443f8ce
+   return str.release();
 }
 
 void init_json_functions()
