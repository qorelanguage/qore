--- conflicted
+++ resolved
@@ -47,31 +47,6 @@
    bool nt; // new transaction flag
 
    DLLLOCAL DBActionHelper(QoreSQLStatement& n_stmt, ExceptionSink* n_xsink, char n_cmd = DAH_NOCHANGE) : stmt(n_stmt), xsink(n_xsink), valid(false), cmd(n_cmd), nt(false) {
-<<<<<<< HEAD
-      Datasource* oldds = stmt.priv->ds;
-      //printd(5, "DBActionHelper::DBActionHelper() old ds: %p cmd: %s\n", stmt.priv->ds, DAH_TEXT(cmd));
-      stmt.priv->ds = stmt.dsh->helperStartAction(xsink, nt);
-
-      //printd(5, "DBActionHelper::DBActionHelper() ds: %p cmd: %s nt: %d\n", stmt.priv->ds, DAH_TEXT(cmd), nt);
-
-      // issue #1835: the helperStartAction() call can fail in case of a timeout, therefore we have to check below
-      // that the call succeeded before raising an additional exception
-
-      // if we are trying to start a new transaction on a new Datasource connection, but we have
-      // already prepared the statement on another connection, we have to raise an exception
-      // otherwise the statement will actually be executed on the original connection which is
-      // cached in the driver (https://github.com/qorelanguage/qore/issues/465)
-      if (oldds && stmt.priv->ds && stmt.priv->ds != oldds && cmd == DAH_ACQUIRE) {
-         // issue #1836 we release the connection before marking the object as invalid
-         stmt.priv->ds = stmt.dsh->helperEndAction(DAH_RELEASE, nt, xsink);
-         xsink->raiseException("SQLSTATEMENT-ERROR", "statement was prepared on another Datasource; you must close the statement before executing this action on a new connection");
-      }
-
-      // ensure we either have a datasource or an exception
-      assert((*xsink && !stmt.priv->ds) || (!*xsink && stmt.priv->ds));
-
-      valid = *xsink ? false : true;
-=======
       Datasource* newds = stmt.dsh->helperStartAction(xsink, nt);
       assert(!newds || !stmt.priv->ds || (newds == stmt.priv->ds));
       assert(newds || *xsink);
@@ -81,7 +56,6 @@
 
       //printd(5, "DBActionHelper::DBActionHelper() ds: %p new: %p cmd: %s nt: %d xs: %d stmt: %p\n", stmt.priv->ds, newds, DAH_TEXT(cmd), nt, (bool)*xsink, &stmt);
       valid = (bool)stmt.priv->ds;
->>>>>>> d274353f
    }
 
    DLLLOCAL ~DBActionHelper() {
