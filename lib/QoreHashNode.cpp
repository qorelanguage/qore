/*
  QoreHashNode.cpp

  Qore Programming Language

  Copyright (C) 2003 - 2018 Qore Technologies, s.r.o.

  Permission is hereby granted, free of charge, to any person obtaining a
  copy of this software and associated documentation files (the "Software"),
  to deal in the Software without restriction, including without limitation
  the rights to use, copy, modify, merge, publish, distribute, sublicense,
  and/or sell copies of the Software, and to permit persons to whom the
  Software is furnished to do so, subject to the following conditions:

  The above copyright notice and this permission notice shall be included in
  all copies or substantial portions of the Software.

  THE SOFTWARE IS PROVIDED "AS IS", WITHOUT WARRANTY OF ANY KIND, EXPRESS OR
  IMPLIED, INCLUDING BUT NOT LIMITED TO THE WARRANTIES OF MERCHANTABILITY,
  FITNESS FOR A PARTICULAR PURPOSE AND NONINFRINGEMENT. IN NO EVENT SHALL THE
  AUTHORS OR COPYRIGHT HOLDERS BE LIABLE FOR ANY CLAIM, DAMAGES OR OTHER
  LIABILITY, WHETHER IN AN ACTION OF CONTRACT, TORT OR OTHERWISE, ARISING
  FROM, OUT OF OR IN CONNECTION WITH THE SOFTWARE OR THE USE OR OTHER
  DEALINGS IN THE SOFTWARE.

  Note that the Qore library is released under a choice of three open-source
  licenses: MIT (as above), LGPL 2+, or GPL 2+; see README-LICENSE for more
  information.
*/

#include <qore/Qore.h>
#include <qore/minitest.hpp>
#include "qore/intern/QoreHashNodeIntern.h"
#include "qore/intern/QoreParseHashNode.h"
#include "qore/intern/QoreParseListNode.h"
#include "qore/intern/QoreNamespaceIntern.h"
#include "qore/intern/ParserSupport.h"
#include "qore/intern/qore_program_private.h"
#include "qore/intern/typed_hash_decl_private.h"
#include "qore/intern/qore_list_private.h"

#include <string.h>
#include <strings.h>
#include <stdlib.h>
#include <assert.h>
#include <stdio.h>

#include <map>

#ifdef DEBUG_TESTS
#  include "tests/Hash_tests.cpp"
#endif

static const char* qore_hash_type_name = "hash";

QoreListNode* qore_hash_private::getKeys() const {
    QoreListNode* list = new QoreListNode(stringTypeInfo);
    qore_list_private::get(*list)->reserve(member_list.size());

    for (auto& i : member_list) {
        list->push(new QoreStringNode(i->key));
    }
    return list;
}

QoreListNode* qore_hash_private::getValues(bool with_type_info) const {
    QoreListNode* list = new QoreListNode(with_type_info ? complexTypeInfo : nullptr);
    qore_list_private::get(*list)->reserve(member_list.size());

    for (auto& i : member_list) {
        list->push(i->val.getReferencedValue());
    }
    return list;
}

void qore_hash_private::merge(const qore_hash_private& h, ExceptionSink* xsink) {
    for (auto& i : h.member_list) {
        setKeyValue(i->key, i->val.refSelf(), xsink);
    }
}

int qore_hash_private::getLValue(const char* key, LValueHelper& lvh, bool for_remove, ExceptionSink* xsink) {
    const QoreTypeInfo* memTypeInfo = nullptr;

    if (hashdecl) {
        const HashDeclMemberInfo* m = typed_hash_decl_private::get(*hashdecl)->findMember(key);
        if (!m) {
            xsink->raiseException("INVALID-MEMBER", "'%s' is not a registered member of hashdecl '%s'", key, hashdecl->getName());
            lvh.clearPtr();
            return -1;
        }

        memTypeInfo = m->getTypeInfo();
    }
    else if (complexTypeInfo)
        memTypeInfo = QoreTypeInfo::getUniqueReturnComplexHash(complexTypeInfo);
<<<<<<< HEAD

    hm_hm_t::const_iterator i = hm.find(key);
    HashMember* m;
    if (i == hm.end()) {
        if (for_remove)
            return -1;
        m = findCreateMember(key);
    }
    else
        m = (*(i->second));

    //printd(5, "qore_hash_private::getLValue() this: %p hd: %p ct: %p key: '%s' type: '%s'\n", this, hashdecl, complexTypeInfo, key, QoreTypeInfo::getName(memTypeInfo));

    lvh.resetPtr(&m->node, memTypeInfo);
=======

    hm_hm_t::const_iterator i = hm.find(key);
    HashMember* m;
    if (i == hm.end()) {
        if (for_remove)
            return -1;
        m = findCreateMember(key);
    }
    else
        m = (*(i->second));

    //printd(5, "qore_hash_private::getLValue() this: %p hd: %p ct: %p key: '%s' type: '%s'\n", this, hashdecl, complexTypeInfo, key, QoreTypeInfo::getName(memTypeInfo));

    lvh.resetValue(m->val, memTypeInfo);
    //lvh.resetPtr(&m->node, memTypeInfo);
>>>>>>> 7fc40304
    return 0;
}

int qore_hash_private::parseInitHashInitialization(const QoreProgramLocation* loc, LocalVar* oflag, int pflag, int& lvids, QoreParseListNode* args, const QoreTypeInfo*& argTypeInfo, const AbstractQoreNode*& arg) {
    assert(!lvids);
    assert(!argTypeInfo);

    if (!args || args->empty())
        return -1;

    arg = nullptr;
    if (args->size() > 1) {
        parse_error(*loc, "illegal arguments to typed hash initialization; a single hash argument is expected; %d arguments supplied instead", (int)args->size());
        return -1;
    }

    // initialize argument
    AbstractQoreNode** n = args->getPtr(0);
    (*n) = (*n)->parseInit(oflag, pflag & ~(PF_RETURN_VALUE_IGNORED), lvids, argTypeInfo);
    assert(*n);
    arg = *n;

    if (!QoreTypeInfo::parseReturns(argTypeInfo, NT_HASH)) {
        parse_error(*loc, "illegal argument to typed hash initialization; a single hash argument is expected; got type '%s' instead", QoreTypeInfo::getName(argTypeInfo));
        return -1;
    }

    return 0;
}

int qore_hash_private::parseInitComplexHashInitialization(const QoreProgramLocation* loc, LocalVar *oflag, int pflag, QoreParseListNode* args, const QoreTypeInfo* vti) {
    int lvids = 0;
    const QoreTypeInfo* argTypeInfo = nullptr;
    const AbstractQoreNode* arg;
    if (!parseInitHashInitialization(loc, oflag, pflag, lvids, args, argTypeInfo, arg))
       parseCheckComplexHashInitialization(loc, vti, argTypeInfo, arg, "initialize", true);
    return lvids;
}

void qore_hash_private::parseCheckComplexHashInitialization(const QoreProgramLocation* loc, const QoreTypeInfo* valueTypeInfo, const QoreTypeInfo* argTypeInfo, const AbstractQoreNode* exp, const char* context_action, bool strict_check) {
    const TypedHashDecl* hd = QoreTypeInfo::getUniqueReturnHashDecl(argTypeInfo);
    if (hd)
        typed_hash_decl_private::get(*hd)->parseCheckComplexHashAssignment(loc, valueTypeInfo);
    else {
        const QoreTypeInfo* vti2 = QoreTypeInfo::getUniqueReturnComplexHash(argTypeInfo);
        if (vti2) {
            if (!QoreTypeInfo::parseAccepts(valueTypeInfo, vti2))
                parse_error(*loc, "cannot %s 'hash<string, %s>' from a hash typed with incompatible value type '%s'", context_action, QoreTypeInfo::getName(valueTypeInfo),
                QoreTypeInfo::getName(vti2));
        }
        else
            parseCheckTypedAssignment(loc, exp, valueTypeInfo, context_action, strict_check);
    }
}

void qore_hash_private::parseCheckTypedAssignment(const QoreProgramLocation* loc, const AbstractQoreNode* arg, const QoreTypeInfo* vti, const char* context_action, bool strict_check) {
    switch (get_node_type(arg)) {
        case NT_HASH: {
            ConstHashIterator i(reinterpret_cast<const QoreHashNode*>(arg));
            while (i.next()) {
                const QoreTypeInfo* kti = i.get().getTypeInfo();
                bool may_not_match = false;
                qore_type_result_e res = QoreTypeInfo::parseAccepts(vti, kti, may_not_match);
                if (res && (res == QTI_IDENT || (!strict_check || !may_not_match)))
                    continue;
                parse_error(*loc, "cannot %s 'hash<string, %s>' from key '%s' of a hash with incompatible value type '%s'", context_action, QoreTypeInfo::getName(vti), i.getKey(), QoreTypeInfo::getName(kti));
            }
            break;
        }
        case NT_PARSE_HASH: {
            const QoreParseHashNode* phn = reinterpret_cast<const QoreParseHashNode*>(arg);
            const QoreParseHashNode::nvec_t& keys = phn->getKeys();
            const QoreParseHashNode::tvec_t& vtypes = phn->getValueTypes();
            assert(keys.size() == vtypes.size());

            for (unsigned i = 0; i < vtypes.size(); ++i) {
                const QoreTypeInfo* vti2 = vtypes[i];
                bool may_not_match = false;
                qore_type_result_e res = QoreTypeInfo::parseAccepts(vti, vti2, may_not_match);
                if (res && (res == QTI_IDENT || (!strict_check || !may_not_match)))
                    continue;
                const AbstractQoreNode* kn = keys[i];
                const QoreStringNode* key = get_node_type(kn) == NT_STRING ? reinterpret_cast<const QoreStringNode*>(kn) : nullptr;
                if (key)
                    parse_error(*loc, "cannot %s 'hash<string, %s>' from key '%s' of a hash with incompatible value type '%s'", context_action, QoreTypeInfo::getName(vti), key->c_str(), QoreTypeInfo::getName(vti2));
                else
                    parse_error(*loc, "cannot %s 'hash<string, %s>' from element value %d/%d of a hash with incompatible value type '%s'", context_action, QoreTypeInfo::getName(vti), (int)(i + 1), (int)vtypes.size(), QoreTypeInfo::getName(vti2));
            }
            break;
        }
        default:
            break;
    }
}

QoreHashNode* qore_hash_private::newComplexHash(const QoreTypeInfo* typeInfo, const QoreParseListNode* args, ExceptionSink* xsink) {
    assert(!args || args->empty() || args->size() == 1);

    QoreHashNode* init = nullptr;

    if (args && !args->empty()) {
        ValueEvalRefHolder a(args->get(0), xsink);
        if (*xsink)
            return nullptr;

        if (a->getType() != NT_HASH) {
            xsink->raiseException("HASH-INIT-ERROR", "typed hash initializer value must be a hash; got type '%s' instead", a->getTypeName());
            return nullptr;
        }

        init = a.takeReferencedNode<QoreHashNode>();
    }

    return newComplexHashFromHash(typeInfo, init, xsink);
}

QoreHashNode* qore_hash_private::newComplexHashFromHash(const QoreTypeInfo* typeInfo, QoreHashNode* init_hash, ExceptionSink* xsink) {
    ReferenceHolder<QoreHashNode> init(init_hash, xsink);

    // check member types
    if (init) {
        if (!init->is_unique())
            init = init->copy();
        HashIterator i(*init);
        const QoreTypeInfo* vti = QoreTypeInfo::getUniqueReturnComplexHash(typeInfo);
        assert(vti);
        while (i.next()) {
            // check types
            HashAssignmentHelper hah(i);
            QoreValue qv(hash_assignment_priv::get(hah)->swap(QoreValue()));
            QoreTypeInfo::acceptInputMember(vti, i.getKey(), qv, xsink);
            hash_assignment_priv::get(hah)->swap(qv);
            if (*xsink)
                return nullptr;
        }
    }
    else
        init = new QoreHashNode;
    // mark new hash with new type
    assert(init->is_unique());
    init->priv->complexTypeInfo = typeInfo;
    return init.release();
}

int qore_hash_private::checkKey(const char* key, ExceptionSink* xsink) const {
    if (hashdecl && !typed_hash_decl_private::get(*hashdecl)->findMember(key)) {
        xsink->raiseException("INVALID-MEMBER", "error accessing unknown member '%s' of hashdecl '%s'", key, hashdecl->getName());
        return -1;
    }

    return 0;
}

QoreValue qore_hash_private::getValueKeyValueExistence(const char* key, bool& exists, ExceptionSink* xsink) const {
    assert(key);

    if (checkKey(key, xsink))
       return QoreValue();

    return getValueKeyValueExistenceIntern(key, exists);
}

QoreValue qore_hash_private::getValueKeyValueExistenceIntern(const char* key, bool& exists) const {
    hm_hm_t::const_iterator i = hm.find(key);

    if (i != hm.end()) {
        exists = true;
        return (*i->second)->val;
    }

    exists = false;
    return QoreValue();
}

QoreValue qore_hash_private::getValueKeyValueIntern(const char* key) const {
    hm_hm_t::const_iterator i = hm.find(key);
    return i != hm.end() ? (*i->second)->val : QoreValue();
}

QoreHashNode::QoreHashNode(bool ne) : AbstractQoreNode(NT_HASH, !ne, ne), priv(new qore_hash_private) {
}

QoreHashNode::QoreHashNode() : AbstractQoreNode(NT_HASH, true, false), priv(new qore_hash_private) {
}

QoreHashNode::QoreHashNode(const TypedHashDecl* hd, ExceptionSink* xsink) : QoreHashNode() {
    priv->hashdecl = hd;
    typed_hash_decl_private::get(*hd)->initHash(this, nullptr, xsink);
}

QoreHashNode::QoreHashNode(const QoreTypeInfo* valueTypeInfo) : QoreHashNode() {
    if (QoreTypeInfo::hasType(valueTypeInfo) || valueTypeInfo == autoTypeInfo) {
       priv->complexTypeInfo = qore_program_private::get(*getProgram())->getComplexHashType(valueTypeInfo);
    }
}

QoreHashNode::~QoreHashNode() {
   delete priv;
}

AbstractQoreNode* QoreHashNode::realCopy() const {
   return copy();
}

QoreValue QoreHashNode::getValueKeyValue(const char* key) const {
    return priv->getValueKeyValueIntern(key);
}

QoreValue QoreHashNode::getValueKeyValueExistence(const char* key, bool& exists, ExceptionSink* xsink) const {
    return priv->getValueKeyValueExistence(key, exists, xsink);
}

QoreValue QoreHashNode::getValueKeyValueExistence(const char* key, bool& exists) const {
    return priv->getValueKeyValueExistenceIntern(key, exists);
}

QoreValue QoreHashNode::getValueKeyValue(const char* key, ExceptionSink* xsink) const {
    bool exists;
    return getValueKeyValueExistence(key, exists, xsink);
}

QoreValue QoreHashNode::getValueKeyValueExistence(const QoreString& key, bool& exists, ExceptionSink* xsink) const {
    TempEncodingHelper tmp(key, QCS_DEFAULT, xsink);
    return *xsink ? QoreValue() : getValueKeyValueExistence(key.c_str(), exists, xsink);
}

QoreValue QoreHashNode::getValueKeyValue(const QoreString& key, ExceptionSink* xsink) const {
    TempEncodingHelper tmp(key, QCS_DEFAULT, xsink);
    return *xsink ? QoreValue() : getValueKeyValue(key.c_str(), xsink);
}

// performs a lexical compare, return -1, 0, or 1 if the "this" value is less than, equal, or greater than
// the "val" passed
//DLLLOCAL virtual int compare(const AbstractQoreNode* val) const;
// the type passed must always be equal to the current type
bool QoreHashNode::is_equal_soft(const AbstractQoreNode* v, ExceptionSink* xsink) const {
   if (!v || v->getType() != NT_HASH)
      return false;

   return !compareSoft(reinterpret_cast<const QoreHashNode*>(v), xsink);
}

bool QoreHashNode::is_equal_hard(const AbstractQoreNode* v, ExceptionSink* xsink) const {
   if (!v || v->getType() != NT_HASH)
      return false;

   return !compareHard(reinterpret_cast<const QoreHashNode*>(v), xsink);
}

const char* QoreHashNode::getTypeName() const {
   return qore_hash_type_name;
}

const char* QoreHashNode::getFirstKey() const  {
   return priv->getFirstKey();
}

const char* QoreHashNode::getLastKey() const {
   return priv->getLastKey();
}

// deprecated
AbstractQoreNode** QoreHashNode::getKeyValuePtr(const QoreString* key, ExceptionSink* xsink) {
   TempEncodingHelper tmp(key, QCS_DEFAULT, xsink);
   if (*xsink)
      return nullptr;

   return priv->getKeyValuePtr(tmp->getBuffer());
}

// deprecated
AbstractQoreNode** QoreHashNode::getKeyValuePtr(const char* key) {
   return priv->getKeyValuePtr(key);
}

// deprecated
int64 QoreHashNode::getKeyAsBigInt(const char* key, bool &found) const {
   return priv->getKeyAsBigInt(key, found);
}

// deprecated
bool QoreHashNode::getKeyAsBool(const char* key, bool &found) const {
   return priv->getKeyAsBool(key, found);
}

void QoreHashNode::deleteKey(const QoreString* key, ExceptionSink* xsink) {
   assert(reference_count() == 1);
   TempEncodingHelper tmp(key, QCS_DEFAULT, xsink);
   if (*xsink)
      return;

   priv->deleteKey(tmp->getBuffer(), xsink);
}

void QoreHashNode::removeKey(const QoreString* key, ExceptionSink* xsink) {
   assert(reference_count() == 1);
   TempEncodingHelper tmp(key, QCS_DEFAULT, xsink);
   if (*xsink)
      return;

   priv->removeKey(tmp->getBuffer(), xsink);
}

// deprecated
AbstractQoreNode* QoreHashNode::takeKeyValue(const QoreString* key, ExceptionSink* xsink) {
   assert(reference_count() == 1);
   TempEncodingHelper tmp(key, QCS_DEFAULT, xsink);
   if (*xsink)
      return 0;

   return priv->takeKeyValueIntern(tmp->c_str()).takeNode();
}

// deprecated
AbstractQoreNode* QoreHashNode::getKeyValueExistence(const QoreString* key, bool &exists, ExceptionSink* xsink) {
   TempEncodingHelper tmp(key, QCS_DEFAULT, xsink);
   if (*xsink)
      return 0;

   return getKeyValueExistence(tmp->getBuffer(), exists);
}

// deprecated
const AbstractQoreNode* QoreHashNode::getKeyValueExistence(const QoreString* key, bool &exists, ExceptionSink* xsink) const {
   return const_cast<QoreHashNode*>(this)->getKeyValueExistence(key, exists, xsink);
}

int QoreHashNode::setValueKeyValue(const char* key, QoreValue value, ExceptionSink* xsink) {
    assert(reference_count() == 1);
    hash_assignment_priv ha(*priv, key);
    ha.assign(value.takeNode(), xsink);
    return *xsink ? -1 : 0;
}

int QoreHashNode::setValueKeyValue(const QoreString& key, QoreValue value, ExceptionSink* xsink) {
    assert(*xsink);
    TempEncodingHelper tmp(key, QCS_DEFAULT, xsink);
    if (*xsink) {
        value.discard(xsink);
        return -1;
    }

    return setValueKeyValue(tmp->c_str(), value, xsink);
}

// deprecated
void QoreHashNode::setKeyValue(const QoreString* key, AbstractQoreNode* val, ExceptionSink* xsink) {
   TempEncodingHelper tmp(key, QCS_DEFAULT, xsink);
   if (xsink && *xsink) {
      if (val)
         val->deref(xsink);
      return;
   }

   setKeyValue(tmp->getBuffer(), val, xsink);
}

// deprecated
void QoreHashNode::setKeyValue(const QoreString& key, AbstractQoreNode* val, ExceptionSink* xsink) {
    setKeyValue(&key, val, xsink);
}

// deprecated
void QoreHashNode::setKeyValue(const char* key, AbstractQoreNode* val, ExceptionSink* xsink) {
    assert(reference_count() == 1);
    hash_assignment_priv ha(*priv, key);
    ha.assign(val, xsink);
}

AbstractQoreNode* QoreHashNode::swapKeyValue(const QoreString* key, AbstractQoreNode* val, ExceptionSink* xsink) {
    assert(reference_count() == 1);
    TempEncodingHelper tmp(key, QCS_DEFAULT, xsink);
    if (*xsink) {
        if (val)
            val->deref(xsink);
        return 0;
    }

    hash_assignment_priv ha(*priv, tmp->getBuffer());
    return ha.swap(val).takeNode();
}

AbstractQoreNode* QoreHashNode::swapKeyValue(const char* key, AbstractQoreNode* val) {
   //printd(0, "QoreHashNode::swapKeyValue() this=%p key=%s val=%p (%s) deprecated API called\n", this, key, val, get_node_type(val));
   //assert(false);
   hash_assignment_priv ha(*priv, key);
   return ha.swap(val).takeNode();
}

AbstractQoreNode* QoreHashNode::swapKeyValue(const char* key, AbstractQoreNode* val, ExceptionSink* xsink) {
   assert(reference_count() == 1);
   hash_assignment_priv ha(*priv, key);
   return ha.swap(val).takeNode();
}

// deprecated
AbstractQoreNode** QoreHashNode::getExistingValuePtr(const QoreString* key, ExceptionSink* xsink) {
   TempEncodingHelper tmp(key, QCS_DEFAULT, xsink);
   if (*xsink)
      return 0;

   return getExistingValuePtr(tmp->getBuffer());
}

AbstractQoreNode* QoreHashNode::getKeyValue(const QoreString* key, ExceptionSink* xsink) {
   TempEncodingHelper tmp(key, QCS_DEFAULT, xsink);
   if (*xsink)
      return 0;

   return getKeyValue(tmp->getBuffer());
}

AbstractQoreNode* QoreHashNode::getKeyValue(const QoreString& key, ExceptionSink* xsink) {
   TempEncodingHelper tmp(key, QCS_DEFAULT, xsink);
   if (*xsink)
      return 0;

   return getKeyValue(tmp->getBuffer());
}

const AbstractQoreNode* QoreHashNode::getKeyValue(const QoreString* key, ExceptionSink* xsink) const {
   return const_cast<QoreHashNode*>(this)->getKeyValue(key, xsink);
}

// retrieve keys in order they were inserted
QoreListNode* QoreHashNode::getKeys() const {
   return priv->getKeys();
}

// retrieve values in order they were inserted
QoreListNode* QoreHashNode::getValues() const {
   return priv->getValues();
}

// adds all elements (and references them) from the hash passed, leaves the
// hash passed alone
// order is maintained
void QoreHashNode::merge(const class QoreHashNode* h, ExceptionSink* xsink) {
   priv->merge(*h->priv, xsink);
}

// returns the same order
QoreHashNode* QoreHashNode::copy() const {
    return priv->copy();
}

QoreHashNode* QoreHashNode::hashRefSelf() const {
    ref();
    return const_cast<QoreHashNode*>(this);
}

// returns a hash with the same order
AbstractQoreNode* QoreHashNode::evalImpl(ExceptionSink* xsink) const {
   return priv->evalImpl(xsink);
}

// returns a hash with the same order
AbstractQoreNode* QoreHashNode::evalImpl(bool &needs_deref, ExceptionSink* xsink) const {
   if (value) {
      needs_deref = false;
      return const_cast<QoreHashNode*>(this);
   }

   needs_deref = true;
   return QoreHashNode::evalImpl(xsink);
}

int64 QoreHashNode::bigIntEvalImpl(ExceptionSink* xsink) const {
   return 0;
}

int QoreHashNode::integerEvalImpl(ExceptionSink* xsink) const {
   return 0;
}

bool QoreHashNode::boolEvalImpl(ExceptionSink* xsink) const {
   return false;
}

double QoreHashNode::floatEvalImpl(ExceptionSink* xsink) const {
   return 0.0;
}

AbstractQoreNode* QoreHashNode::evalKeyValue(const QoreString* key, ExceptionSink* xsink) const {
   TempEncodingHelper k(key, QCS_DEFAULT, xsink);
   if (*xsink || priv->checkKey(k->c_str(), xsink))
      return nullptr;

   hm_hm_t::const_iterator i = priv->hm.find(k->c_str());

   if (i != priv->hm.end())
      return (*i->second)->val.getReferencedValue();

   return nullptr;
}

AbstractQoreNode* QoreHashNode::getKeyValue(const char* key) {
    assert(key);

    hm_hm_t::const_iterator i = priv->hm.find(key);

    if (i != priv->hm.end()) {
        priv->convertToNode((*i->second)->val);
        return (*i->second)->val.getInternalNode();
    }

    return nullptr;
}

const AbstractQoreNode* QoreHashNode::getKeyValue(const char* key) const {
   return const_cast<QoreHashNode*>(this)->getKeyValue(key);
}

AbstractQoreNode* QoreHashNode::getKeyValueExistence(const char* key, bool &exists) {
    assert(key);

    hm_hm_t::const_iterator i = priv->hm.find(key);

    if (i != priv->hm.end()) {
        exists = true;
        priv->convertToNode((*i->second)->val);
        return (*i->second)->val.getInternalNode();
    }

    exists = false;
    return nullptr;
}

const AbstractQoreNode* QoreHashNode::getKeyValueExistence(const char* key, bool &exists) const {
   return const_cast<QoreHashNode*>(this)->getKeyValueExistence(key, exists);
}

// does a "soft" compare (values of different types are converted if necessary and then compared)
// 0 = equal, 1 = not equal
bool QoreHashNode::compareSoft(const QoreHashNode* h, ExceptionSink* xsink) const {
    if (h->priv->size() != priv->size())
        return 1;

    ConstHashIterator hi(this);
    while (hi.next()) {
        hm_hm_t::const_iterator j = h->priv->hm.find(hi.getKey());
        if (j == h->priv->hm.end())
            return 1;

        if (!hi.get().isEqualSoft((*j->second)->val, xsink)) {
            return 1;
        }
    }
    return 0;
}

// does a "hard" compare (types must be exactly the same)
// 0 = equal, 1 = not equal
bool QoreHashNode::compareHard(const QoreHashNode* h, ExceptionSink* xsink) const {
    if (h->priv->size() != priv->size())
        return 1;

    ConstHashIterator hi(this);
    while (hi.next()) {
        hm_hm_t::const_iterator j = h->priv->hm.find(hi.getKey());
        if (j == h->priv->hm.end())
            return 1;

        if (!hi.get().isEqualHard((*j->second)->val)) {
            return 1;
        }
    }
    return 0;
}

// deprecated
AbstractQoreNode** QoreHashNode::getExistingValuePtr(const char* key) {
    hm_hm_t::const_iterator i = priv->hm.find(key);

    if (i != priv->hm.end()) {
        qore_hash_private::convertToNode((*i->second)->val);
        return &(*i->second)->val.v.n;
    }

    return nullptr;
}

bool QoreHashNode::derefImpl(ExceptionSink* xsink) {
   return priv->derefImpl(xsink);
}

void QoreHashNode::clear(ExceptionSink* xsink, bool reverse) {
   assert(is_unique());
   priv->clear(xsink, reverse);
}

void QoreHashNode::deleteKey(const char* key, ExceptionSink* xsink) {
   assert(reference_count() == 1);
   priv->deleteKey(key, xsink);
}

void QoreHashNode::removeKey(const char* key, ExceptionSink* xsink) {
   assert(reference_count() == 1);
   return priv->removeKey(key, xsink);
}

AbstractQoreNode* QoreHashNode::takeKeyValue(const char* key) {
   assert(reference_count() == 1);
   return priv->takeKeyValueIntern(key).takeNode();
}

qore_size_t QoreHashNode::size() const {
   return priv->size();
}

bool QoreHashNode::empty() const {
   return priv->empty();
}

bool QoreHashNode::existsKey(const char* key) const {
   return priv->existsKey(key);
}

bool QoreHashNode::existsKeyValue(const char* key) const {
   return priv->existsKeyValue(key);
}

void QoreHashNode::clearNeedsEval() {
   value = true;
   needs_eval_flag = false;
}

void QoreHashNode::setNeedsEval() {
   value = false;
   needs_eval_flag = true;
}

int QoreHashNode::getAsString(QoreString& str, int foff, ExceptionSink* xsink) const {
    QoreContainerHelper cch(this);
    if (!cch) {
        str.sprintf("{ERROR: recursive reference to hash %p}", this);
        return 0;
    }

    if (foff == FMT_YAML_SHORT) {
        str.concat('{');
        ConstHashIterator hi(this);
        while (hi.next()) {
            str.sprintf("%s: ", hi.getKey());
            if (hi.get().getAsString(str, foff, xsink))
                return -1;
            if (!hi.last())
                str.concat(", ");
        }
        str.concat('}');
        return 0;
    }

    if (!size()) {
        str.concat(&EmptyHashString);
        return 0;
    }
    str.concat("hash: (");

    if (foff != FMT_NONE) {
        qore_size_t elements = size();
        str.sprintf("%lu member%s)\n", elements, elements == 1 ? "" : "s");
    }

    ConstHashIterator hi(this);
    while (hi.next()) {
        if (foff != FMT_NONE)
            str.addch(' ', foff + 2);

        str.sprintf("%s : ", hi.getKey());

        if (hi.get().getAsString(str, foff != FMT_NONE ? foff + 2 : foff, xsink))
            return -1;

        if (!hi.last()) {
            if (foff != FMT_NONE)
                str.concat('\n');
            else
                str.concat(", ");
        }
    }

    if (foff == FMT_NONE)
        str.concat(')');

    return 0;
}

QoreString* QoreHashNode::getAsString(bool &del, int foff, ExceptionSink* xsink) const {
    del = false;
    qore_size_t elements = size();
    if (!elements && foff != FMT_YAML_SHORT)
        return &EmptyHashString;

    TempString rv(new QoreString);
    if (getAsString(*(*rv), foff, xsink))
        return nullptr;

    del = true;
    return rv.release();
}

QoreHashNode* QoreHashNode::getSlice(const QoreListNode* value_list, ExceptionSink* xsink) const {
    ReferenceHolder<QoreHashNode> rv(new QoreHashNode, xsink);

    ConstListIterator li(value_list);
    while (li.next()) {
        QoreStringValueHelper key(li.getValue(), QCS_DEFAULT, xsink);
        if (*xsink)
            return nullptr;

        bool exists;
        QoreValue v = getValueKeyValueExistence(key->c_str(), exists, xsink);
        if (*xsink)
            return nullptr;
        if (!exists)
            continue;
        rv->setValueKeyValue(key->c_str(), v.refSelf(), xsink);
        if (*xsink)
            return nullptr;
    }
    return rv.release();
}

AbstractQoreNode* QoreHashNode::parseInit(LocalVar* oflag, int pflag, int &lvids, const QoreTypeInfo *&typeInfo) {
    typeInfo = priv->getTypeInfo();
    return this;
}

bool QoreHashNode::getAsBoolImpl() const {
   // check if we should do perl-style boolean evaluation
   if (runtime_check_parse_option(PO_STRICT_BOOLEAN_EVAL))
      return false;
   return !empty();
}

const TypedHashDecl* QoreHashNode::getHashDecl() const {
   return priv->getHashDecl();
}

const QoreTypeInfo* QoreHashNode::getValueTypeInfo() const {
   return priv->getValueTypeInfo();
}

const QoreTypeInfo* QoreHashNode::getTypeInfo() const {
   return priv->getTypeInfo();
}

HashIterator::HashIterator(QoreHashNode* qh) : h(qh), priv(new qhi_priv()) {
}

HashIterator::HashIterator(QoreHashNode& qh) : h(&qh), priv(new qhi_priv()) {
}

HashIterator::~HashIterator() {
   delete priv;
}

QoreHashNode* HashIterator::getHash() const {
   return h;
}

AbstractQoreNode* HashIterator::getReferencedValue() const {
    return !priv->valid() ? nullptr : (*(priv->i))->val.getReferencedValue();
}

QoreValue HashIterator::getReferenced() const {
    return !priv->valid() ? QoreValue() : (*(priv->i))->val.refSelf();
}

QoreString* HashIterator::getKeyString() const {
   return !priv->valid() ? nullptr : new QoreString((*(priv->i))->key);
}

bool HashIterator::next() {
   return h ? priv->next(h->priv->member_list) : false;
}

bool HashIterator::prev() {
   return h ? priv->prev(h->priv->member_list) : false;
}

const char* HashIterator::getKey() const {
   if (!priv->valid())
      return nullptr;

   return (*(priv->i))->key.c_str();
}

AbstractQoreNode* HashIterator::getValue() const {
    if (!priv->valid())
        return nullptr;

    qore_hash_private::convertToNode((*(priv->i))->val);
    return (*(priv->i))->val.getInternalNode();
}

QoreValue HashIterator::get() const {
    if (!priv->valid())
        return QoreValue();

    return (*(priv->i))->val;
}

AbstractQoreNode* HashIterator::takeValueAndDelete() {
    if (!priv->valid())
        return nullptr;

    AbstractQoreNode* rv = (*(priv->i))->val.assignNothing();

    qhlist_t::iterator ni = priv->i;
    priv->prev(h->priv->member_list);

    // remove key from map before deleting hash member with key pointer
    hm_hm_t::iterator i = h->priv->hm.find((*ni)->key.c_str());
    assert(i != h->priv->hm.end());
    h->priv->hm.erase(i);
    h->priv->internDeleteKey(ni);

    return rv;
}

void HashIterator::deleteKey(ExceptionSink* xsink) {
   if (!priv->valid())
      return;

   (*(priv->i))->val.discard(xsink);

   qhlist_t::iterator ni = priv->i;
   priv->prev(h->priv->member_list);

   hm_hm_t::iterator i = h->priv->hm.find((*ni)->key.c_str());
   assert(i != h->priv->hm.end());
   h->priv->hm.erase(i);
   h->priv->internDeleteKey(ni);
}

// deprecated
AbstractQoreNode** HashIterator::getValuePtr() const {
    if (!priv->valid())
        return nullptr;

    qore_hash_private::convertToNode((*(priv->i))->val);
    return &(*(priv->i))->val.v.n;
}

bool HashIterator::last() const {
    if (!priv->valid())
        return false;

    qhlist_t::const_iterator ni = priv->i;
    ++ni;
    return ni == h->priv->member_list.end() ? true : false;
}

bool HashIterator::first() const {
    if (!priv->valid())
        return false;

    return priv->i == h->priv->member_list.begin();
}

bool HashIterator::empty() const {
    return h->empty();
}

bool HashIterator::valid() const {
    return priv->valid();
}

ReverseHashIterator::ReverseHashIterator(QoreHashNode* h) : HashIterator(h) {
}

ReverseHashIterator::ReverseHashIterator(QoreHashNode& h) : HashIterator(h) {
}

ReverseHashIterator::~ReverseHashIterator() {
}

bool ReverseHashIterator::last() const {
   return HashIterator::first();
}

bool ReverseHashIterator::first() const {
   return HashIterator::last();
}

bool ReverseHashIterator::next() {
   return HashIterator::prev();
}

bool ReverseHashIterator::prev() {
   return HashIterator::next();
}

ConstHashIterator::ConstHashIterator(const QoreHashNode* qh) : h(qh), priv(new qhi_priv()) {
}

ConstHashIterator::ConstHashIterator(const QoreHashNode& qh) : h(&qh), priv(new qhi_priv()) {
}

ConstHashIterator::ConstHashIterator(const ConstHashIterator& old) : h(old.h->hashRefSelf()), priv(new qhi_priv(*old.priv)) {
}

ConstHashIterator::~ConstHashIterator() {
   delete priv;
}

const QoreHashNode* ConstHashIterator::getHash() const {
   return h;
}

AbstractQoreNode* ConstHashIterator::getReferencedValue() const {
    return !priv->valid() ? nullptr : (*(priv->i))->val.getReferencedValue();
}

QoreValue ConstHashIterator::getReferenced() const {
    return !priv->valid() ? QoreValue() : (*(priv->i))->val.refSelf();
}

QoreString* ConstHashIterator::getKeyString() const {
   return !priv->valid() ? nullptr : new QoreString((*(priv->i))->key);
}

bool ConstHashIterator::next() {
   return h ? priv->next(h->priv->member_list) : false;
}

bool ConstHashIterator::prev() {
   return h ? priv->prev(h->priv->member_list) : false;
}

const char* ConstHashIterator::getKey() const {
   if (!priv->valid())
      return 0;
   return (*(priv->i))->key.c_str();
}

const AbstractQoreNode* ConstHashIterator::getValue() const {
    if (!priv->valid())
        return nullptr;

    qore_hash_private::convertToNode((*(priv->i))->val);
    return (*(priv->i))->val.getInternalNode();
}

const QoreValue ConstHashIterator::get() const {
    if (!priv->valid())
        return QoreValue();

    return (*(priv->i))->val;
}

bool ConstHashIterator::last() const {
   if (!priv->valid())
      return false;

   qhlist_t::const_iterator ni = priv->i;
   ++ni;
   return ni == h->priv->member_list.end() ? true : false;
}

bool ConstHashIterator::first() const {
   if (!priv->valid())
      return false;

   return priv->i == h->priv->member_list.begin();
}

bool ConstHashIterator::empty() const {
   return h->empty();
}

bool ConstHashIterator::valid() const {
   return priv->valid();
}

void ConstHashIterator::reset() {
   priv->reset();
}

ReverseConstHashIterator::ReverseConstHashIterator(const QoreHashNode* h) : ConstHashIterator(h) {
}

ReverseConstHashIterator::ReverseConstHashIterator(const QoreHashNode& h) : ConstHashIterator(h) {
}

ReverseConstHashIterator::~ReverseConstHashIterator() {
}

bool ReverseConstHashIterator::last() const {
   return ConstHashIterator::first();
}

bool ReverseConstHashIterator::first() const {
   return ConstHashIterator::last();
}

bool ReverseConstHashIterator::next() {
   return ConstHashIterator::prev();
}

bool ReverseConstHashIterator::prev() {
   return ConstHashIterator::next();
}

hash_assignment_priv::hash_assignment_priv(qore_hash_private& n_h, const char* key, bool must_already_exist, qore_object_private* obj) : h(n_h), om(must_already_exist ? h.findMember(key) : h.findCreateMember(key)), o(obj) {
}

hash_assignment_priv::hash_assignment_priv(QoreHashNode& n_h, const char* key, bool must_already_exist) : h(*n_h.priv), om(must_already_exist ? h.findMember(key) : h.findCreateMember(key)) {
}

hash_assignment_priv::hash_assignment_priv(QoreHashNode& n_h, const std::string& key, bool must_already_exist) : h(*n_h.priv), om(must_already_exist ? h.findMember(key.c_str()) : h.findCreateMember(key.c_str())) {
}

hash_assignment_priv::hash_assignment_priv(ExceptionSink* xsink, QoreHashNode& n_h, const QoreString& key, bool must_already_exist) : h(*n_h.priv), om(0) {
   TempEncodingHelper k(key, QCS_DEFAULT, xsink);
   if (*xsink)
      return;

   om = must_already_exist ? h.findMember(k->getBuffer()) : h.findCreateMember(k->getBuffer());
}

hash_assignment_priv::hash_assignment_priv(ExceptionSink* xsink, QoreHashNode& n_h, const QoreString* key, bool must_already_exist) : h(*n_h.priv), om(0) {
   TempEncodingHelper k(key, QCS_DEFAULT, xsink);
   if (*xsink)
      return;

   om = must_already_exist ? h.findMember(k->getBuffer()) : h.findCreateMember(k->getBuffer());
}

void hash_assignment_priv::reassign(const char* key, bool must_already_exist) {
   om = must_already_exist ? h.findMember(key) : h.findCreateMember(key);
}

QoreValue hash_assignment_priv::swapImpl(QoreValue v) {
    assert(om);
    QoreValue old = om->val;
    v.sanitize();
    om->val = v;

    bool before = needs_scan(old);
    bool after = needs_scan(v);
    if (before) {
        if (!after) {
            if (o)
                o->incScanCount(-1);
            else
                h.incScanCount(-1);
        }
    }
    else if (after) {
        if (o)
            o->incScanCount(1);
        else
            h.incScanCount(1);
    }

    return old;
}

void hash_assignment_priv::assign(QoreValue v, ExceptionSink* xsink) {
    ValueHolder val(v, xsink);
    if (h.hashdecl) {
        if (typed_hash_decl_private::get(*h.hashdecl)->runtimeAssignKey(om->key.c_str(), val, xsink))
            return;
    }
    else if (h.complexTypeInfo) {
        QoreTypeInfo::acceptInputKey(QoreTypeInfo::getUniqueReturnComplexHash(h.complexTypeInfo), om->key.c_str(), *val, xsink);
        if (*xsink)
            return;
    }

    swapImpl(val.release()).discard(xsink);
}

QoreValue hash_assignment_priv::getImpl() const {
   return om->val;
}

HashAssignmentHelper::HashAssignmentHelper(QoreHashNode& h, const char* key, bool must_already_exist) : priv(new hash_assignment_priv(*h.priv, key, must_already_exist)) {
}

HashAssignmentHelper::HashAssignmentHelper(QoreHashNode& h, const std::string& key, bool must_already_exist) : priv(new hash_assignment_priv(*h.priv, key.c_str(), must_already_exist)) {
}

HashAssignmentHelper::HashAssignmentHelper(ExceptionSink* xsink, QoreHashNode& h, const QoreString& key, bool must_already_exist) : priv(0) {
   TempEncodingHelper k(key, QCS_DEFAULT, xsink);
   if (*xsink)
      return;

   priv = new hash_assignment_priv(*h.priv, k->getBuffer(), must_already_exist);
}

HashAssignmentHelper::HashAssignmentHelper(ExceptionSink* xsink, QoreHashNode& h, const QoreString* key, bool must_already_exist) : priv(0) {
   TempEncodingHelper k(key, QCS_DEFAULT, xsink);
   if (*xsink)
      return;

   priv = new hash_assignment_priv(*h.priv, k->getBuffer(), must_already_exist);
}

HashAssignmentHelper::HashAssignmentHelper(HashIterator &hi) : priv(new hash_assignment_priv(*hi.h->priv, *(hi.priv->i))) {
}

HashAssignmentHelper::~HashAssignmentHelper() {
   delete priv;
}

void HashAssignmentHelper::reassign(const char* key, bool must_already_exist) {
   priv->reassign(key);
}

void HashAssignmentHelper::reassign(const std::string& key, bool must_already_exist) {
   priv->reassign(key.c_str());
}

HashAssignmentHelper::operator bool() const {
   return priv;
}

void HashAssignmentHelper::assign(AbstractQoreNode* v, ExceptionSink* xsink) {
   assert(priv);
   priv->assign(v, xsink);
}

AbstractQoreNode* HashAssignmentHelper::swap(AbstractQoreNode* v, ExceptionSink* xsink) {
   assert(priv);
   return priv->swap(v).takeNode();
}

AbstractQoreNode* HashAssignmentHelper::operator*() const {
    assert(priv);
    qore_hash_private::convertToNode(priv->om->val);
    return (**priv).getInternalNode();
}

void QoreParseHashNode::doDuplicateWarning(const QoreProgramLocation* newloc, const char* key) {
   qore_program_private::makeParseWarning(getProgram(), *newloc, QP_WARN_DUPLICATE_HASH_KEY, "DUPLICATE-HASH-KEY", "hash key '%s' has already been given in this hash; the value given in the last occurrence will be assigned to the hash; to avoid seeing this warning, remove the extraneous key definitions or turn off the warning by using '%%disable-warning duplicate-hash-key' in your code", key);
}

int QoreParseHashNode::getAsString(QoreString& str, int foff, ExceptionSink* xsink) const {
   str.sprintf("expression hash with %d member%s", (int)keys.size(), keys.size() == 1 ? "" : "s");
   return 0;
}

QoreString* QoreParseHashNode::getAsString(bool& del, int foff, ExceptionSink* xsink) const {
   del = true;
   QoreString* rv = new QoreString;
   getAsString(*rv, foff, xsink);
   return rv;
}

const char* QoreParseHashNode::getTypeName() const {
   return "hash";
}<|MERGE_RESOLUTION|>--- conflicted
+++ resolved
@@ -94,7 +94,6 @@
     }
     else if (complexTypeInfo)
         memTypeInfo = QoreTypeInfo::getUniqueReturnComplexHash(complexTypeInfo);
-<<<<<<< HEAD
 
     hm_hm_t::const_iterator i = hm.find(key);
     HashMember* m;
@@ -108,24 +107,8 @@
 
     //printd(5, "qore_hash_private::getLValue() this: %p hd: %p ct: %p key: '%s' type: '%s'\n", this, hashdecl, complexTypeInfo, key, QoreTypeInfo::getName(memTypeInfo));
 
-    lvh.resetPtr(&m->node, memTypeInfo);
-=======
-
-    hm_hm_t::const_iterator i = hm.find(key);
-    HashMember* m;
-    if (i == hm.end()) {
-        if (for_remove)
-            return -1;
-        m = findCreateMember(key);
-    }
-    else
-        m = (*(i->second));
-
-    //printd(5, "qore_hash_private::getLValue() this: %p hd: %p ct: %p key: '%s' type: '%s'\n", this, hashdecl, complexTypeInfo, key, QoreTypeInfo::getName(memTypeInfo));
-
     lvh.resetValue(m->val, memTypeInfo);
     //lvh.resetPtr(&m->node, memTypeInfo);
->>>>>>> 7fc40304
     return 0;
 }
 
