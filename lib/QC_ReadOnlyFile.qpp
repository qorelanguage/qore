/* -*- mode: c++; indent-tabs-mode: nil -*- */
/*
    QC_ReadOnlyFile.qpp

    Qore Programming Language

    Copyright (C) 2003 - 2023 Qore Technologies, s.r.o.

    Permission is hereby granted, free of charge, to any person obtaining a
    copy of this software and associated documentation files (the "Software"),
    to deal in the Software without restriction, including without limitation
    the rights to use, copy, modify, merge, publish, distribute, sublicense,
    and/or sell copies of the Software, and to permit persons to whom the
    Software is furnished to do so, subject to the following conditions:

    The above copyright notice and this permission notice shall be included in
    all copies or substantial portions of the Software.

    THE SOFTWARE IS PROVIDED "AS IS", WITHOUT WARRANTY OF ANY KIND, EXPRESS OR
    IMPLIED, INCLUDING BUT NOT LIMITED TO THE WARRANTIES OF MERCHANTABILITY,
    FITNESS FOR A PARTICULAR PURPOSE AND NONINFRINGEMENT. IN NO EVENT SHALL THE
    AUTHORS OR COPYRIGHT HOLDERS BE LIABLE FOR ANY CLAIM, DAMAGES OR OTHER
    LIABILITY, WHETHER IN AN ACTION OF CONTRACT, TORT OR OTHERWISE, ARISING
    FROM, OUT OF OR IN CONNECTION WITH THE SOFTWARE OR THE USE OR OTHER
    DEALINGS IN THE SOFTWARE.

    Note that the Qore library is released under a choice of three open-source
    licenses: MIT (as above), LGPL 2+, or GPL 2+; see README-LICENSE for more
    information.
*/

#include <qore/Qore.h>
#include "qore/intern/QC_File.h"
#include "qore/intern/QC_Queue.h"

#include <cerrno>

/** @defgroup file_stat_constants File Stat Constants
    These are values that can be and'ed with the \c "mode" element of a file's status as returned by
    Qore::ReadOnlyFile::hstat(), Qore::hstat(), etc, or with element 2 of the status list as returned from
    Qore::ReadOnlyFile::stat(), Qore::stat(), etc.
*/
///@{
//! %File type bitmask
const S_IFMT = S_IFMT;

//! Bit signifying if the file is a character special (device) file
const S_IFCHR = S_IFCHR;

//! Bit signifying if the entry is a directory
const S_IFDIR = S_IFDIR;

//! Bitmask signifying if the file is a block special (device) file
const S_IFBLK = S_IFBLK;

//! Bit signifying if the file is a regular file
const S_IFREG = S_IFREG;

#ifndef S_IFLNK
#define S_IFLNK 0
#endif

//! Bitmask signifying if the file is a symbolic link; equal to 0 on native Windows ports
const S_IFLNK = S_IFLNK;

#ifndef S_IFSOCK
#define S_IFSOCK 0
#endif

//! Bitmask signifying if the file is a socket file; equal to 0 on native Windows ports
const S_IFSOCK = S_IFSOCK;

#ifndef S_IFWHT
#define S_IFWHT S_IFREG
#endif

//! Bitmask signifying if the file is a whiteout file; equal to 0 on native Windows ports
const S_IFWHT = S_IFWHT;

//! Bitmask giving the RWX mask for the owner
const S_IRWXU = S_IRWXU;

//! Bit signifying if the file's owner has read permissions
const S_IRUSR = S_IRUSR;

//! Bit signifying if the file's owner has write permissions
const S_IWUSR = S_IWUSR;

//! Bit signifying if the file's owner has execute permissions
const S_IXUSR = S_IXUSR;

#ifndef S_IRWXG
#define S_IRWXG 0
#endif

//! Bitmask giving the RWX mask for the group; equal to 0 on native Windows ports
const S_IRWXG = S_IRWXG;

#ifndef S_IRGRP
#define S_IRGRP 0
#endif

//! Bit signifying if the file's group has read permissions; equal to 0 on native Windows ports
const S_IRGRP = S_IRGRP;

#ifndef S_IWGRP
#define S_IWGRP 0
#endif

//! Bit signifying if the file's group has write permissions; equal to 0 on native Windows ports
const S_IWGRP = S_IWGRP;

#ifndef S_IXGRP
#define S_IXGRP 0
#endif

//! Bit signifying if the file's group has execute permissions; equal to 0 on native Windows ports
const S_IXGRP = S_IXGRP;

#ifndef S_IRWXO
#define S_IRWXO 0
#endif

//! Bitmask giving the RWX mask for other; equal to 0 on native Windows ports
const S_IRWXO = S_IRWXO;

#ifndef S_IROTH
#define S_IROTH 0
#endif

//! Bit signifying if other has read permissions; equal to 0 on native Windows ports
const S_IROTH = S_IROTH;

#ifndef S_IWOTH
#define S_IWOTH 0
#endif

//! Bit signifying if other has write permissions; equal to 0 on native Windows ports
const S_IWOTH = S_IWOTH;

#ifndef S_IXOTH
#define S_IXOTH 0
#endif

//! Bit signifying if other has execute permissions; equal to 0 on native Windows ports
const S_IXOTH = S_IXOTH;

#ifndef S_ISUID
#define S_ISUID 0
#endif

//! Bit signifying set user id on execution; equal to 0 on native Windows ports
const S_ISUID = S_ISUID;

#ifndef S_ISGID
#define S_ISGID 0
#endif

//! Bit signifying set group id on execution; equal to 0 on native Windows ports
const S_ISGID = S_ISGID;

#ifndef S_ISVTX
#define S_ISVTX 0
#endif

//! Bit signifying restricted deletes for directories; equal to 0 on native Windows ports
const S_ISVTX = S_ISVTX;
///@}

//! The %ReadOnlyFile class allows %Qore programs to read existing files
/** @note This class is not available with the @ref PO_NO_FILESYSTEM parse option

    %ReadOnlyFile objects are opened with a specific @ref character_encoding "character encoding", meaning that any
    string read from the file will be tagged with the file's @ref character_encoding "character encoding".
    If no @ref character_encoding "character encoding" is specified, then the
    @ref default_encoding "default character encoding" is assumed for the file.

    This class supports posting read events to a @ref Qore::Thread::Queue "Queue". See @ref event_handling for more
    information.

    @see @ref file_events for a list of I/O events raised by this object

    @since %Qore 0.8.6 this class was split from the @ref Qore::File class and added as a base class of
    @ref Qore::File
 */
qclass ReadOnlyFile [arg=File* f; dom=FILESYSTEM; vparent=AbstractPollableIoObjectBase];

//! Creates the %ReadOnlyFile object
/** The constructor takes the file path and one optional argument that will set the default
    @ref character_encoding "character encoding" for the file (only affects reading string data)
    To open the file again with another file, call ReadOnlyFile::open(); the
    @ref character_encoding "character encoding" can also be set
    or changed by the ReadOnlyFile::open() or ReadOnlyFile::setEncoding() methods.

    @par Example:
    @code{.py}
ReadOnlyFile f("/tmp/my-file.txt", "iso-8859-1");
    @endcode

    @param path the path to open for reading
    @param encoding The @ref character_encoding "character encoding" for the %ReadOnlyFile. Strings data read from the
    file will be tagged with this @ref character_encoding "character encoding"; if this argument is not given then the
    %ReadOnlyFile will receive the @ref default_encoding "default encoding"

    @throw READONLYFILE-OPEN-ERROR the given file cannot be opened for reading (\c arg will be assigned to the errno
    value)
    @throw ILLEGAL-EXPRESSION ReadOnlyFile::constructor() cannot be called with a TTY target when
    @ref no-terminal-io "%no-terminal-io" is set

    @see ReadOnlyFile::open()
 */
ReadOnlyFile::constructor(string path, *string encoding) {
    const QoreEncoding *qe = encoding ? QEM.findCreate(encoding) : QCS_DEFAULT;

    SimpleRefHolder<File> f(new File(qe));
    if (f->isTty() && runtime_check_parse_option(PO_NO_TERMINAL_IO)) {
        xsink->raiseException("ILLEGAL-EXPRESSION", "ReadOnlyFile::constructor() cannot be called with a TTY target "
            "when 'no-terminal-io' is set");
        return;
    }

    if (f->open(path->c_str(), O_RDONLY, 0, qe)) {
        xsink->raiseErrnoException("READONLYFILE-OPEN-ERROR", errno, "cannot open '%s'", path->c_str());
        return;
    }

    self->setPrivate(CID_READONLYFILE, f.release());
}

//! Closes the %ReadOnlyFile if it is open and destroys the %ReadOnlyFile object
/** Closes the %ReadOnlyFile if it is open and destroys the %ReadOnlyFile object
 */
ReadOnlyFile::destructor() [doconly=true] {
    // this code should never be output - this function is only here for documentation
    assert(false);
}

//! Creates a new %ReadOnlyFile object with the same @ref character_encoding "character encoding" specification as the original, otherwise no other information is copied
/** @par Example:
    @code{.py}
ReadOnlyFile f1 = f.copy();
    @endcode
 */
ReadOnlyFile::copy() {
    self->setPrivate(CID_READONLYFILE, new File(f->getEncoding()));
}

//! Opens a file in a particular mode; throws an exception on failure
/** Opens the file in the mode given; if the %ReadOnlyFile was previously open, it is closed first. Optionally the
    %ReadOnlyFile's default character encoding can be specified.

    Note that if no encoding is specified, the %ReadOnlyFile will be tagged with the
    @ref character_encoding "character encoding" set in the %ReadOnlyFile's
    @ref ReadOnlyFile::constructor() "constructor".
    Any string data written to the %ReadOnlyFile will be converted to the %ReadOnlyFile's encoding, and any string
    data read from the %ReadOnlyFile will be automatically tagged with the %ReadOnlyFile's encoding.

    If an error occurs, a \c READONLYFILE-OPEN-ERROR exception is thrown.

    @par Example:
    @code{.py}
try {
    f.open(fn, "iso-8859-1");
} catch (hash<ExceptionInfo> ex) {
    printf("%s: %s: %s\n", fn, ex.err, ex.desc);
}
    @endcode

    @par Events:
    @ref EVENT_OPEN_FILE, @ref EVENT_FILE_OPENED

    @param path the path to the file
    @param encoding the name of the @ref character_encoding "character encoding" for the %ReadOnlyFile; if this
    argument is not given, the %ReadOnlyFile will be tagged with the @ref character_encoding "character encoding"
    given in the @ref File::constructor() "constructor"

    @throw READONLYFILE-OPEN-ERROR an error occurred opening the file
    @throw ILLEGAL-EXPRESSION this exception is only thrown if called with a system constant object (@ref stdin,
    @ref stdout, @ref stderr) when @ref no-terminal-io is set
*/
nothing ReadOnlyFile::open(string path, *string encoding) {
    if (check_terminal_io(self, "ReadOnlyFile::open", xsink))
        return QoreValue();

    const QoreEncoding *qe = encoding ? QEM.findCreate(encoding) : f->getEncoding();
    if (f->open(path->c_str(), O_RDONLY, 0, qe))
        xsink->raiseErrnoException("READONLYFILE-OPEN-ERROR", errno, "cannot open '%s'", path->c_str());
}

//! Closes the %ReadOnlyFile object
/** @par Example:
    @code{.py}
if (f.close())
    printf("error closing file: %s\n", strerror(errno()));
    @endcode

    @par Events:
    @ref EVENT_CHANNEL_CLOSED

    @throw ILLEGAL-EXPRESSION this exception is only thrown if called with a system constant object (@ref stdin,
    @ref stdout, @ref stderr) when @ref no-terminal-io is set

    @return 0 for success, -1 for an error (see errno() and strerror() for the error information)
*/
int ReadOnlyFile::close() {
    if (check_terminal_io(self, "ReadOnlyFile::close", xsink)) {
        return QoreValue();
    }

    return f->close(xsink);
}

//! Reads a certain number of characters from the %ReadOnlyFile within an optional timeout period and returns a string of the data read or @ref nothing if no data can be read
/** Reads a certain amount of string data from the %ReadOnlyFile; the size argument is required. To read binary data,
    use the ReadOnlyFile::readBinary() method.

    Note that the amount of data read from the file may be less than the size given, for example if the file does not
    contain enough data to fulfill the request. In this case, only the data available in the file is returned.

    An optional timeout period in milliseconds can be passed as well (or a
    @ref relative_dates "relative date/time value" may be passed instead of an integer to make the timeout units
    clear; ex: \c 25ms). If a timeout value is passed and the data cannot be read within the timeout period, then a
    \c READONLYFILE-READ-TIMEOUT exception is thrown. If no timeout value is passed or a negative value is given, then
    the call will never timeout until either the requested amount of data has been read from the %ReadOnlyFile or an
    end-of-file condition has been reached.

    @par Example:
    @code{.py}
*string data = f.read(-1); # read an entire text file into a variable
    @endcode

    @par Events:
    @ref EVENT_DATA_READ

    @param size the number of characters to read of the file, -1 will read the entire file
    @param timeout_ms a timeout period with a resolution of milliseconds (a
    @ref relative_dates "relative date/time value"; integer arguments will be assumed to be milliseconds); if not
    given or negative the call will never time out and will only return when the data has been read

    @return the data read from the file, returned as a string tagged with the %ReadOnlyFile's
    @ref character_encoding "character encoding".  @ref nothing is returned if end-of-file is encountered, however, if
    data has been read before EOF, the data read will be returned and @ref nothing (signifying EOF) will be returned
    on the next call to this method.

    @throw READONLYFILE-READ-PARAMETER-ERROR zero size argument passed
    @throw FILE-READ-ERROR file is not open
    @throw FILE-READ-TIMEOUT timeout limit exceeded
    @throw ILLEGAL-EXPRESSION this exception is only thrown if called with a system constant object (@ref stdin,
    @ref stdout, @ref stderr) when @ref no-terminal-io is set

    @see ReadOnlyFile::readBinary()

    @since %Qore 0.8.13 this method uses character semantics instead of byte semantics
 */
*string ReadOnlyFile::read(softint size, timeout timeout_ms = -1) {
    if (check_terminal_io(self, "ReadOnlyFile::read", xsink))
        return QoreValue();

    if (!size)
        return xsink->raiseException("READONLYFILE-READ-PARAMETER-ERROR", "expecting non-zero size as first parameter of ReadOnlyFile::read()");

    return f->read((qore_offset_t)size, timeout_ms, xsink);
}

//! Reads a 1-byte unsigned integer from the %ReadOnlyFile in binary format or @ref nothing if no data can be read
/** @par Example:
    @code{.py}
*int i = f.readu1();
    @endcode

    @par Events:
    @ref EVENT_DATA_READ

    @return a 1-byte unsigned integer as read from the %ReadOnlyFile in binary format or @ref nothing if no data can
    be read

    @throw FILE-READ-ERROR file is not open
    @throw ILLEGAL-EXPRESSION this exception is only thrown if called with a system constant object (@ref stdin,
    @ref stdout, @ref stderr) when @ref no-terminal-io is set
*/
*int ReadOnlyFile::readu1() {
    if (check_terminal_io(self, "ReadOnlyFile::readu1", xsink))
        return QoreValue();

    unsigned char c;
    if (f->readu1(&c, xsink))
        return QoreValue();
    return c;
}

//! Reads a 2-byte (16 bit) unsigned integer from the %ReadOnlyFile in binary big-endian format or @ref nothing if no data can be read
/** @par Example:
    @code{.py}
*int i = f.readu2();
    @endcode

    @par Events:
    @ref EVENT_DATA_READ

    @return a 2-byte unsigned integer as read from the file in binary big-endian format or @ref nothing if no data can
    be read

    @throw FILE-READ-ERROR file is not open
    @throw ILLEGAL-EXPRESSION this exception is only thrown if called with a system constant object (@ref stdin,
    @ref stdout, @ref stderr) when @ref no-terminal-io is set
*/
*int ReadOnlyFile::readu2() {
    if (check_terminal_io(self, "ReadOnlyFile::readu2", xsink))
        return QoreValue();

    unsigned short s;
    if (f->readu2(&s, xsink))
        return QoreValue();
    return s;
}

//! Reads a 4-byte (32 bit) unsigned integer from the file in big-endian format or @ref nothing if no data can be read
/** @par Example:
    @code{.py}
*int i = f.readu4();
    @endcode

    @par Events:
    @ref EVENT_DATA_READ

    @return a 4-byte unsigned integer as read from the file in binary big-endian format or @ref nothing if no data can
    be read

    @throw FILE-READ-ERROR file is not open
    @throw ILLEGAL-EXPRESSION this exception is only thrown if called with a system constant object (@ref stdin,
    @ref stdout, @ref stderr) when @ref no-terminal-io is set
*/
*int ReadOnlyFile::readu4() {
    if (check_terminal_io(self, "ReadOnlyFile::readu4", xsink))
        return QoreValue();

    unsigned int i;
    if (f->readu4(&i, xsink))
        return QoreValue();
    return i;
}

//! Reads a 2-byte (16 bit) unsigned integer from the file in binary little-endian format or @ref nothing if no data can be read
/** @par Example:
    @code{.py}
*int i = f.readu2LSB();
    @endcode

    @par Events:
    @ref EVENT_DATA_READ

    @return a 2-byte unsigned integer as read from the file in binary little-endian format or @ref nothing if no data can be read

    @throw FILE-READ-ERROR file is not open
    @throw ILLEGAL-EXPRESSION this exception is only thrown if called with a system constant object (@ref stdin, @ref stdout, @ref stderr) when @ref no-terminal-io is set
 */
*int ReadOnlyFile::readu2LSB() {
    if (check_terminal_io(self, "ReadOnlyFile::readu2LSB", xsink))
        return QoreValue();

    unsigned short s;
    if (f->readu2LSB(&s, xsink))
        return QoreValue();

    return s;
}

//! Reads a 4-byte (32 bit) unsigned integer from the file in binary little-endian format or @ref nothing if no data can be read
/** @par Example:
    @code{.py}
*int i = f.readu4LSB();
    @endcode

    @par Events:
    @ref EVENT_DATA_READ

    @return a 4-byte unsigned integer as read from the file in binary little-endian format or @ref nothing if no data can be read

    @throw FILE-READ-ERROR file is not open
    @throw ILLEGAL-EXPRESSION this exception is only thrown if called with a system constant object (@ref stdin, @ref stdout, @ref stderr) when @ref no-terminal-io is set
 */
*int ReadOnlyFile::readu4LSB() {
    if (check_terminal_io(self, "ReadOnlyFile::readu4LSB", xsink))
        return QoreValue();

    unsigned int i;
    if (f->readu4LSB(&i, xsink))
        return QoreValue();

    return i;
}

//! Reads a 1-byte signed integer from the file in binary format or @ref nothing if no data can be read
/** @par Example:
    @code{.py}
*int i = f.readi1();
    @endcode

    @par Events:
    @ref EVENT_DATA_READ

    @return a 1-byte signed integer as read from the file in binary format or @ref nothing if no data can be read

    @throw FILE-READ-ERROR file is not open
    @throw ILLEGAL-EXPRESSION this exception is only thrown if called with a system constant object (@ref stdin, @ref stdout, @ref stderr) when @ref no-terminal-io is set
 */
*int ReadOnlyFile::readi1() {
    if (check_terminal_io(self, "ReadOnlyFile::readi1", xsink))
        return QoreValue();

    char c;
    if (f->readi1(&c, xsink))
        return QoreValue();
    return c;
}

//! Reads a 2-byte (16 bit) signed integer from the file in binary big-endian format or @ref nothing if no data can be read
/** @par Example:
    @code{.py}
*int i = f.readi2();
    @endcode

    @par Events:
    @ref EVENT_DATA_READ

    @return a 2-byte signed integer as read from the file in binary big-endian format or @ref nothing if no data can be read

    @throw FILE-READ-ERROR file is not open
    @throw ILLEGAL-EXPRESSION this exception is only thrown if called with a system constant object (@ref stdin, @ref stdout, @ref stderr) when @ref no-terminal-io is set
 */
*int ReadOnlyFile::readi2() {
    if (check_terminal_io(self, "ReadOnlyFile::readi2", xsink))
        return QoreValue();

    short s;
    if (f->readi2(&s, xsink))
        return QoreValue();
    return s;
}

//! Reads a 4-byte (32 bit) signed integer from the file in binary big-endian format or @ref nothing if no data can be read
/** @par Example:
    @code{.py}
*int i = f.readi4();
    @endcode

    @par Events:
    @ref EVENT_DATA_READ

    @return a 4-byte signed integer as read from the file in binary big-endian format or @ref nothing if no data can be read

    @throw FILE-READ-ERROR file is not open
    @throw ILLEGAL-EXPRESSION this exception is only thrown if called with a system constant object (@ref stdin, @ref stdout, @ref stderr) when @ref no-terminal-io is set
 */
*int ReadOnlyFile::readi4() {
    if (check_terminal_io(self, "ReadOnlyFile::readi4", xsink))
        return QoreValue();

    int i;
    if (f->readi4(&i, xsink))
        return QoreValue();
    return i;
}

//! Reads an 8-byte (64 bit) signed integer from the file in binary big-endian format or @ref nothing if no data can be read
/** @par Example:
    @code{.py}
*int i = f.readi8();
    @endcode

    @par Events:
    @ref EVENT_DATA_READ

    @return a 8-byte signed integer as read from the file in binary big-endian format or @ref nothing if no data can be read

    @throw FILE-READ-ERROR file is not open
    @throw ILLEGAL-EXPRESSION this exception is only thrown if called with a system constant object (@ref stdin, @ref stdout, @ref stderr) when @ref no-terminal-io is set
 */
*int ReadOnlyFile::readi8() {
   if (check_terminal_io(self, "ReadOnlyFile::readi8", xsink))
      return QoreValue();

   int64 i;
   if (f->readi8(&i, xsink))
      return QoreValue();

   return i;
}

//! Reads a 2-byte (16 bit) signed integer from the file in binary little-endian format or @ref nothing if no data can be read
/** @par Example:
    @code{.py}
*int i = f.readi2LSB();
    @endcode

    @par Events:
    @ref EVENT_DATA_READ

    @return a 2-byte signed integer as read from the file in binary little-endian format or @ref nothing if no data can be read

    @throw FILE-READ-ERROR file is not open
    @throw ILLEGAL-EXPRESSION this exception is only thrown if called with a system constant object (@ref stdin, @ref stdout, @ref stderr) when @ref no-terminal-io is set
 */
*int ReadOnlyFile::readi2LSB() {
   if (check_terminal_io(self, "ReadOnlyFile::readi2LSB", xsink))
      return QoreValue();

   short s;
   if (f->readi2LSB(&s, xsink))
      return QoreValue();

   return s;
}

//! Reads a 4-byte (32 bit) signed integer from the file in binary little-endian format or @ref nothing if no data can be read
/** @par Example:
    @code{.py}
*int i = f.readi4LSB();
    @endcode

    @par Events:
    @ref EVENT_DATA_READ

    @return a 4-byte signed integer as read from the file in binary little-endian format or @ref nothing if no data can be read

    @throw FILE-READ-ERROR file is not open
    @throw ILLEGAL-EXPRESSION this exception is only thrown if called with a system constant object (@ref stdin, @ref stdout, @ref stderr) when @ref no-terminal-io is set
 */
*int ReadOnlyFile::readi4LSB() {
   if (check_terminal_io(self, "ReadOnlyFile::readi4LSB", xsink))
      return QoreValue();

   int i;
   if (f->readi4LSB(&i, xsink))
      return QoreValue();
   return i;
}

//! Reads an 8-byte (64 bit) signed integer from the file in binary little-endian format or @ref nothing if no data can be read
/** @par Example:
    @code{.py}
*int i = f.readi8LSB();
    @endcode

    @par Events:
    @ref EVENT_DATA_READ

    @return an 8-byte signed integer as read from the file in binary little-endian format or @ref nothing if no data can be read

    @throw FILE-READ-ERROR file is not open
    @throw ILLEGAL-EXPRESSION this exception is only thrown if called with a system constant object (@ref stdin, @ref stdout, @ref stderr) when @ref no-terminal-io is set
 */
*int ReadOnlyFile::readi8LSB() {
   if (check_terminal_io(self, "ReadOnlyFile::readi8LSB", xsink))
      return QoreValue();

   int64 i;
   if (f->readi8LSB(&i, xsink))
      return QoreValue();
   return i;
}

//! Reads a certain number of bytes from the file within an optional timeout period and returns a binary object of the data read or @ref nothing if no data can be read
/** Reads a certain amount of string data from the file; the size argument is required. To read string data, use the ReadOnlyFile::read() method.

    Note that the amount of data read from the file may be less than the size given, for example if the file does not contain enough data to fulfill the request. In this case, only the data available in the file is returned.

    An optional timeout period in milliseconds can be passed as well (or a @ref relative_dates "relative date/time value" may be passed instead of an integer to make the timeout units clear; ex: \c 25ms). If a timeout value is passed and the data cannot be read within the timeout period, then a \c FILE-READ-TIMEOUT exception is thrown. If no timeout value is passed or a negative value is given, then the call will never timeout until either the requested amount of data has been read from the file or an end-of-file condition has been reached.

    @par Events:
    @ref EVENT_DATA_READ

    @par Example:
    @code{.py}
*binary data = f.readBinary(-1); # read an entire file into a variable
    @endcode

    @param size the number of bytes to read of the file, -1 will read the entire file
    @param timeout_ms a timeout period with a resolution of milliseconds (a @ref relative_dates "relative date/time value"; integer arguments will be assumed to be milliseconds); if not given or negative the call will never time out and will only return when the data has been read

    @return the data read from the file, returned as a binary object.  @ref nothing is returned if end-of-file is encountered, however, if data has been read before EOF, the data read will be returned and @ref nothing (signifying EOF) will be returned on the next call to this method.

    @throw READONLYFILE-READ-BINARY-PARAMETER-ERROR zero size argument passed
    @throw FILE-READ-ERROR file is not open, or an I/O or other error occurred when reading the file

    @throw FILE-READ-TIMEOUT timeout limit exceeded
    @throw ILLEGAL-EXPRESSION this exception is only thrown if called with a system constant object (@ref stdin, @ref stdout, @ref stderr) when @ref no-terminal-io is set

    @see ReadOnlyFile::read()
 */
*binary ReadOnlyFile::readBinary(softint size, timeout timeout_ms = -1) {
   if (check_terminal_io(self, "ReadOnlyFile::readBinary", xsink))
      return QoreValue();

   if (!size)
      return xsink->raiseException("READONLYFILE-READ-BINARY-PARAMETER-ERROR", "expecting size as first parameter of File::readBinary()");

   return f->readBinary((qore_offset_t)size, timeout_ms, xsink);
}

//! Reads until an EOL marker is found and returns the string read or @ref nothing if no data can be read
/** Any string returned will be tagged with the %ReadOnlyFile's @ref character_encoding "character encoding".

    @par Example:
    @code{.py}
# remove EOL marker
while (exists (*string line = f.readLine(False))) {
    # print out the line just read
    printf("%s\n", line);
}
    @endcode

    @par Events:
    @ref EVENT_DATA_READ

    @param incl_eol if this argument is @ref True "True", then the end of line characters read are included in the string returned
    @param eol the end of line character(s); if not given, then the end of line character(s) are detected automatically, and can be either \c "\n", \c "\r", or \c "\r\n" (the last one is only automatically detected when not connected to a terminal device in order to keep the I/O from stalling); if this string is passed and has a different @ref character_encoding "character encoding" from the File's, then it will be converted to the File's @ref character_encoding "character encoding"

    @return The line read from the file. @ref nothing is returned if end-of-file is encountered, however, if data has been read before EOF, the data read will be returned and @ref nothing (signifying EOF) will be returned on the next call to this method.  Any string returned will be tagged with the %ReadOnlyFile's @ref character_encoding "character encoding".

    @throw READONLYFILE-READLINE-ERROR the file is not open
    @throw ILLEGAL-EXPRESSION this exception is only thrown if called with a system constant object (@ref stdin, @ref stdout, @ref stderr) when @ref no-terminal-io is set

    @see
    - @ref Qore::FileLineIterator
 */
*string ReadOnlyFile::readLine(bool incl_eol = True, *string eol) {
    if (check_terminal_io(self, "ReadOnlyFile::readLine", xsink))
        return QoreValue();

    if (eol && eol->empty())
        eol = 0;

    return eol ? f->readUntil(eol->c_str(), incl_eol, xsink) : f->readLine(incl_eol, xsink);
}

//! Sets the @ref character_encoding "character encoding" for the %ReadOnlyFile; if called with no argument, the @ref default_encoding "default encoding" is set
/** @par Example:
    @code{.py}
f.setEncoding("ISO-8859-1");
    @endcode

    @param encoding the @ref character_encoding "character encoding" for the file; if called with no argument, the
    @ref default_encoding "default encoding" is set

    @throw ILLEGAL-EXPRESSION this exception is only thrown if called with a system constant object (@ref stdin,
    @ref stdout, @ref stderr) when @ref no-terminal-io is set
 */
nothing ReadOnlyFile::setEncoding(*string encoding) {
    if (check_terminal_io(self, "ReadOnlyFile::setEncoding", xsink))
        return QoreValue();

    const QoreEncoding *qe = encoding ? QEM.findCreate(encoding) : QCS_DEFAULT;
    f->setEncoding(qe, xsink);
}

//! Returns the @ref character_encoding "character encoding" for the %ReadOnlyFile
/** @par Example:
    @code{.py}
string encoding = f.getEncoding();
    @endcode

    @return the @ref character_encoding "character encoding" for the %ReadOnlyFile
 */
string ReadOnlyFile::getEncoding() [flags=CONSTANT] {
    return new QoreStringNode(f->getEncoding()->getCode());
}

//! Sets the current file position (in bytes from the beginning of the file)
/** @par Example:
    @code{.py}
f.setPos(0); # go to the beginning of the file
    @endcode

    @param pos the position in the file as offset from position 0

    @return the new offset in the file, -1 for error

    @throw ILLEGAL-EXPRESSION this exception is only thrown if called with a system constant object (@ref stdin, @ref stdout, @ref stderr) when @ref no-terminal-io is set

    @see ReadOnlyFile::getPos()
 */
int ReadOnlyFile::setPos(int pos = 0) {
    if (check_terminal_io(self, "ReadOnlyFile::setPos", xsink))
        return QoreValue();

<<<<<<< HEAD
    return (int64)f->setPos(pos);
=======
    return f->setPos(pos, xsink);
>>>>>>> 5c90a962
}

//! Returns the current file position as an integer giving the offset in bytes from the beginning of the file (starting from zero)
/** @par Example:
    @code{.py}
int pos = f.getPos();
    @endcode

    @return the current file position as an integer giving the offset in bytes from the beginning of the file (starting from zero)

    @throw ILLEGAL-EXPRESSION this exception is only thrown if called with a system constant object (@ref stdin, @ref stdout, @ref stderr) when @ref no-terminal-io is set

    @see ReadOnlyFile::setPos()
 */
int ReadOnlyFile::getPos() [flags=RET_VALUE_ONLY] {
    if (check_terminal_io(self, "ReadOnlyFile::getPos", xsink))
        return QoreValue();

    return (int64)f->getPos();
}

//! Reads one character from the file and returns it as a string; returns @ref nothing if no data can be read from the file
/** Multi-byte characters are also read; use ReadOnlyFile::readu1() or ReadOnlyFile::readi1() to read a single byte from a file regardless of the %ReadOnlyFile's @ref character_encoding "character encoding".

    @par Example:
    @code{.py}
*string str = f.getchar();
    @endcode

    @return the single character read from the file or @ref nothing if no data can be read from the %ReadOnlyFile

    @throw FILE-READ-ERROR file is not open
    @throw FILE-GETCHAR-ERROR invalid multi-byte character read or EOF received while reading a multi-byte character
    @throw ILLEGAL-EXPRESSION this exception is only thrown if called with a system constant object (@ref stdin, @ref stdout, @ref stderr) when @ref no-terminal-io is set
 */
*string ReadOnlyFile::getchar() {
    if (check_terminal_io(self, "ReadOnlyFile::getchar", xsink))
        return QoreValue();

    return f->getchar(xsink);
}

//! Returns @ref True "True" if there is data available for reading from the file within the timeout period
/** With a timeout of zero (the default if no timeout value is passed), this method can be used for non-blocking polling the file for data. Like all %Qore functions and methods taking timeout values, a @ref relative_dates "relative date/time value" may be passed instead of an integer to make the timeout units clear (ex: \c 25ms).

    @par Example:
    @code{.py}
if (!isDataAvailable(30s))
    return;
    @endcode

    @param timeout_ms An optional timeout in milliseconds (1/1000 second); @ref relative_dates "relative date/time values" can be given instead of an integer in milliseconds to make the source more readable; ex: \c 20s

    @return @ref True "True" if data becomes available for reading from the file within the timeout period, @ref False "False" if not

    @throw ILLEGAL-EXPRESSION this exception is only thrown if called with a system constant object (@ref stdin, @ref stdout, @ref stderr) when @ref no-terminal-io is set
 */
bool ReadOnlyFile::isDataAvailable(timeout timeout_ms = 0) [flags=RET_VALUE_ONLY] {
    if (check_terminal_io(self, "ReadOnlyFile::isDataAvailable", xsink))
        return QoreValue();

    return f->isDataAvailable(timeout_ms, xsink);
}

//! Sets a @ref Qore::Thread::Queue "Queue" object to receive @ref file_events "file events"
/** @par Example:
    @code{.py}
f.setEventQueue(queue);
    @endcode

    @param queue the @ref Qore::Thread::Queue "Queue" object to receive @ref file_events "file events"; note that the @ref Qore::Thread::Queue "Queue" passed cannot have any maximum size set or a QUEUE-ERROR will be thrown
    @param arg an argument that will be included in each event hash in the \a arg key
    @param with_data if @ref True, then the actual raw data transferred / received is also included in the events

    @throw ILLEGAL-EXPRESSION this exception is only thrown if called with a system constant object (@ref stdin, @ref stdout, @ref stderr) when @ref no-terminal-io is set
    @throw QUEUE-ERROR the Queue passed has a maximum size set

    @see @ref event_handling for more information

    @since %Qore 0.9.4 added the \a arg and \a with_data options
*/
nothing ReadOnlyFile::setEventQueue(Queue[Queue] queue, auto arg, *bool with_data) {
    ReferenceHolder<Queue> q(queue, xsink);
    if (check_terminal_io(self, "ReadOnlyFile::setEventQueue", xsink))
        return QoreValue();

    if (queue->getMax() != -1)
        return xsink->raiseException("QUEUE-ERROR", "the Queue object passed as a maximum size of %d entr%s, which " \
            "could cause internal I/O to freeze in the File object if used; use a Queue object with no maximum " \
            "size for I/O monitoring", queue->getMax(), queue->getMax() == 1 ? "y" : "ies");

    // pass reference from QoreObject::getReferencedPrivateData() to function
    f->setEventQueue(xsink, q.release(), arg.refSelf(), with_data);
}

//! Removes any @ref Qore::Thread::Queue "Queue" object from the %ReadOnlyFile object so that @ref file_events "file events" are no longer added to the @ref Qore::Thread::Queue "Queue"
/** @par Example:
    @code{.py}
f.setEventQueue();
    @endcode

    @throw ILLEGAL-EXPRESSION this exception is only thrown if called with a system constant object (@ref stdin, @ref stdout, @ref stderr) when @ref no-terminal-io is set

    @see @ref event_handling for more information
 */
nothing ReadOnlyFile::setEventQueue() {
    if (check_terminal_io(self, "ReadOnlyFile::setEventQueue", xsink))
        return QoreValue();

    f->setEventQueue(xsink, nullptr, QoreValue(), false);
}

//! Returns a @ref stat_list about the file's status or throws an exception if any errors occur
/** If any errors occur, a \c FILE-STAT-ERROR exception is thrown.

    @par Example:
    @code{.py}
int mode = file.stat()[2];
    @endcode

    @return a @ref stat_list "list of file status values" for the current file (must be open).

    @throw FILE-STAT-ERROR stat() call failed or file not open
    @throw ILLEGAL-EXPRESSION this exception is only thrown if called with a system constant object (@ref stdin, @ref stdout, @ref stderr) when @ref no-terminal-io is set

    @see
    - @ref File::hstat()
    - @ref file_stat_constants
 */
list<auto> ReadOnlyFile::stat() {
   if (check_terminal_io(self, "ReadOnlyFile::stat", xsink))
      return QoreValue();

   return f->stat(xsink);
}

//! Returns a @ref StatInfo hash about the file's status or throws an exception if any errors occur
/** If any errors occur, a \c FILE-HSTAT-ERROR exception is thrown

    @par Example:
    @code{.py}
hash<StatInfo> h = file.hstat();
    @endcode

    @return a @ref StatInfo hash about the file's status

    @throw FILE-HSTAT-ERROR stat() call failed or file not open
    @throw ILLEGAL-EXPRESSION this exception is only thrown if called with a system constant object (@ref stdin, @ref stdout, @ref stderr) when @ref no-terminal-io is set

    @see
    - @ref File::stat()
    - @ref file_stat_constants
 */
hash<StatInfo> ReadOnlyFile::hstat() {
   if (check_terminal_io(self, "ReadOnlyFile::hstat", xsink))
      return QoreValue();

   return f->hstat(xsink);
}

//! Returns a @ref FilesystemInfo hash about the file's filesystem status or throws an exception if any errors occur
/** If any errors occur, a \c FILE-STATVFS-ERROR exception is thrown

    @par Platform Availability:
    @ref Qore::Option::HAVE_STATVFS

    @par Example:
    @code{.py}
hash<FilesystemInfo> h = file.statvfs();
    @endcode

    @return a @ref FilesystemInfo hash about the filesystem where the file resides

    @throw FILE-STATVFS-ERROR statvfs() call failed or file is not open
    @throw MISSING-FEATURE-ERROR this method is not supported on this platform; check Option::HAVE_STATVFS before calling this method to avoid this exception
    @throw ILLEGAL-EXPRESSION this exception is only thrown if called with a system constant object (@ref stdin, @ref stdout, @ref stderr) when @ref no-terminal-io is set
 */
hash<FilesystemInfo> ReadOnlyFile::statvfs() {
#ifdef Q_HAVE_STATVFS
   if (check_terminal_io(self, "ReadOnlyFile::statvfs", xsink))
      return QoreValue();

   return f->statvfs(xsink);
#else
   return missing_method_error("ReadOnlyFile::statvfs", "STATVFS", xsink);
#endif
}

//! returns @ref True "True" if the File is open, @ref False "False" if not
/** @return @ref True "True" if the File is open, @ref False "False" if not

    @par Example:
    @code{.py}
bool b = file.isOpen();
    @endcode
*/
bool ReadOnlyFile::isOpen() [flags=CONSTANT] {
   return f->isOpen();
}

//! returns @ref True "True" if the File is connected to a terminal device, @ref False "False" if not
/** @par Example:
    @code{.py}
bool b = file.isTty();
    @endcode

    @return @ref True "True" if the File is connected to a terminal device, @ref False "False" if not

    @since %Qore 0.8.6
*/
bool ReadOnlyFile::isTty() [flags=CONSTANT] {
   return f->isTty();
}

//! returns the file path/name used to open the file if the file is open, otherwise @ref nothing
/** @par Example:
    @code{.py}
*string fn = f.getFileName();
    @endcode

    @return the file path/name used to open the file if the file is open, otherwise @ref nothing

    @since %Qore 0.8.6
 */
*string ReadOnlyFile::getFileName() [flags=CONSTANT] {
   return f->getFileName();
}

//! Returns an @ref Qore::AbstractPollOperation "AbstractPollOperation" object to read a file from the filesystem
/** @param path the path of the file to read
    @param to_string return the file's data as a string, if @ref False, it will be returned as binary data, if
    @ref True, the encoding of the output string will be the same as the file's character encoding
    @param to_read maximum number of bytes to read, negative values mean read until end of file

    @return an @ref Qore::AbstractPollOperation "AbstractPollOperation" object to read a file from the filesystem; the
    @ref Qore::AbstractPollOperation::getOutput() "AbstractPollOperation::getOutput()" method returns
    a hash with the following keys after a successful read operation:
    - \c data: the file's data as a string or binary data according to the \c to_string parameter

    @throw ENCODING-CONVERSION-ERROR the path could not be converted to the
    @ref default_encoding "default character encoding"

    @since %Qore 1.19
*/
AbstractPollOperation ReadOnlyFile::startPollRead(string path, bool to_string = True, int to_read = -1) [dom=FILESYSTEM] {
    TempEncodingHelper npath(path, QCS_DEFAULT, xsink);
    return f->startPollRead(xsink, self, npath->c_str(), to_read, to_string);
}

//! returns the contents of a text file as a string optionally tagged with the given @ref character_encoding "character encoding"
/** @par Example:
    @code{.py}
string data = File::readTextFile(path);
    @endcode

    @param path the path of the file to retrieve
    @param encoding the name of the @ref character_encoding "character encoding" for the string returned; if this
    argument is not given, then the @ref default_encoding "default character encoding" is assumed
    @param max_file_len the maximum size of the file returned; if the data on the filesystem exceeds this value, the
    data returned will be truncated up to this byte length

    @return the contents of a text file as a string optionally tagged with the given
    @ref character_encoding "character encoding" or @ref nothing if the file is empty or cannot be read

    @throw FILE-READ-ERROR an I/O or other error occurred when reading the file

    @since
    - %Qore 0.8.8 introduced this method
    - %Qore 0.8.12 changed the behavior of the method; either a string (possibly an empty string for an empty file)
      will be returned, or an exception will be raised
    - %Qore 0.9.3 added the \a max_file_len parameter
*/
static string ReadOnlyFile::readTextFile(string path, *string encoding, int max_file_len = -1) [dom=FILESYSTEM] {
    const QoreEncoding *qe = encoding ? QEM.findCreate(encoding) : QCS_DEFAULT;

    QoreFile qf;

    if (qf.open2(xsink, path->c_str(), O_RDONLY, 0777, qe)) {
        return QoreValue();
    }

    QoreStringNode* str = qf.read(max_file_len, xsink);
    return !str && !*xsink ? new QoreStringNode(qe) : str;
}

//! returns the contents of a binary file as a binary object
/** @par Example:
    @code{.py}
binary data = File::readBinaryFile(path);
    @endcode

    @param path the path of the file to retrieve
    @param max_file_len the maximum size of the file returned; if the data on the filesystem exceeds this value, the
    data returned will be truncated up to this byte length

    @return the contents of a binary file as a binary object

    @throw FILE-READ-ERROR an I/O or other error occurred when reading the file

    @since
    - %Qore 0.8.8 introduced this method
    - %Qore 0.8.12 changed the behavior of the method; either a binary object (possibly an empty binary object for an
      empty file) will be returned, or an exception will be raised
    - %Qore 0.9.3 added the \a max_file_len parameter
*/
static binary ReadOnlyFile::readBinaryFile(string path, int max_file_len = -1) [dom=FILESYSTEM] {
    QoreFile qf;

    if (qf.open2(xsink, path->c_str())) {
        return QoreValue();
    }

    BinaryNode* b = qf.readBinary(max_file_len, xsink);
    return !b && !*xsink ? new BinaryNode : b;
}

//! Returns a @ref stat_list about the file's status (follows symbolic links) or throws an exception if any errors occur
/** This method will follow symbolic links and return information about the target.
    If any errors occur, a \c FILE-STAT-ERROR exception is thrown

    @par Example:
    @code{.py}
int mode = ReadOnlyFile::stat(path)[2];
    @endcode

    @param path the file to stat()

    @return a @ref stat_list "list of file status values" for the given file

    @throw FILE-STAT-ERROR stat() call failed

    @see @ref file_stat_constants

    @since %Qore 0.8.13 this method was moved from the @ref Qore::File "File" class (where it is still available due to public inheritance)
 */
static list<auto> ReadOnlyFile::stat(string path) [dom=FILESYSTEM] {
   struct stat sbuf;
   if (stat(path->c_str(), &sbuf))
      return xsink->raiseErrnoException("FILE-STAT-ERROR", errno, "stat() command failed");

   return stat_to_list(sbuf);
}

//! Returns a @ref stat_list about the given path's status (does not follow symbolic links) or throws an exception if any errors occur
/** Does not follow symbolic links, but rather returns filesystem information for symbolic links.
    If any errors occur, a \c FILE-LSTAT-ERROR exception is thrown

    @par Example:
    @code{.py}
int mode = ReadOnlyFile::lstat(path)[2];
    @endcode

    @param path the file to stat()

    @return a @ref stat_list "list of file status values" for the given file

    @throw FILE-LSTAT-ERROR stat() call failed

    @see lstat() for a similar function that does not throw exceptions when errors occur, but rather returns @ref nothing
    @see @ref file_stat_constants

    @since %Qore 0.8.13 this method was moved from the @ref Qore::File "File" class (where it is still available due to public inheritance)
 */
static list<auto> ReadOnlyFile::lstat(string path) [dom=FILESYSTEM] {
   struct stat sbuf;
#ifdef HAVE_LSTAT
   if (lstat(path->c_str(), &sbuf))
#else
   if (stat(path->c_str(), &sbuf))
#endif
      return xsink->raiseErrnoException("FILE-LSTAT-ERROR", errno, "lstat() command failed");

   return stat_to_list(sbuf);
}

//! Returns a @ref Qore::StatInfo "StatInfo" hash about the file's status (follows symbolic links) or throws an exception if any errors occur
/** This method will follow symbolic links and return information about the target.
    If any errors occur, a \c FILE-HSTAT-ERROR exception is thrown

    @par Example:
    @code{.py}
hash<StatInfo> h = ReadOnlyFile::hstat(path);
    @endcode

    @param path the file to stat()
    @return a @ref Qore::StatInfo "StatInfo" hash about the file's status

    @throw FILE-HSTAT-ERROR stat() call failed

    @see hstat() for a normal function returns @ref nothing instead of throwing an exception when errors occur
    @see @ref file_stat_constants

    @since %Qore 0.8.13 this method was moved from the @ref Qore::File "File" class (where it is still available due to public inheritance)
 */
static hash<StatInfo> ReadOnlyFile::hstat(string path) [dom=FILESYSTEM] {
   struct stat sbuf;
   if (stat(path->c_str(), &sbuf))
      return xsink->raiseErrnoException("FILE-HSTAT-ERROR", errno, "stat() command failed");

   return stat_to_hash(sbuf);
}

//! Returns a @ref Qore::StatInfo "StatInfo" hash about the file's status (does not follow symbolic links) or throws an exception if any errors occur
/** Does not follow symbolic links, but rather returns filesystem information for symbolic links.
    If any errors occur, a \c FILE-HSTAT-ERROR exception is thrown

    @par Example:
    @code{.py}
hash<StatInfo> h = ReadOnlyFile::hstat(path);
    @endcode

    @param path the file to stat()

    @return a @ref Qore::StatInfo "StatInfo" hash about the file's status

    @throw FILE-HSTAT-ERROR stat() call failed

    @see hstat() for a normal function returns @ref nothing instead of throwing an exception when errors occur
    @see @ref file_stat_constants

    @since %Qore 0.8.13 this method was moved from the @ref Qore::File "File" class (where it is still available due to public inheritance)
 */
static hash<StatInfo> ReadOnlyFile::hlstat(string path) [dom=FILESYSTEM] {
   struct stat sbuf;
#ifdef HAVE_LSTAT
   if (lstat(path->c_str(), &sbuf))
#else
   if (stat(path->c_str(), &sbuf))
#endif
      return xsink->raiseErrnoException("FILE-HLSTAT-ERROR", errno, "lstat() command failed");

   return stat_to_hash(sbuf);
}

//! Returns a @ref FilesystemInfo hash about filesystem status of the given path; throws an exception if any errors occur
/** If any errors occur, a \c FILE-STATVFS-ERROR exception is thrown

    @par Platform Availability:
    @ref Qore::Option::HAVE_STATVFS

    @par Example:
    @code{.py}
hash<FilesystemInfo> h = ReadOnlyFile::statvfs(path);
    @endcode

    @param path the path to the filesystem to check
    @return a @ref FilesystemInfo hash about the filesystem where the file resides

    @throw FILE-STATVFS-ERROR statvfs() call failed
    @throw MISSING-FEATURE-ERROR this method is not supported on this platform; check Option::HAVE_STATVFS before calling this method to avoid this exception

    @since %Qore 0.8.13 this method was moved from the @ref Qore::File "File" class (where it is still available due to public inheritance)
 */
static hash<FilesystemInfo> ReadOnlyFile::statvfs(string path) [dom=FILESYSTEM] {
#ifdef Q_HAVE_STATVFS
   struct statvfs vfs;
   if (statvfs(path->c_str(), &vfs))
      return xsink->raiseErrnoException("FILE-STATVFS-ERROR", errno, "statvfs() call failed");

   return statvfs_to_hash(vfs);
#else
   file_lock_error("statvfs", xsink);
   return QoreValue();
#endif
}<|MERGE_RESOLUTION|>--- conflicted
+++ resolved
@@ -781,14 +781,11 @@
     @see ReadOnlyFile::getPos()
  */
 int ReadOnlyFile::setPos(int pos = 0) {
-    if (check_terminal_io(self, "ReadOnlyFile::setPos", xsink))
-        return QoreValue();
-
-<<<<<<< HEAD
-    return (int64)f->setPos(pos);
-=======
+    if (check_terminal_io(self, "ReadOnlyFile::setPos", xsink)) {
+        return QoreValue();
+    }
+
     return f->setPos(pos, xsink);
->>>>>>> 5c90a962
 }
 
 //! Returns the current file position as an integer giving the offset in bytes from the beginning of the file (starting from zero)
