/*
  ql_thread.cc

  POSIX thread library for Qore

  Qore Programming Language

  Copyright 2003 - 2009 David Nichols

  This library is free software; you can redistribute it and/or
  modify it under the terms of the GNU Lesser General Public
  License as published by the Free Software Foundation; either
  version 2.1 of the License, or (at your option) any later version.

  This library is distributed in the hope that it will be useful,
  but WITHOUT ANY WARRANTY; without even the implied warranty of
  MERCHANTABILITY or FITNESS FOR A PARTICULAR PURPOSE.  See the GNU
  Lesser General Public License for more details.

  You should have received a copy of the GNU Lesser General Public
  License along with this library; if not, write to the Free Software
  Foundation, Inc., 51 Franklin St, Fifth Floor, Boston, MA  02110-1301  USA
*/

#include <qore/Qore.h>
#include <qore/intern/ql_thread.h>

#include <pthread.h>

AbstractQoreNode *f_gettid(const QoreListNode *params, ExceptionSink *xsink) {
   return new QoreBigIntNode(gettid());
}

extern int num_threads;
AbstractQoreNode *f_num_threads(const QoreListNode *params, ExceptionSink *xsink) {
   return new QoreBigIntNode(num_threads);
}

AbstractQoreNode *f_thread_list(const QoreListNode *params, ExceptionSink *xsink) {
   return get_thread_list();
}

AbstractQoreNode *f_save_thread_data(const QoreListNode *params, ExceptionSink *xsink) {
   const AbstractQoreNode *p0 = get_param(params, 0);
   if (!p0 || (p0->getType() != NT_HASH && p0->getType() != NT_STRING))
      return 0;

   QoreHashNode *data = getProgram()->getThreadData();
   if (p0->getType() == NT_HASH)
      data->merge(reinterpret_cast<const QoreHashNode *>(p0), xsink);
   else {
      const AbstractQoreNode *p1 = get_param(params, 1);

      data->setKeyValue(reinterpret_cast<const QoreStringNode *>(p0), p1 ? p1->refSelf() : 0, xsink);
   }

   return 0;
}

AbstractQoreNode *f_delete_thread_data(const QoreListNode *params, ExceptionSink *xsink) {
   if (num_params(params)) {
      // get thread data hash
      QoreHashNode *data = getProgram()->getThreadData();
      
      // iterate through arguments and delete each key
      for (unsigned i = 0; i < params->size(); i++) {
	 const AbstractQoreNode *p = get_param(params, i);
	 if (p) {
	    QoreStringValueHelper t(p);
	    data->deleteKey(*t, xsink);
	    if (*xsink)
	       break;
	 }
      }
   }
   return 0;
}

AbstractQoreNode *f_remove_thread_data(const QoreListNode *params, ExceptionSink *xsink) {
   if (num_params(params)) {
      // get thread data hash
      QoreHashNode *data = getProgram()->getThreadData();
      
      // iterate through arguments and delete each key
      for (unsigned i = 0; i < params->size(); i++) {
	 const AbstractQoreNode *p = get_param(params, i);
	 if (p) {
	    QoreStringValueHelper t(p);
	    data->removeKey(*t, xsink);
	    if (*xsink)
	       break;
	 }
      }
   }
   return 0;
}

AbstractQoreNode *f_delete_all_thread_data(const QoreListNode *params, ExceptionSink *xsink) {
   getProgram()->clearThreadData(xsink);
   return 0;
}

AbstractQoreNode *f_get_thread_data(const QoreListNode *params, ExceptionSink *xsink) {
   const QoreStringNode *p0;

   if (!(p0 = test_string_param(params, 0)))
      return 0;
   QoreHashNode *data = getProgram()->getThreadData();
   AbstractQoreNode *v = data->getKeyValue(p0->getBuffer());
   return v ? v->refSelf() : 0;
}

AbstractQoreNode *f_get_all_thread_data(const QoreListNode *params, ExceptionSink *xsink) {
   return getProgram()->getThreadData()->copy();
}

<<<<<<< HEAD
class QoreNode *f_getAllThreadCallStacks(class QoreNode *params, ExceptionSink *xsink)
{
#ifdef QORE_RUNTIME_THREAD_STACK_TRACE
   return new QoreNode(getAllCallStacks());
=======
AbstractQoreNode *f_getAllThreadCallStacks(const QoreListNode *params, ExceptionSink *xsink) {
#ifdef QORE_RUNTIME_THREAD_STACK_TRACE
   return getAllCallStacks();
>>>>>>> 5443f8ce
#else
   xsink->raiseException("MISSING-FEATURE-ERROR", "this version of the Qore library was built without support for runtime thread stack tracing; check Qore::HAVE_RUNTIME_THREAD_STACK_TRACE before calling");
   return 0;
#endif
}

AbstractQoreNode *f_throwThreadResourceExceptions(const QoreListNode *params, ExceptionSink *xsink) {
   purge_thread_resources(xsink);
   return 0;
}

void init_thread_functions() {
   builtinFunctions.add("gettid", f_gettid);
   builtinFunctions.add("num_threads", f_num_threads);
   builtinFunctions.add("thread_list", f_thread_list);
   builtinFunctions.add("get_thread_data", f_get_thread_data, QDOM_THREAD_CONTROL);
   builtinFunctions.add("get_all_thread_data", f_get_all_thread_data, QDOM_THREAD_CONTROL);
   builtinFunctions.add("save_thread_data", f_save_thread_data, QDOM_THREAD_CONTROL);
   builtinFunctions.add("delete_thread_data", f_delete_thread_data, QDOM_THREAD_CONTROL);
   builtinFunctions.add("remove_thread_data", f_remove_thread_data, QDOM_THREAD_CONTROL);
   builtinFunctions.add("delete_all_thread_data", f_delete_all_thread_data, QDOM_THREAD_CONTROL);
   builtinFunctions.add("getAllThreadCallStacks", f_getAllThreadCallStacks, QDOM_THREAD_CONTROL);
   builtinFunctions.add("throwThreadResourceExceptions", f_throwThreadResourceExceptions, QDOM_THREAD_CONTROL);
}<|MERGE_RESOLUTION|>--- conflicted
+++ resolved
@@ -114,16 +114,9 @@
    return getProgram()->getThreadData()->copy();
 }
 
-<<<<<<< HEAD
-class QoreNode *f_getAllThreadCallStacks(class QoreNode *params, ExceptionSink *xsink)
-{
-#ifdef QORE_RUNTIME_THREAD_STACK_TRACE
-   return new QoreNode(getAllCallStacks());
-=======
 AbstractQoreNode *f_getAllThreadCallStacks(const QoreListNode *params, ExceptionSink *xsink) {
 #ifdef QORE_RUNTIME_THREAD_STACK_TRACE
    return getAllCallStacks();
->>>>>>> 5443f8ce
 #else
    xsink->raiseException("MISSING-FEATURE-ERROR", "this version of the Qore library was built without support for runtime thread stack tracing; check Qore::HAVE_RUNTIME_THREAD_STACK_TRACE before calling");
    return 0;
