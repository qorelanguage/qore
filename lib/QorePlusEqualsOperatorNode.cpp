/*
  QorePlusEqualsOperatorNode.cpp

  Qore Programming Language

  Copyright (C) 2003 - 2016 Qore Technologies, s.r.o.

  Permission is hereby granted, free of charge, to any person obtaining a
  copy of this software and associated documentation files (the "Software"),
  to deal in the Software without restriction, including without limitation
  the rights to use, copy, modify, merge, publish, distribute, sublicense,
  and/or sell copies of the Software, and to permit persons to whom the
  Software is furnished to do so, subject to the following conditions:

  The above copyright notice and this permission notice shall be included in
  all copies or substantial portions of the Software.

  THE SOFTWARE IS PROVIDED "AS IS", WITHOUT WARRANTY OF ANY KIND, EXPRESS OR
  IMPLIED, INCLUDING BUT NOT LIMITED TO THE WARRANTIES OF MERCHANTABILITY,
  FITNESS FOR A PARTICULAR PURPOSE AND NONINFRINGEMENT. IN NO EVENT SHALL THE
  AUTHORS OR COPYRIGHT HOLDERS BE LIABLE FOR ANY CLAIM, DAMAGES OR OTHER
  LIABILITY, WHETHER IN AN ACTION OF CONTRACT, TORT OR OTHERWISE, ARISING
  FROM, OUT OF OR IN CONNECTION WITH THE SOFTWARE OR THE USE OR OTHER
  DEALINGS IN THE SOFTWARE.

  Note that the Qore library is released under a choice of three open-source
  licenses: MIT (as above), LGPL 2+, or GPL 2+; see README-LICENSE for more
  information.
*/

#include <qore/Qore.h>
#include "qore/intern/QoreObjectIntern.h"

QoreString QorePlusEqualsOperatorNode::op_str("+= operator expression");

AbstractQoreNode *QorePlusEqualsOperatorNode::parseInitImpl(LocalVar *oflag, int pflag, int &lvids, const QoreTypeInfo *&typeInfo) {
   // turn off "reference ok" and "return value ignored" flags
   pflag &= ~(PF_RETURN_VALUE_IGNORED);

   left = left->parseInit(oflag, pflag | PF_FOR_ASSIGNMENT, lvids, ti);
   checkLValue(left, pflag);

   const QoreTypeInfo *rightTypeInfo = 0;
   right = right->parseInit(oflag, pflag, lvids, rightTypeInfo);

   if (!QoreTypeInfo::isType(ti, NT_LIST)
       && !QoreTypeInfo::isType(ti, NT_HASH)
       && !QoreTypeInfo::isType(ti, NT_OBJECT)
       && !QoreTypeInfo::isType(ti, NT_STRING)
       && !QoreTypeInfo::isType(ti, NT_FLOAT)
       && !QoreTypeInfo::isType(ti, NT_NUMBER)
       && !QoreTypeInfo::isType(ti, NT_DATE)
       && !QoreTypeInfo::isType(ti, NT_BINARY)) {
      // if the lhs type is not one of the above types,
      // there are 2 possibilities: the lvalue has no value, in which
      // case it takes the value of the right side, or if it's anything else it's
      // converted to an integer, so we just check if it can be assigned an
      // integer value below, this is enough
      if (QoreTypeInfo::returnsSingle(ti)) {
<<<<<<< HEAD
	 check_lvalue_int(loc, ti, "+=");
	 ti = bigIntTypeInfo;
	 return makeSpecialization<QoreIntPlusEqualsOperatorNode>();
=======
         check_lvalue_int(ti, "+=");
         ti = bigIntTypeInfo;
         return makeSpecialization<QoreIntPlusEqualsOperatorNode>();
>>>>>>> aed413e5
      }
      else
         ti = 0;
   }
   typeInfo = ti;

   return this;
}

QoreValue QorePlusEqualsOperatorNode::evalValueImpl(bool& needs_deref, ExceptionSink* xsink) const {
   ValueEvalRefHolder new_right(right, xsink);
   if (*xsink)
      return QoreValue();

   // we have to ensure that the value is referenced before the assignment in case the lvalue
   // is the same value, so it can be copied in the LValueHelper constructor
   new_right.ensureReferencedValue();

   // get ptr to current value (lvalue is locked for the scope of the LValueHelper object)
   LValueHelper v(left, xsink);
   if (!v)
      return QoreValue();

   // dereferences happen in each section so that the
   // already referenced value can be passed to list->push()
   // if necessary
   // do list plus-equals if left-hand side is a list
   qore_type_t vtype = v.getType();

   if (vtype == NT_NOTHING) {
      // see if the lvalue has a default type
      const QoreTypeInfo *typeInfo = v.getTypeInfo();
      if (QoreTypeInfo::hasDefaultValue(typeInfo)) {
         if (v.assign(QoreTypeInfo::getDefaultValue(typeInfo)))
            return QoreValue();
         vtype = v.getType();
      }
      else {
         if (!new_right->isNothing()) {
            // assign rhs to lhs (take reference for plusequals)
            if (v.assign(new_right.getReferencedValue()))
               return QoreValue();
         }
         // v has been assigned to a value by this point
         // reference return value
         return ref_rv ? v.getReferencedValue() : QoreValue();
      }
   }

   if (vtype == NT_LIST) {
      v.ensureUnique(); // no exception possible here
      QoreListNode *l = reinterpret_cast<QoreListNode*>(v.getValue());
      if (new_right->getType() == NT_LIST)
         l->merge(reinterpret_cast<const QoreListNode*>(new_right->getInternalNode()));
      else
         l->push(new_right.getReferencedValue());
   } // do hash plus-equals if left side is a hash
   else if (vtype == NT_HASH) {
      if (new_right->getType() == NT_HASH) {
         v.ensureUnique();
         reinterpret_cast<QoreHashNode*>(v.getValue())->merge(new_right->get<const QoreHashNode>(), xsink);
      }
      else if (new_right->getType() == NT_OBJECT) {
         v.ensureUnique();
         qore_object_private::get(*new_right->get<QoreObject>())->mergeDataToHash(reinterpret_cast<QoreHashNode*>(v.getValue()), xsink);
      }
   }
   // do hash/object plus-equals if left side is an object
   else if (vtype == NT_OBJECT) {
      QoreObject* o = reinterpret_cast<QoreObject*>(v.getValue());
      qore_object_private::plusEquals(o, new_right->getInternalNode(), v.getAutoVLock(), xsink);
   }
   // do string plus-equals if left-hand side is a string
   else if (vtype == NT_STRING) {
      if (!new_right->isNullOrNothing()) {
         QoreStringValueHelper str(*new_right);

         v.ensureUnique();
         QoreStringNode* vs = reinterpret_cast<QoreStringNode*>(v.getValue());
         vs->concat(*str, xsink);
      }
   }
   else if (vtype == NT_NUMBER) {
      // FIXME: inefficient
      ReferenceHolder<> nr(new_right.getReferencedValue(), xsink);
      v.plusEqualsNumber(*nr, "<+= operator>");
   }
   else if (vtype == NT_FLOAT) {
      v.plusEqualsFloat(new_right->getAsFloat());
   }
   else if (vtype == NT_DATE) {
      if (!new_right->isNullOrNothing()) {
         // gets a relative date/time value from the value
         DateTime date(*new_right);
         v.assign(reinterpret_cast<DateTimeNode*>(v.getValue())->add(date));
      }
   }
   else if (vtype == NT_BINARY) {
      if (!new_right->isNullOrNothing()) {
         v.ensureUnique();
         BinaryNode *b = reinterpret_cast<BinaryNode*>(v.getValue());
         if (new_right->getType() == NT_BINARY) {
            const BinaryNode *arg = new_right->get<const BinaryNode>();
            b->append(arg);
         }
         else {
            QoreStringNodeValueHelper str(*new_right);
            if (str->strlen())
               b->append(str->getBuffer(), str->strlen());
         }
      }
   }
   else { // do integer plus-equals
      v.plusEqualsBigInt(new_right->getAsBigInt());
   }
   if (*xsink)
      return QoreValue();

   // v has been assigned to a value by this point
   // reference return value
   return ref_rv ? v.getReferencedValue() : QoreValue();
}<|MERGE_RESOLUTION|>--- conflicted
+++ resolved
@@ -3,7 +3,7 @@
 
   Qore Programming Language
 
-  Copyright (C) 2003 - 2016 Qore Technologies, s.r.o.
+  Copyright (C) 2003 - 2017 Qore Technologies, s.r.o.
 
   Permission is hereby granted, free of charge, to any person obtaining a
   copy of this software and associated documentation files (the "Software"),
@@ -57,15 +57,9 @@
       // converted to an integer, so we just check if it can be assigned an
       // integer value below, this is enough
       if (QoreTypeInfo::returnsSingle(ti)) {
-<<<<<<< HEAD
-	 check_lvalue_int(loc, ti, "+=");
-	 ti = bigIntTypeInfo;
-	 return makeSpecialization<QoreIntPlusEqualsOperatorNode>();
-=======
-         check_lvalue_int(ti, "+=");
+         check_lvalue_int(loc, ti, "+=");
          ti = bigIntTypeInfo;
          return makeSpecialization<QoreIntPlusEqualsOperatorNode>();
->>>>>>> aed413e5
       }
       else
          ti = 0;
