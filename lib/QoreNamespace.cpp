/* -*- indent-tabs-mode: nil -*- */
/*
    QoreNamespace.cpp

    Qore Programming Language

    Copyright (C) 2003 - 2018 Qore Technologies, s.r.o.

    Permission is hereby granted, free of charge, to any person obtaining a
    copy of this software and associated documentation files (the "Software"),
    to deal in the Software without restriction, including without limitation
    the rights to use, copy, modify, merge, publish, distribute, sublicense,
    and/or sell copies of the Software, and to permit persons to whom the
    Software is furnished to do so, subject to the following conditions:

    The above copyright notice and this permission notice shall be included in
    all copies or substantial portions of the Software.

    THE SOFTWARE IS PROVIDED "AS IS", WITHOUT WARRANTY OF ANY KIND, EXPRESS OR
    IMPLIED, INCLUDING BUT NOT LIMITED TO THE WARRANTIES OF MERCHANTABILITY,
    FITNESS FOR A PARTICULAR PURPOSE AND NONINFRINGEMENT. IN NO EVENT SHALL THE
    AUTHORS OR COPYRIGHT HOLDERS BE LIABLE FOR ANY CLAIM, DAMAGES OR OTHER
    LIABILITY, WHETHER IN AN ACTION OF CONTRACT, TORT OR OTHERWISE, ARISING
    FROM, OUT OF OR IN CONNECTION WITH THE SOFTWARE OR THE USE OR OTHER
    DEALINGS IN THE SOFTWARE.

    Note that the Qore library is released under a choice of three open-source
    licenses: MIT (as above), LGPL 2+, or GPL 2+; see README-LICENSE for more
    information.
*/

#include <qore/Qore.h>

#include "qore/intern/ParserSupport.h"
#include "qore/intern/QoreRegexBase.h"
#include "qore/intern/ssl_constants.h"
#include "qore/intern/QoreClassIntern.h"
#include "qore/intern/QoreSignal.h"
#include "qore/intern/QoreNamespaceIntern.h"
#include "qore/intern/qore_program_private.h"
#include "qore/intern/typed_hash_decl_private.h"
#include "qore/intern/QoreRegex.h"

#include <qore/minitest.hpp>

// include files for default object classes
#include "qore/intern/QC_Socket.h"
#include "qore/intern/QC_SSLCertificate.h"
#include "qore/intern/QC_SSLPrivateKey.h"
#include "qore/intern/QC_ProgramControl.h"
#include "qore/intern/QC_Program.h"
#include "qore/intern/QC_DebugProgram.h"
#include "qore/intern/QC_Breakpoint.h"
#include "qore/intern/QC_File.h"
#include "qore/intern/QC_Dir.h"
#include "qore/intern/QC_GetOpt.h"
#include "qore/intern/QC_FtpClient.h"
#include "qore/intern/QC_HTTPClient.h"
#include "qore/intern/QC_TermIOS.h"
#include "qore/intern/QC_TimeZone.h"
#include "qore/intern/QC_TreeMap.h"
#include "qore/intern/QC_Serializable.h"

#include "qore/intern/QC_Datasource.h"
#include "qore/intern/QC_DatasourcePool.h"
#include "qore/intern/QC_SQLStatement.h"

// functions
#include "qore/intern/ql_time.h"
#include "qore/intern/ql_lib.h"
#include "qore/intern/ql_math.h"
#include "qore/intern/ql_type.h"
#include "qore/intern/ql_env.h"
#include "qore/intern/ql_string.h"
#include "qore/intern/ql_pwd.h"
#include "qore/intern/ql_misc.h"
#include "qore/intern/ql_list.h"
#include "qore/intern/ql_thread.h"
#include "qore/intern/ql_crypto.h"
#include "qore/intern/ql_object.h"
#include "qore/intern/ql_file.h"
#include "qore/intern/ql_compression.h"

#ifdef DEBUG
#include "qore/intern/ql_debug.h"
#endif // DEBUG

#include <string.h>
#include <stdlib.h>
#include <assert.h>

#include <memory>

#ifdef DEBUG_TESTS
// the #include "test/Namespace_tests.cpp" is on the bottom
#  include "tests/builtin_inheritance_tests.cpp"
#endif

DLLLOCAL QoreClass* initReadOnlyFileClass(QoreNamespace& ns);

DLLLOCAL QoreClass* initAbstractDatasourceClass(QoreNamespace& ns);
DLLLOCAL QoreClass* initAbstractSQLStatementClass(QoreNamespace& ns);
DLLLOCAL QoreClass* initAbstractIteratorClass(QoreNamespace& ns);
DLLLOCAL QoreClass* initAbstractQuantifiedIteratorClass(QoreNamespace& ns);
DLLLOCAL QoreClass* initAbstractBidirectionalIteratorClass(QoreNamespace& ns);
DLLLOCAL QoreClass* initAbstractQuantifiedBidirectionalIteratorClass(QoreNamespace& ns);
DLLLOCAL QoreClass* initListIteratorClass(QoreNamespace& ns);
DLLLOCAL QoreClass* initListReverseIteratorClass(QoreNamespace& ns);
DLLLOCAL QoreClass* initHashIteratorClass(QoreNamespace& ns);
DLLLOCAL QoreClass* initHashReverseIteratorClass(QoreNamespace& ns);
DLLLOCAL QoreClass* initHashKeyIteratorClass(QoreNamespace& ns);
DLLLOCAL QoreClass* initHashKeyReverseIteratorClass(QoreNamespace& ns);
DLLLOCAL QoreClass* initHashPairIteratorClass(QoreNamespace& ns);
DLLLOCAL QoreClass* initHashPairReverseIteratorClass(QoreNamespace& ns);
DLLLOCAL QoreClass* initObjectIteratorClass(QoreNamespace& ns);
DLLLOCAL QoreClass* initObjectReverseIteratorClass(QoreNamespace& ns);
DLLLOCAL QoreClass* initObjectKeyIteratorClass(QoreNamespace& ns);
DLLLOCAL QoreClass* initObjectKeyReverseIteratorClass(QoreNamespace& ns);
DLLLOCAL QoreClass* initObjectPairIteratorClass(QoreNamespace& ns);
DLLLOCAL QoreClass* initObjectPairReverseIteratorClass(QoreNamespace& ns);
DLLLOCAL QoreClass* initHashListIteratorClass(QoreNamespace& ns);
DLLLOCAL QoreClass* initHashListReverseIteratorClass(QoreNamespace& ns);
DLLLOCAL QoreClass* initListHashIteratorClass(QoreNamespace& ns);
DLLLOCAL QoreClass* initListHashReverseIteratorClass(QoreNamespace& ns);
DLLLOCAL QoreClass* initAbstractLineIteratorClass(QoreNamespace& ns);
DLLLOCAL QoreClass* initFileLineIteratorClass(QoreNamespace& ns);
DLLLOCAL QoreClass* initDataLineIteratorClass(QoreNamespace& ns);
DLLLOCAL QoreClass* initInputStreamLineIteratorClass(QoreNamespace& ns);
DLLLOCAL QoreClass* initSingleValueIteratorClass(QoreNamespace& ns);
DLLLOCAL QoreClass* initRangeIteratorClass(QoreNamespace& ns);
DLLLOCAL QoreClass* initStreamBaseClass(QoreNamespace& ns);
DLLLOCAL QoreClass* initInputStreamClass(QoreNamespace& ns);
DLLLOCAL QoreClass* initBinaryInputStreamClass(QoreNamespace& ns);
DLLLOCAL QoreClass* initStringInputStreamClass(QoreNamespace& ns);
DLLLOCAL QoreClass* initFileInputStreamClass(QoreNamespace& ns);
DLLLOCAL QoreClass* initEncodingConversionInputStreamClass(QoreNamespace& ns);
DLLLOCAL QoreClass* initEncodingConversionOutputStreamClass(QoreNamespace& ns);
DLLLOCAL QoreClass* initOutputStreamClass(QoreNamespace& ns);
DLLLOCAL QoreClass* initBinaryOutputStreamClass(QoreNamespace& ns);
DLLLOCAL QoreClass* initStringOutputStreamClass(QoreNamespace& ns);
DLLLOCAL QoreClass* initFileOutputStreamClass(QoreNamespace& ns);
DLLLOCAL QoreClass* initStreamPipeClass(QoreNamespace& ns);
DLLLOCAL QoreClass* initPipeInputStreamClass(QoreNamespace& ns);
DLLLOCAL QoreClass* initPipeOutputStreamClass(QoreNamespace& ns);
DLLLOCAL QoreClass* initStreamWriterClass(QoreNamespace& ns);
DLLLOCAL QoreClass* initStreamReaderClass(QoreNamespace& ns);
DLLLOCAL QoreClass* initBufferedStreamReaderClass(QoreNamespace& ns);
DLLLOCAL QoreClass* initTransformClass(QoreNamespace& ns);
DLLLOCAL QoreClass* initTransformInputStreamClass(QoreNamespace& ns);
DLLLOCAL QoreClass* initTransformOutputStreamClass(QoreNamespace& ns);
DLLLOCAL QoreClass* initStdoutOutputStreamClass(QoreNamespace& ns);
DLLLOCAL QoreClass* initStderrOutputStreamClass(QoreNamespace& ns);

DLLLOCAL void init_type_constants(QoreNamespace& ns);
DLLLOCAL void init_compression_constants(QoreNamespace& ns);
DLLLOCAL void init_crypto_constants(QoreNamespace& ns);
DLLLOCAL void init_misc_constants(QoreNamespace& ns);
DLLLOCAL void init_string_constants(QoreNamespace& ns);
DLLLOCAL void init_option_constants(QoreNamespace& ns);
DLLLOCAL void init_math_constants(QoreNamespace& ns);
DLLLOCAL void init_qore_constants(QoreNamespace& ns);
DLLLOCAL void init_errno_constants(QoreNamespace& ns);

DLLLOCAL void init_dbi_functions(QoreNamespace& ns);
DLLLOCAL void init_dbi_constants(QoreNamespace& ns);

// constants defined in pseudo-class implementations
DLLLOCAL void init_QC_Number_constants(QoreNamespace& ns);

DLLLOCAL void preinitTimeZoneClass();
DLLLOCAL void preinitInputStreamClass();
DLLLOCAL void preinitOutputStreamClass();

StaticSystemNamespace* staticSystemNamespace;

const TypedHashDecl* hashdeclStatInfo,
    * hashdeclDirStatInfo,
    * hashdeclFilesystemInfo,
    * hashdeclDateTimeInfo,
    * hashdeclIsoWeekInfo,
    * hashdeclCallStackInfo,
    * hashdeclExceptionInfo,
    * hashdeclStatementInfo,
    * hashdeclNetIfInfo,
<<<<<<< HEAD
    * hashdeclSourceLocationInfo,
    * hashdeclSerializationInfo,
    * hashdeclObjectSerializationInfo,
    * hashdeclIndexedObjectSerializationInfo,
    * hashdeclHashSerializationInfo;
=======
    * hashdeclSourceLocationInfo;
>>>>>>> e73b3804

DLLLOCAL void init_context_functions(QoreNamespace& ns);
DLLLOCAL void init_RangeIterator_functions(QoreNamespace& ns);

GVEntryBase::GVEntryBase(const QoreProgramLocation* loc, char* n, const QoreTypeInfo* typeInfo, QoreParseTypeInfo* parseTypeInfo) :
    name(new NamedScope(n)),
    var(typeInfo ? new Var(loc, name->getIdentifier(), typeInfo) : new Var(loc, name->getIdentifier(), parseTypeInfo)) {
}

void GVEntryBase::clear() {
   //printd(5, "GVEntryBase::clear() name: '%s' var: %p '%s'\n", name->ostr, var, var ? var->getName() : "n/a");
   delete name;
   if (var) {
      var->deref(0);
      var = 0;
   }
}

QoreNamespace::QoreNamespace(const char* n) : priv(new qore_ns_private(this, n)) {
}

QoreNamespace::QoreNamespace(qore_ns_private* p) : priv(p) {
   p->ns = this;
}

QoreNamespace::~QoreNamespace() {
    delete priv;
}

const char* QoreNamespace::getName() const {
   return priv->name.c_str();
}

void QoreNamespace::setClassHandler(q_ns_class_handler_t class_handler) {
   priv->setClassHandler(class_handler);
}

void QoreNamespace::addSystemHashDecl(TypedHashDecl* hd) {
    // set sys and pub flags
    typed_hash_decl_private::get(*hd)->setSystemPublic();
    typed_hash_decl_private::get(*hd)->setNamespace(priv);
#ifdef DEBUG
    if (priv->hashDeclList.add(hd))
        assert(false);
    else {
        assert(!priv->classList.find(hd->getName()));
    }
#else
    priv->hashDeclList.add(hd);
#endif

    // see if namespace is attached to the root
    qore_root_ns_private* rns = priv->getRoot();
    if (!rns)
        return;

    //printd(5, "QoreNamespace::addSystemHashDecl() adding '%s' %p to hashdecl map %p in ns '%s'\n", hd->getName(), hd, &rns->thdmap, priv->name.c_str());
    rns->thdmap.update(hd->getName(), priv, hd);
}

// public, only called in single-threaded initialization
void QoreNamespace::addSystemClass(QoreClass* oc) {
    QORE_TRACE("QoreNamespace::addSystemClass()");

    oc->setSystem();
    qore_class_private::getLocal(*oc)->setNamespace(priv);

    // generate builtin class signature
    std::string path;
    priv->getPath(path);
    qore_class_private::get(*oc)->finalizeBuiltin(path.c_str());
#ifdef DEBUG
    if (priv->classList.add(oc))
        assert(false);
    else {
        assert(!priv->hashDeclList.find(oc->getName()));
    }
#else
    priv->classList.add(oc);
#endif

    // see if namespace is attached to the root
    qore_root_ns_private* rns = priv->getRoot();
    if (!rns)
        return;

    //printd(5, "QoreNamespace::addSystemClass() adding '%s' %p to classmap %p in ns '%s'\n", oc->getName(), oc, &rns->clmap, priv->name.c_str());
    rns->clmap.update(oc->getName(), priv, oc);
}

void QoreNamespace::addNamespace(QoreNamespace* ns) {
    priv->addNamespace(ns->priv);
}

void QoreNamespace::addInitialNamespace(QoreNamespace* ns) {
    priv->addNamespace(ns->priv);
}

qore_ns_private::qore_ns_private(const QoreProgramLocation* loc) : loc(loc), constant(this), pub(false), builtin(false), ns(nullptr) {
    new QoreNamespace(this);
    name = parse_pop_name();
}

void qore_ns_private::setPublic() {
   pub = true;
   //printd(5, "qore_ns_private::setPublic() this: %p '%s::' pub:%d\n", this, name.c_str(), pub);
}

void qore_ns_private::setClassHandler(q_ns_class_handler_t n_class_handler) {
    class_handler = n_class_handler;

    // register namespace with class handler in the root namespace
    qore_root_ns_private* rootns = getRoot();
    if (rootns)
        rootns->nshlist.add(this);
}

void qore_ns_private::runtimeImportSystemClasses(const qore_ns_private& source, qore_root_ns_private& rns, ExceptionSink* xsink) {
    assert(xsink);
    if (classList.importSystemClasses(source.classList, this, xsink))
        rns.runtimeRebuildClassIndexes(this);

    if (*xsink)
        return;

    // add sub namespaces
    for (nsmap_t::const_iterator i = source.nsl.nsmap.begin(), e = source.nsl.nsmap.end(); i != e; ++i) {
        QoreNamespace* nns = nsl.find(i->first);
        if (!nns) {
            qore_ns_private* npns = new qore_ns_private(i->first.c_str());
            nns = npns->ns;
            nns->priv->pub = i->second->priv->pub;
            nns->priv->imported = true;
            nsl.runtimeAdd(nns, this);
        }

        nns->priv->runtimeImportSystemClasses(*i->second->priv, rns, xsink);
        //printd(5, "qore_ns_private::runtimeImportSystemClasses() this: %p '%s::' imported %p '%s::'\n", this, name.c_str(), ns, ns->getName());
        if (*xsink)
            break;
    }
}

void qore_ns_private::runtimeImportSystemHashDecls(const qore_ns_private& source, qore_root_ns_private& rns, ExceptionSink* xsink) {
    assert(xsink);
    if (hashDeclList.importSystemHashDecls(source.hashDeclList, this, xsink))
        rns.runtimeRebuildHashDeclIndexes(this);

    if (*xsink)
        return;

    // add sub namespaces
    for (nsmap_t::const_iterator i = source.nsl.nsmap.begin(), e = source.nsl.nsmap.end(); i != e; ++i) {
        QoreNamespace* nns = nsl.find(i->first);
        if (!nns) {
            qore_ns_private* npns = new qore_ns_private(i->first.c_str());
            nns = npns->ns;
            nns->priv->pub = i->second->priv->pub;
            nns->priv->imported = true;
            nsl.runtimeAdd(nns, this);
        }

        nns->priv->runtimeImportSystemHashDecls(*i->second->priv, rns, xsink);
        //printd(5, "qore_ns_private::runtimeImportSystemHashDecls() this: %p '%s::' imported %p '%s::'\n", this, name.c_str(), ns, ns->getName());
        if (*xsink)
            break;
    }
}

void qore_ns_private::runtimeImportSystemConstants(const qore_ns_private& source, qore_root_ns_private& rns, ExceptionSink* xsink) {
    assert(xsink);
    if (constant.importSystemConstants(source.constant, xsink))
        rns.runtimeRebuildConstantIndexes(this);

    if (*xsink)
        return;

    // add sub namespaces
    for (nsmap_t::const_iterator i = source.nsl.nsmap.begin(), e = source.nsl.nsmap.end(); i != e; ++i) {
        QoreNamespace* nns = nsl.find(i->first);
        if (!nns) {
            qore_ns_private* npns = new qore_ns_private(i->first.c_str());
            nns = npns->ns;
            nns->priv->pub = i->second->priv->pub;
            nns->priv->imported = true;
            nsl.runtimeAdd(nns, this);
        }

        nns->priv->runtimeImportSystemConstants(*i->second->priv, rns, xsink);
        //printd(5, "qore_ns_private::runtimeImportSystemConstants() this: %p '%s::' imported %p '%s::'\n", this, name.c_str(), ns, ns->getName());
        if (*xsink)
            break;
    }
}

void qore_ns_private::runtimeImportSystemFunctions(const qore_ns_private& source, qore_root_ns_private& rns, ExceptionSink* xsink) {
    assert(xsink);
    if (func_list.importSystemFunctions(source.func_list, this, xsink))
        rns.runtimeRebuildFunctionIndexes(this);

    if (*xsink)
        return;

    // add sub namespaces
    for (nsmap_t::const_iterator i = source.nsl.nsmap.begin(), e = source.nsl.nsmap.end(); i != e; ++i) {
        QoreNamespace* nns = nsl.find(i->first);
        if (!nns) {
            qore_ns_private* npns = new qore_ns_private(i->first.c_str());
            nns = npns->ns;
            nns->priv->pub = i->second->priv->pub;
            nns->priv->imported = true;
            nsl.runtimeAdd(nns, this);
        }

        nns->priv->runtimeImportSystemFunctions(*i->second->priv, rns, xsink);
        //printd(5, "qore_ns_private::runtimeImportSystemFunctions() this: %p '%s::' imported %p '%s::'\n", this, name.c_str(), ns, ns->getName());
        if (*xsink)
            break;
    }
}

FunctionEntry* qore_ns_private::addPendingVariantIntern(const char* fname, AbstractQoreFunctionVariant* v, bool& new_func) {
    SimpleRefHolder<AbstractQoreFunctionVariant> vh(v);

    if (!pub && v->isModulePublic() && parse_check_parse_option(PO_IN_MODULE))
        qore_program_private::makeParseWarning(getProgram(), *v->getUserVariantBase()->getUserSignature()->getParseLocation(), QP_WARN_INVALID_OPERATION, "INVALID-OPERATION", "function variant '%s::%s(%s)' is declared public but the enclosing namespace '%s::' is not public", name.c_str(), fname, v->getSignature()->getSignatureText(), name.c_str());

    FunctionEntry* fe = func_list.findNode(fname);

    if (!fe) {
        QoreFunction* u = new QoreFunction(fname);
        u->addPendingVariant(vh.release());
        fe = func_list.add(u, this);
        new_func = true;
        return fe;
    }

    return fe->getFunction()->addPendingVariant(vh.release()) ? nullptr : fe;
}

void qore_ns_private::addModuleNamespace(qore_ns_private* nns, QoreModuleContext& qmc) {
    if (nsl.find(nns->name)) {
        std::string path;
        getPath(path, true);
        qmc.error("namespace '%s' already exists in '%s'", nns->name.c_str(), path.c_str());
        return;
    }

    if (classList.find(nns->name.c_str())) {
        std::string path;
        getPath(path, true);
        qmc.error("a class with the same name as the namespace ('%s') already exists in '%s'", nns->name.c_str(), path.c_str());
        return;
    }

    qmc.mcnl.push_back(ModuleContextNamespaceCommit(this, nns));
}

void qore_ns_private::addCommitNamespaceIntern(qore_ns_private* nns) {
    assert(!classList.find(nns->name.c_str()));

    nsl.runtimeAdd(nns->ns, this);

    // see if namespace is attached to the root
    qore_root_ns_private* rns = getRoot();
    if (!rns)
        return;

    // rebuild indexes for objects in new namespace tree
    QorePrivateNamespaceIterator qpni(nns);
    while (qpni.next())
        rns->rebuildIndexes(qpni.get());
}

void qore_ns_private::addNamespace(qore_ns_private* nns) {
    QoreModuleContext* qmc = get_module_context();
    if (qmc)
        addModuleNamespace(nns, *qmc);
    else
        addCommitNamespaceIntern(nns);
}

void qore_ns_private::updateDepthRecursive(unsigned ndepth) {
    //printd(5, "qore_ns_private::updateDepthRecursive(ndepth: %d) this: %p '%s' curr depth: %d\n", ndepth, this, name.c_str(), depth);
    assert(depth <= ndepth);
    assert(!ndepth || !name.empty());

    if (depth < ndepth) {
        depth = ndepth;

        for (nsmap_t::iterator i = nsl.nsmap.begin(), e = nsl.nsmap.end(); i != e; ++i)
            i->second->priv->updateDepthRecursive(ndepth + 1);
    }
}

void qore_ns_private::addBuiltinModuleVariant(const char* fname, AbstractQoreFunctionVariant* v, QoreModuleContext& qmc) {
    SimpleRefHolder<AbstractQoreFunctionVariant> vh(v);

    FunctionEntry* fe = func_list.findNode(fname);

    if (fe)
        qmc.error("function '%s()' has already been declared in namespace '%s'", fname, name.c_str());
    else
        qmc.mcfl.push_back(ModuleContextFunctionCommit(this, fname, vh.release()));
}

void qore_ns_private::addBuiltinVariant(const char* fname, AbstractQoreFunctionVariant* v) {
    QoreModuleContext* qmc = get_module_context();
    if (qmc)
        addBuiltinModuleVariant(fname, v, *qmc);
    else
        addBuiltinVariantIntern(fname, v);
}

void qore_ns_private::addBuiltinVariantIntern(const char* fname, AbstractQoreFunctionVariant* v) {
    SimpleRefHolder<AbstractQoreFunctionVariant> vh(v);

    FunctionEntry* fe = func_list.findNode(fname);

    if (fe) {
        fe->getFunction()->addBuiltinVariant(vh.release());
        return;
    }

    QoreFunction* u = new QoreFunction(fname);
    u->addBuiltinVariant(vh.release());
    fe = func_list.add(u, this);

    // add to root function map if attached
    qore_root_ns_private* rns = getRoot();
    if (!rns) {
        return;
    }

    assert(fe->getNamespace() == this);
    rns->fmap.update(fe->getName(), fe);
}

void QoreNamespaceList::deleteAll() {
    for (auto& i : nsmap) {
        delete i.second;
    }
    nsmap.clear();
}

bool QoreNamespaceList::addGlobalVars(qore_root_ns_private& rns) {
    bool ok = true;
    for (auto& i : nsmap) {
        if (!i.second->priv->addGlobalVars(rns) && ok) {
            ok = false;
        }
    }
    return ok;
}
/*
void QoreNamespaceList::addGlobalVars(gvlist_t& gvlist) {
    for (auto& i : nsmap) {
        i.second->priv->addGlobalVars(gvlist);
    }
}
*/

void QoreNamespaceList::parseAssimilate(QoreNamespaceList& n, qore_ns_private* parent) {
    for (nsmap_t::iterator i = n.nsmap.begin(), e = n.nsmap.end(); i != e;) {
        nsmap_t::iterator ni = nsmap.find(i->first);
        if (ni != nsmap.end()) {
            nsmap_t::iterator si = i;
            ++si;
            QoreNamespace* ns = i->second->priv->ns;
            n.nsmap.erase(i);
            ni->second->priv->parseAssimilate(ns);
            i = si;
            continue;
        }

        nsmap[i->first] = i->second;
        i->second->priv->parent = parent;
        assert(parent || i->second->priv->root);
        i->second->priv->updateDepthRecursive((parent ? parent->depth : 0) + 1);
        ++i;
    }
    n.nsmap.clear();
}

void QoreNamespaceList::runtimeAssimilate(QoreNamespaceList& n, qore_ns_private* parent) {
    for (nsmap_t::iterator i = n.nsmap.begin(), e = n.nsmap.end(); i != e; ++i) {
        nsmap_t::iterator ni = nsmap.find(i->first);
        if (ni == nsmap.end()) {
            nsmap[i->first] = i->second;
            i->second->priv->parent = parent;
            assert(parent || i->second->priv->root);
            i->second->priv->updateDepthRecursive((parent ? parent->depth : 0) + 1);
        }
        else {
            ni->second->priv->runtimeAssimilate(i->second);
        }
    }
    n.nsmap.clear();
}

void QoreNamespaceList::reset() {
    deleteAll();
}

qore_ns_private* QoreNamespaceList::parseAdd(QoreNamespace* ns, qore_ns_private* parent) {
    // if namespace is already registered, then assimilate
    QoreNamespace* ons;
    if ((ons = find(ns->priv->name.c_str()))) {
        //printd(5, "QoreNamespaceList::add() this: %p ns: %p (%s) assimilating with ons: %p (%s)\n", this, ns, ns->getName(), ons, ons->getName());
        ons->priv->parseAssimilate(ns);
        return ons->priv;
    }
    nsmap[ns->priv->name] = ns;
    ns->priv->parent = parent;
    assert(!ns->priv->root || !parent);
    ns->priv->updateDepthRecursive(parent->depth + 1);
    return ns->priv;
}

qore_ns_private* QoreNamespaceList::runtimeAdd(QoreNamespace* ns, qore_ns_private* parent) {
    // if namespace is already registered, then assimilate
    QoreNamespace* ons;
    if ((ons = find(ns->priv->name.c_str()))) {
        //printd(5, "QoreNamespaceList::add() this: %p ns: %p (%s) assimilating with ons: %p (%s)\n", this, ns, ns->getName(), ons, ons->getName());
        ons->priv->runtimeAssimilate(ns);
        return ons->priv;
    }
    nsmap[ns->priv->name] = ns;
    ns->priv->parent = parent;
<<<<<<< HEAD
    assert(!ns->priv->root || !parent);
=======
>>>>>>> e73b3804
    ns->priv->updateDepthRecursive(parent->depth + 1);
    return ns->priv;
}

void QoreNamespace::clear(ExceptionSink* xsink) {
    ReferenceHolder<QoreListNode> l(new QoreListNode, xsink);
    priv->clearConstants(**l);
    priv->clearData(xsink);
    priv->deleteData(true, xsink);
}

QoreNamespace* QoreNamespace::copy(int po) const {
    //printd(5, "QoreNamespace::copy() (deprecated) this: %p po: %d %s\n", this, po, priv->name.c_str());
    return qore_ns_private::newNamespace(*priv, po);
}

QoreNamespace* QoreNamespace::copy(int64 po) const {
    //printd(5, "QoreNamespace::copy() this: %p po: %lld %s\n", this, po, priv->name.c_str());
    return qore_ns_private::newNamespace(*priv, po);
}

QoreNamespaceList::QoreNamespaceList(const QoreNamespaceList& old, int64 po, const qore_ns_private& parent) {
<<<<<<< HEAD
    if ((po & PO_NO_API) == PO_NO_API) {
        return;
    }
    //printd(5, "QoreNamespaceList::QoreNamespaceList(old: %p) this: %p po: %lld size: %ld\n", &old, this, po, nsmap.size());
    nsmap_t::iterator last = nsmap.begin();
    for (nsmap_t::const_iterator i = old.nsmap.begin(), e = old.nsmap.end(); i != e; ++i) {
        if (!qore_ns_private::isPublic(*i->second)) {
            continue;
        }
        QoreNamespace* ns = i->second->copy(po);
        ns->priv->parent = &parent;
        assert(!ns->priv->root);
=======
    if ((po & PO_NO_API) == PO_NO_API)
        return;
    //printd(5, "QoreNamespaceList::QoreNamespaceList(old: %p) this: %p po: %lld size: %ld\n", &old, this, po, nsmap.size());
    nsmap_t::iterator last = nsmap.begin();
    for (nsmap_t::const_iterator i = old.nsmap.begin(), e = old.nsmap.end(); i != e; ++i) {
        if (!qore_ns_private::isPublic(*i->second))
            continue;
        QoreNamespace* ns = i->second->copy(po);
        ns->priv->parent = &parent;
>>>>>>> e73b3804
        assert(ns->priv->depth);
        last = nsmap.insert(last, nsmap_t::value_type(i->first, ns));
    }
}

void QoreNamespaceList::resolveCopy() {
    for (nsmap_t::iterator i = nsmap.begin(), e = nsmap.end(); i != e; ++i)
        i->second->priv->classList.resolveCopy();
}

void QoreNamespaceList::parseInitGlobalVars() {
    for (nsmap_t::iterator i = nsmap.begin(), e = nsmap.end(); i != e; ++i)
        i->second->priv->parseInitGlobalVars();
}

void QoreNamespaceList::clearConstants(QoreListNode& l) {
    for (nsmap_t::iterator i = nsmap.begin(), e = nsmap.end(); i != e; ++i)
        i->second->priv->clearConstants(l);
}

void QoreNamespaceList::clearData(ExceptionSink* xsink) {
    for (nsmap_t::iterator i = nsmap.begin(), e = nsmap.end(); i != e; ++i)
        i->second->priv->clearData(xsink);
}

void QoreNamespaceList::parseInitConstants() {
    for (nsmap_t::iterator i = nsmap.begin(), e = nsmap.end(); i != e; ++i)
        i->second->priv->parseInitConstants();
}

void QoreNamespaceList::deleteAllConstants(ExceptionSink* xsink) {
    for (nsmap_t::iterator i = nsmap.begin(), e = nsmap.end(); i != e; ++i)
        i->second->priv->constant.deleteAll(xsink);
}

void QoreNamespaceList::parseInit() {
    for (auto& i : nsmap) {
        i.second->priv->parseInit();
    }
}

void QoreNamespaceList::parseResolveHierarchy() {
    for (auto& i : nsmap) {
        i.second->priv->parseResolveHierarchy();
    }
}

void QoreNamespaceList::parseResolveAbstract() {
    for (auto& i : nsmap) {
        i.second->priv->parseResolveAbstract();
    }
}

void QoreNamespaceList::parseCommit() {
    for (auto& i : nsmap) {
        i.second->priv->parseCommit();
    }
}

void QoreNamespaceList::parseCommitRuntimeInit(ExceptionSink* xsink) {
   for (nsmap_t::iterator i = nsmap.begin(), e = nsmap.end(); i != e; ++i)
      i->second->priv->parseCommitRuntimeInit(xsink);
}

void QoreNamespaceList::parseRollback(ExceptionSink* xsink) {
    for (auto& i : nsmap) {
        i.second->priv->parseRollback(xsink);
    }
}

// public: only called during Qore initialization to setup
// system constant types directly in Qore system namespaces
// FIXME: change to addSystemConstant() to avoid confusion
void QoreNamespace::addConstant(const char* cname, QoreValue val) {
    return addConstant(cname, val, 0);
}

void QoreNamespace::addConstant(const char* cname, QoreValue val, const QoreTypeInfo* typeInfo) {
    // see if namespace is attached to the root
    qore_root_ns_private* rns = priv->getRoot();
    if (!rns) {
        priv->constant.add(cname, val, typeInfo);
        return;
    }

    rns->addConstant(*priv, cname, val, typeInfo);
}

QoreNamespace* QoreNamespace::findCreateNamespacePath(const char* nspath) {
    NamedScope nscope(nspath);
    bool is_new = false;
    return priv->findCreateNamespacePath(nscope, false, is_new);
<<<<<<< HEAD
}

QoreClass* qore_ns_private::runtimeImportClass(ExceptionSink* xsink, const QoreClass* c, QoreProgram* spgm, const char* new_name, bool inject, const qore_class_private* injectedClass) {
    if (checkImportClass(new_name ? new_name : c->getName(), xsink)) {
        return nullptr;
    }

    QoreClass* nc = qore_class_private::makeImportClass(*c, spgm, new_name, inject, injectedClass);
    qore_class_private::getLocal(*nc)->setNamespace(this);
    classList.add(nc);

    return nc;
=======
>>>>>>> e73b3804
}

QoreNamespace* qore_ns_private::findCreateNamespacePath(const NamedScope& nscope, bool pub, bool& is_new) {
    assert(!is_new);

    // get root ns to add to namespace map if attached
    qore_root_ns_private* rns = getRoot();

    // iterate through each level of the namespace path and find/create namespaces as needed
    QoreNamespace* nns = ns;
    for (unsigned i = 0; i < nscope.size() - 1; ++i) {
        nns = nns->priv->findCreateNamespace(nscope[i], is_new, rns);
        if (pub)
            nns->priv->pub = true;
    }

    return nns;
}

QoreNamespace* qore_ns_private::findCreateNamespace(const char* nsn, bool& is_new, qore_root_ns_private* rns) {
    QoreNamespace* ns = nsl.find(nsn);
    if (!ns) {
        ns = new QoreNamespace(nsn);
        nsl.runtimeAdd(ns, this);
        is_new = true;
        // add to namespace map if attached
        if (rns)
            rns->rebuildIndexes(ns->priv);
    }
    return ns;
}

QoreNamespace* qore_ns_private::findCreateNamespacePath(const nslist_t& nsl, bool& is_new) {
    assert(!nsl.empty());
    assert(!is_new);

    // get root ns to add to namespace map if attached
    qore_root_ns_private* rns = getRoot();

    //printd(5, "qore_ns_private::findCreateNamespacePath() this: %p nsv: %ld\n", this, nsv.size());

    // iterate through each level of the namespace path and find/create namespaces as needed
    QoreNamespace* nns = ns;
    for (nslist_t::const_iterator i = nsl.begin(), e = nsl.end(); i != e; ++i)
        nns = nns->priv->findCreateNamespace((*i)->name.c_str(), is_new, rns);

    return nns;
}

QoreClass* QoreNamespace::findLocalClass(const char* cname) const {
    return priv->classList.find(cname);
}

QoreNamespace* QoreNamespace::findLocalNamespace(const char* cname) const {
    return priv->nsl.find(cname);
}

const QoreNamespace* QoreNamespace::getParent() const {
    return priv->parent ? priv->parent->ns : nullptr;
}

void QoreNamespace::deleteData(ExceptionSink* xsink) {
    priv->deleteData(true, xsink);
}

void QoreNamespaceList::deleteData(bool deref_vars, ExceptionSink* xsink) {
    for (nsmap_t::iterator i = nsmap.begin(), e = nsmap.end(); i != e; ++i)
        i->second->priv->deleteData(deref_vars, xsink);
}

void QoreNamespaceList::getGlobalVars(QoreHashNode& h) const {
    for (nsmap_t::const_iterator i = nsmap.begin(), e = nsmap.end(); i != e; ++i)
        i->second->priv->getGlobalVars(h);
}

/*
static void showNSL(QoreNamespaceList* nsl) {
    printd(5, "showNSL() dumping %p\n", nsl);
    for (int i = 0; i < nsl.num_namespaces; i++)
        printd(5, "showNSL()  %d: %p %s (list: %p)\n", i, nsl.nslist[i], nsl.nslist[i]->name, nsl.nslist[i]->nsl);
}
*/

QoreHashNode* QoreNamespace::getConstantInfo() const {
    return priv->constant.getInfo();
}

QoreHashNode* QoreNamespace::getClassInfo() const {
    return priv->classList.getInfo();
}

// returns a hash of namespace information
QoreHashNode* QoreNamespace::getInfo() const {
    QoreHashNode* h = new QoreHashNode;

    h->setKeyValue("constants", getConstantInfo(), 0);
    h->setKeyValue("classes", getClassInfo(), 0);

    if (!priv->nsl.nsmap.empty()) {
        QoreHashNode* nsh = new QoreHashNode;

        for (nsmap_t::iterator i = priv->nsl.nsmap.begin(), e = priv->nsl.nsmap.end(); i != e; ++i)
            nsh->setKeyValue(i->second->priv->name.c_str(), i->second->getInfo(), 0);

        h->setKeyValue("subnamespaces", nsh, 0);
    }

    return h;
}

void QoreNamespace::addBuiltinVariant(const char* name, q_func_n_t f, int64 code_flags, int64 functional_domain, const QoreTypeInfo* returnTypeInfo, unsigned num_params, ...) {
    va_list args;
    va_start(args, num_params);
    priv->addBuiltinVariant<q_func_n_t, BuiltinFunctionValueVariant>(name, f, code_flags, functional_domain, returnTypeInfo, num_params, args);
    va_end(args);
}

const QoreExternalFunction* QoreNamespace::findLocalFunction(const char* name) const {
    return reinterpret_cast<const QoreExternalFunction*>(priv->func_list.find(name, true));
}

const QoreExternalConstant* QoreNamespace::findLocalConstant(const char* name) const {
    return reinterpret_cast<const QoreExternalConstant*>(priv->constant.findEntry(name));
}

const QoreExternalGlobalVar* QoreNamespace::findLocalGlobalVar(const char* name) const {
    return reinterpret_cast<const QoreExternalGlobalVar*>(priv->var_list.runtimeFindVar(name));
}

const TypedHashDecl* QoreNamespace::findLocalTypedHash(const char* name) const {
    return priv->hashDeclList.find(name);
}

std::string QoreNamespace::getPath(bool anchored) const {
    std::string rv;
    priv->getPath(rv, anchored);
    return rv;
}

bool QoreNamespace::isModulePublic() const {
    return priv->pub;
}

bool QoreNamespace::isBuiltin() const {
    return priv->builtin;
}

bool QoreNamespace::isImported() const {
    return priv->imported;
}

bool QoreNamespace::isRoot() const {
    return priv->root;
}

RootQoreNamespace::RootQoreNamespace(qore_root_ns_private* p) : QoreNamespace(p), rpriv(p) {
    p->rns = this;
}

RootQoreNamespace::~RootQoreNamespace() {
    delete rpriv;
    // make sure priv is not deleted (again)
    priv = nullptr;
}

QoreNamespace* RootQoreNamespace::rootGetQoreNamespace() const {
    return rpriv->qoreNS;
}

extern void preinitBreakpointClass();

// sets up the root namespace
StaticSystemNamespace::StaticSystemNamespace() : RootQoreNamespace(new qore_root_ns_private(this)) {
    rpriv->qoreNS = new QoreNamespace("Qore");
    QoreNamespace& qns = *rpriv->qoreNS;

    // now add hashdecls
    hashdeclStatInfo = init_hashdecl_StatInfo(qns);
    hashdeclDirStatInfo = init_hashdecl_DirStatInfo(qns);
    hashdeclFilesystemInfo = init_hashdecl_FilesystemInfo(qns);
    preinitTimeZoneClass();
    hashdeclDateTimeInfo = init_hashdecl_DateTimeInfo(qns);
    hashdeclIsoWeekInfo = init_hashdecl_IsoWeekInfo(qns);
    hashdeclCallStackInfo = init_hashdecl_CallStackInfo(qns);
    hashdeclExceptionInfo = init_hashdecl_ExceptionInfo(qns);
    hashdeclStatementInfo = init_hashdecl_StatementInfo(qns);
    hashdeclNetIfInfo = init_hashdecl_NetIfInfo(qns);
    hashdeclSourceLocationInfo = init_hashdecl_SourceLocationInfo(qns);
<<<<<<< HEAD
    hashdeclObjectSerializationInfo = init_hashdecl_ObjectSerializationInfo(qns);
    hashdeclSerializationInfo = init_hashdecl_SerializationInfo(qns);
    hashdeclIndexedObjectSerializationInfo = init_hashdecl_IndexedObjectSerializationInfo(qns);
    hashdeclHashSerializationInfo = init_hashdecl_HashSerializationInfo(qns);

    qore_ns_private::addNamespace(qns, get_thread_ns(qns));

    // pre-init classes
    // serializable class
    preinitSerializableClass();
    preinitInputStreamClass();
    preinitOutputStreamClass();

=======

    qore_ns_private::addNamespace(qns, get_thread_ns(qns));

>>>>>>> e73b3804
    // add stream classes
    qns.addSystemClass(initStreamBaseClass(qns));
    qns.addSystemClass(initInputStreamClass(qns));
    qns.addSystemClass(initOutputStreamClass(qns));
    qns.addSystemClass(initTransformClass(qns));
    qns.addSystemClass(initTransformInputStreamClass(qns));
    qns.addSystemClass(initTransformOutputStreamClass(qns));
    qns.addSystemClass(initBinaryInputStreamClass(qns));
    qns.addSystemClass(initStringInputStreamClass(qns));
    qns.addSystemClass(initFileInputStreamClass(qns));
    qns.addSystemClass(initEncodingConversionInputStreamClass(qns));
    qns.addSystemClass(initEncodingConversionOutputStreamClass(qns));
    qns.addSystemClass(initBinaryOutputStreamClass(qns));
    qns.addSystemClass(initStringOutputStreamClass(qns));
    qns.addSystemClass(initFileOutputStreamClass(qns));
    qns.addSystemClass(initPipeInputStreamClass(qns));
    qns.addSystemClass(initPipeOutputStreamClass(qns));
    qns.addSystemClass(initStdoutOutputStreamClass(qns));
    qns.addSystemClass(initStderrOutputStreamClass(qns));
    qns.addSystemClass(initStreamPipeClass(qns));
    qns.addSystemClass(initStreamWriterClass(qns));
    qns.addSystemClass(initStreamReaderClass(qns));
    qns.addSystemClass(initBufferedStreamReaderClass(qns));

    // add system object types
    qns.addSystemClass(initTimeZoneClass(qns));
    qns.addSystemClass(initSSLCertificateClass(qns));
    qns.addSystemClass(initSSLPrivateKeyClass(qns));
    qns.addSystemClass(initSocketClass(qns));
    preinitBreakpointClass();  // to resolve circular dependency Program/Breakpoint class
    qns.addSystemClass(initProgramControlClass(qns));
    qns.addSystemClass(initProgramClass(qns));
    qns.addSystemClass(initDebugProgramClass(qns));
    qns.addSystemClass(initBreakpointClass(qns));

    qns.addSystemClass(initTermIOSClass(qns));
    qns.addSystemClass(initReadOnlyFileClass(qns));
    qns.addSystemClass(initFileClass(qns));
    qns.addSystemClass(initDirClass(qns));
    qns.addSystemClass(initGetOptClass(qns));
    qns.addSystemClass(initFtpClientClass(qns));

    // add HTTPClient namespace
    qns.addSystemClass(initHTTPClientClass(qns));

    qns.addSystemClass(initAbstractIteratorClass(qns));
    qns.addSystemClass(initAbstractQuantifiedIteratorClass(qns));
    qns.addSystemClass(initAbstractBidirectionalIteratorClass(qns));
    qns.addSystemClass(initAbstractQuantifiedBidirectionalIteratorClass(qns));
    qns.addSystemClass(initListIteratorClass(qns));
    qns.addSystemClass(initListReverseIteratorClass(qns));
    qns.addSystemClass(initHashIteratorClass(qns));
    qns.addSystemClass(initHashReverseIteratorClass(qns));
    qns.addSystemClass(initHashKeyIteratorClass(qns));
    qns.addSystemClass(initHashKeyReverseIteratorClass(qns));
    qns.addSystemClass(initHashPairIteratorClass(qns));
    qns.addSystemClass(initHashPairReverseIteratorClass(qns));
    qns.addSystemClass(initObjectIteratorClass(qns));
    qns.addSystemClass(initObjectReverseIteratorClass(qns));
    qns.addSystemClass(initObjectKeyIteratorClass(qns));
    qns.addSystemClass(initObjectKeyReverseIteratorClass(qns));
    qns.addSystemClass(initObjectPairIteratorClass(qns));
    qns.addSystemClass(initObjectPairReverseIteratorClass(qns));
    qns.addSystemClass(initHashListIteratorClass(qns));
    qns.addSystemClass(initHashListReverseIteratorClass(qns));
    qns.addSystemClass(initListHashIteratorClass(qns));
    qns.addSystemClass(initListHashReverseIteratorClass(qns));
    qns.addSystemClass(initAbstractLineIteratorClass(qns));
    qns.addSystemClass(initFileLineIteratorClass(qns));
    qns.addSystemClass(initDataLineIteratorClass(qns));
    qns.addSystemClass(initInputStreamLineIteratorClass(qns));
    qns.addSystemClass(initSingleValueIteratorClass(qns));
    qns.addSystemClass(initRangeIteratorClass(qns));
    qns.addSystemClass(initTreeMapClass(qns));
<<<<<<< HEAD
    qns.addSystemClass(initSerializableClass(qns));
=======
>>>>>>> e73b3804

#ifdef DEBUG_TESTS
    { // tests
        QoreClass* base = initBuiltinInheritanceTestBaseClass();
        qns.addSystemClass(base);
        qns.addSystemClass(initBuiltinInheritanceTestDescendant1(base));
        // hierarchy with 3 levels
        QoreClass* desc2 = initBuiltinInheritanceTestDescendant2(base);
        qns.addSystemClass(desc2);
        QoreClass* desc3 = initBuiltinInheritanceTestDescendant3(desc2);
        qns.addSystemClass(desc3);
        // BUGBUG : this fails. When desc2 is placed in the next line all is OK
        QoreClass* desc4 = initBuiltinInheritanceTestDescendant4(desc3);
        qns.addSystemClass(desc4);

        QoreClass* base2 = initBuiltinInheritanceTestBase2Class();
        qns.addSystemClass(base2);
       // BUGBUG - the function actually fails to deal with two base classes, see the
        // code in tests/builtin_inheritance_tests.cpp
        QoreClass* desc_multi = initBuiltinInheritanceTestDescendantMulti(base2, base);
        qns.addSystemClass(desc_multi);
    }
#endif

    init_qore_constants(qns);

    // set up Option namespace for Qore options
    QoreNamespace* option = new QoreNamespace("Option");
    init_option_constants(*option);
    qore_ns_private::addNamespace(qns, option);

    // create Qore::SQL namespace
    QoreNamespace* sqlns = new QoreNamespace("SQL");

    sqlns->addSystemClass(initAbstractSQLStatementClass(*sqlns));
    sqlns->addSystemClass(initAbstractDatasourceClass(*sqlns));
    sqlns->addSystemClass(initDatasourceClass(*sqlns));
    sqlns->addSystemClass(initDatasourcePoolClass(*sqlns));
    sqlns->addSystemClass(initSQLStatementClass(*sqlns));

    init_dbi_functions(*sqlns);
    init_dbi_constants(*sqlns);
    qore_ns_private::addNamespace(qns, sqlns);

    // create get Qore::Err namespace with ERRNO constants
    QoreNamespace* Err = new QoreNamespace("Err");
    init_errno_constants(*Err);
    qore_ns_private::addNamespace(qns, Err);

    QoreNamespace* tns = new QoreNamespace("Type");
    init_type_constants(*tns);
    qore_ns_private::addNamespace(qns, tns);

    init_QC_Number_constants(qns);

    init_type_constants(qns);
    init_compression_constants(qns);
    init_crypto_constants(qns);
    init_misc_constants(qns);
    init_string_constants(qns);
    init_math_constants(qns);

    init_string_functions(qns);
    init_time_functions(qns);
    init_lib_functions(qns);
    init_misc_functions(qns);
    init_list_functions(qns);
    init_type_functions(qns);
    init_pwd_functions(qns);
    init_math_functions(qns);
    init_env_functions(qns);
    init_thread_functions(qns);
    init_crypto_functions(qns);
    init_object_functions(qns);
    init_file_functions(qns);
    init_compression_functions(qns);
    init_context_functions(qns);
    init_RangeIterator_functions(qns);

#ifdef DEBUG
    init_debug_functions(qns);
#endif

    qore_ns_private::addNamespace(*this, rpriv->qoreNS);
}

#ifdef DEBUG_TESTS
// moved down to allow to test internal classes
#  include "tests/Namespace_tests.cpp"
#endif

// returns 0 for success, non-zero return value means error
int qore_root_ns_private::parseAddMethodToClassIntern(const QoreProgramLocation* loc, const NamedScope& scname, MethodVariantBase* qcmethod, bool static_flag) {
    std::unique_ptr<MethodVariantBase> v(qcmethod);

    // find class
    QoreClass* oc = parseFindScopedClassWithMethodInternError(loc, scname, true);
    if (!oc)
        return -1;

    return qore_class_private::addUserMethod(*oc, scname.getIdentifier(), v.release(), static_flag);
}

// returns 0 for success, non-zero for error
QoreValue qore_root_ns_private::parseResolveBarewordIntern(const QoreProgramLocation* loc, const char* bword, const QoreTypeInfo*& typeInfo, bool& found) {
    assert(!found);
    QoreClass* pc = parse_get_class();

    //printd(5, "qore_root_ns_private::parseResolveBarewordIntern() bword: %s pc: %p (%s)\n", bword, pc, pc ? pc->getName() : "<none>");

    bool abr = (bool)(parse_get_parse_options() & PO_ALLOW_BARE_REFS);

    // if bare refs are enabled, first look for a local variable
    if (abr) {
        bool in_closure;
        LocalVar* id = find_local_var(bword, in_closure);
        if (id) {
            //printd(5, "qore_root_ns_private::parseResolveBarewordIntern() %s is an lvar: %p\n", bword, id);
            typeInfo = id->parseGetTypeInfo();
            found = true;
            return new VarRefNode(loc, strdup(bword), id, in_closure);
        }
    }

    // if there is a current parse class context, then check for class objects
    if (pc) {
        // if bare refs are enabled, check for member reference first
        if (abr && !qore_class_private::parseResolveInternalMemberAccess(pc, bword, typeInfo)) {
            found = true;
            return new SelfVarrefNode(loc, strdup(bword));
        }

        // now try to find a class constant with this name
        QoreValue rv = qore_class_private::parseFindConstantValue(pc, bword, typeInfo, found, qore_class_private::get(*pc));
        if (found) {
            return rv.refSelf();
        }

        // now check for class static var reference
        const QoreClass* qc = nullptr;
        ClassAccess access;
        QoreVarInfo* vi = qore_class_private::parseFindStaticVar(pc, bword, qc, access);
        if (vi) {
            assert(qc);
            typeInfo = vi->getTypeInfo();
            found = true;
            return new StaticClassVarRefNode(loc, bword, *qc, *vi);
        }
    }

    // try to resolve a global variable
    if (abr) {
        Var* v = parseFindGlobalVar(bword);
        if (v) {
            found = true;
            return new GlobalVarRefNode(loc, strdup(bword), v);
        }
    }

    // try to resolve constant
    // first try to find a namespace context
    QoreValue rv;

    qore_ns_private* nscx = parse_get_ns();
    //printd(5, "qore_root_ns_private::parseResolveBarewordIntern() bword: %s nscx: %p (%s)\n", bword, nscx, nscx ? nscx->name.c_str() : "n/a");
    if (nscx) {
        rv = nscx->getConstantValue(bword, typeInfo, found);
        if (found) {
            //printd(5, "qore_root_ns_private::parseResolveBarewordIntern() bword: %s nscx: %p (%s) got rv: %p (%s)\n", bword, nscx, nscx ? nscx->name.c_str() : "n/a", rv, get_type_name(rv));
            return rv.refSelf();
        }
    }

    rv = parseFindOnlyConstantValueIntern(loc, bword, typeInfo, found);
    if (found) {
        return rv.refSelf();
    }

    parse_error(*loc, "cannot resolve bareword '%s' to any reachable object", bword);

    //printd(5, "qore_root_ns_private::parseResolveBarewordIntern() this: %p '%s' abr: %d\n", this, bword, abr);
    return QoreValue();
}

QoreValue qore_root_ns_private::parseResolveReferencedScopedReferenceIntern(const QoreProgramLocation* loc, const NamedScope& nscope, const QoreTypeInfo*& typeInfo, bool& found) {
    assert(nscope.size() > 1);
    assert(!found);

    unsigned m = 0;
    QoreValue rv;

    bool abr = (bool)(parse_get_parse_options() & PO_ALLOW_BARE_REFS);

    {
        // try to check in current namespace first
        qore_ns_private* nscx = parse_get_ns();
        //printd(5, "qore_root_ns_private::parseResolveReferencedScopedReferenceIntern(%s) ns: %p (%s)\n", nscope.ostr, nscx, nscx ? nscx->name.c_str() : "n/a");
        if (nscx) {
            QoreNamespace* ns = nscx->parseFindLocalNamespace(nscope[0]);
            if (ns) {
                rv = ns->priv->parseCheckScopedReference(loc, nscope, m, typeInfo, found, abr);
                if (found) {
                    return rv;
                }
            }
        }
    }

    // iterate all namespaces with the initial name and look for the match
    {
        NamespaceMapIterator nmi(nsmap, nscope[0]);
        while (nmi.next()) {
            //printd(5, "qore_root_ns_private::parseResolveReferencedScopedReferenceIntern(%s) ns: %p (%s)\n", nscope.ostr, nmi.get(), nmi.get()->name.c_str());
            rv = nmi.get()->parseCheckScopedReference(loc, nscope, m, typeInfo, found, abr);
            if (found) {
                return rv;
            }
        }
    }

    // now look for class constants if there is only a single namespace or class name in the beginning
    if (nscope.size() == 2) {
        QoreClass* qc = parseFindClassIntern(nscope[0]);
        if (qc) {
            rv = parseResolveReferencedClassConstant(loc, qc, nscope.getIdentifier(), typeInfo, found);
            if (found) {
                return rv;
            }
        }
    }

    // raise parse exception
    if (m != (nscope.size() - 1))
        parse_error(*loc, "cannot find any namespace or class '%s' in '%s' providing a constant or static class variable '%s'", nscope[m], nscope.ostr, nscope.getIdentifier());
    else {
        QoreString err;
        err.sprintf("cannot resolve bareword '%s' to any reachable object in any namespace or class '", nscope.getIdentifier());
        for (unsigned i = 0; i < (nscope.size() - 1); i++) {
            err.concat(nscope[i]);
            if (i != (nscope.size() - 2))
                err.concat("::");
        }
        err.concat("'");
        parse_error(*loc, err.c_str());
    }

    //printd(5, "RootQoreNamespace::parseResolveReferencedScopedReferenceIntern(%s) not found\n", nscope.ostr);
    return QoreValue();
}

// private
QoreClass* qore_root_ns_private::parseFindScopedClassWithMethodIntern(const NamedScope& nscope, unsigned& matched) {
    assert(nscope.size() > 2);

    QoreClass* oc;

    // iterate all namespaces with the initial name and look for the match
    {
        NamespaceMapIterator nmi(nsmap, nscope[0]);
        while (nmi.next()) {
            if ((oc = nmi.get()->parseMatchScopedClassWithMethod(nscope, matched)))
                return oc;
        }
    }

    return nullptr;
}

TypedHashDecl* qore_root_ns_private::parseFindScopedHashDeclIntern(const NamedScope& nscope, unsigned& matched) {
    assert(nscope.size() > 1);

    // iterate all namespaces with the initial name and look for the match
    {
        NamespaceMapIterator nmi(nsmap, nscope[0]);
        while (nmi.next()) {
            TypedHashDecl* hd;
            //printd(5, "qore_root_ns_private::parseFindScopedHashDeclIntern(%s) ns: %p (%s)\n", nscope.ostr, nmi.get(), nmi.get()->name.c_str());
            if ((hd = nmi.get()->parseMatchScopedHashDecl(nscope, matched)))
                return hd;
        }
    }

    return nullptr;
}

TypedHashDecl* qore_root_ns_private::parseFindHashDecl(const QoreProgramLocation* loc, const NamedScope& nscope) {
    TypedHashDecl* hd;
    // if there is no namespace specified, then just find class
    if (nscope.size() == 1) {
        hd = parseFindHashDeclIntern(nscope.ostr);
        if (!hd)
            parse_error(*loc, "reference to undefined hashdecl '%s'", nscope.ostr);
        return hd;
    }

    unsigned m = 0;
    hd = parseFindScopedHashDeclIntern(nscope, m);
    if (hd)
        return hd;

    if (m != (nscope.size() - 1))
        parse_error(*loc, "cannot resolve namespace '%s' in '%s'", nscope[m], nscope.ostr);
    else {
        QoreString err;
        err.sprintf("cannot find hashdecl '%s' in any namespace '", nscope.getIdentifier());
        for (unsigned i = 0; i < (nscope.size() - 1); i++) {
            err.concat(nscope[i]);
            if (i != (nscope.size() - 2))
                err.concat("::");
        }
        err.concat("'");
        parse_error(*loc, err.getBuffer());
    }

    printd(5, "qore_root_ns_private::parseFindHashDecl('%s') returning %p\n", nscope.ostr, hd);
    return hd;
}

const QoreClass* qore_root_ns_private::runtimeFindScopedClassWithMethod(const NamedScope& scname) const {
    // must have at least 2 elements
    assert(scname.size() > 1);

    if (scname.size() == 2) {
        return runtimeFindClass(scname[0]);
    }

    return runtimeFindScopedClassWithMethodIntern(scname);
}

const QoreClass* qore_root_ns_private::runtimeFindScopedClassWithMethodIntern(const NamedScope& nscope) const {
    assert(nscope.size() > 2);

    // iterate all namespaces with the initial name and look for the match
    {
        ConstNamespaceMapIterator nmi(nsmap, nscope[0]);
        while (nmi.next()) {
            const QoreClass* oc;
            if ((oc = nmi.get()->runtimeMatchScopedClassWithMethod(nscope)))
                return oc;
        }
    }

    return nullptr;
}

const QoreClass* qore_root_ns_private::runtimeFindScopedClass(const NamedScope& nscope) const {
    if (nscope.size() == 1)
        return runtimeFindClass(nscope.ostr);
<<<<<<< HEAD

    // iterate all namespaces with the initial name and look for the match
    {
        ConstNamespaceMapIterator nmi(nsmap, nscope[0]);
        while (nmi.next()) {
            const QoreClass* oc;
            //printd(5, "qore_root_ns_private::runtimeFindScopedClass(%s) ns: %p (%s)\n", nscope.ostr, nmi.get(), nmi.get()->name.c_str());
            const qore_ns_private* ns;
            if ((oc = nmi.get()->runtimeMatchClass(nscope, ns)))
                return oc;
        }
    }

=======

    // iterate all namespaces with the initial name and look for the match
    {
        ConstNamespaceMapIterator nmi(nsmap, nscope[0]);
        while (nmi.next()) {
            const QoreClass* oc;
            //printd(5, "qore_root_ns_private::runtimeFindScopedClass(%s) ns: %p (%s)\n", nscope.ostr, nmi.get(), nmi.get()->name.c_str());
            const qore_ns_private* ns;
            if ((oc = nmi.get()->runtimeMatchClass(nscope, ns)))
                return oc;
        }
    }

>>>>>>> e73b3804
    return nullptr;
}

QoreClass* qore_root_ns_private::parseFindScopedClassIntern(const NamedScope& nscope, unsigned& matched) {
    assert(nscope.size() > 1);

    // iterate all namespaces with the initial name and look for the match
    {
        NamespaceMapIterator nmi(nsmap, nscope[0]);
        while (nmi.next()) {
            QoreClass* oc;
            //printd(5, "qore_root_ns_private::parseFindScopedClassIntern(%s) ns: %p (%s)\n", nscope.ostr, nmi.get(), nmi.get()->name.c_str());
            if ((oc = nmi.get()->parseMatchScopedClass(nscope, matched)))
                return oc;
        }
    }

    return nullptr;
}

QoreClass* qore_root_ns_private::parseFindScopedClassIntern(const QoreProgramLocation* loc, const NamedScope& nscope) {
    QoreClass* oc;
    // if there is no namespace specified, then just find class
    if (nscope.size() == 1) {
        oc = parseFindClassIntern(nscope.ostr);
        if (!oc)
            parse_error(*loc, "reference to undefined class '%s'", nscope.ostr);
        return oc;
    }

    unsigned m = 0;
    oc = parseFindScopedClassIntern(nscope, m);
    if (oc)
        return oc;

    if (m != (nscope.size() - 1))
        parse_error(*loc, "cannot resolve namespace '%s' in '%s'", nscope[m], nscope.ostr);
    else {
        QoreString err;
        err.sprintf("cannot find class '%s' in any namespace '", nscope.getIdentifier());
        for (unsigned i = 0; i < (nscope.size() - 1); i++) {
            err.concat(nscope[i]);
            if (i != (nscope.size() - 2))
                err.concat("::");
        }
        err.concat("'");
        parse_error(*loc, err.getBuffer());
    }

    printd(5, "qore_root_ns_private::parseFindScopedClassIntern('%s') returning %p\n", nscope.ostr, oc);
    return oc;
}

QoreClass* qore_root_ns_private::parseFindScopedClassWithMethodInternError(const QoreProgramLocation* loc, const NamedScope& scname, bool error) {
    // must have at least 2 elements
    assert(scname.size() > 1);

    QoreClass* oc;

    if (scname.size() == 2) {
        oc = parseFindClassIntern(scname[0]);
        if (!oc && error)
            parse_error(*loc, "reference to undefined class '%s' in '%s()'", scname[0], scname.ostr);
        return oc;
    }

    unsigned m = 0;
    oc = parseFindScopedClassWithMethodIntern(scname, m);
    if (!oc && error) {
        if (m >= (scname.size() - 2))
            parse_error(*loc, "cannot resolve class '%s' in '%s()'", scname[m], scname.ostr);
        else  {
            QoreString err;
            err.sprintf("cannot find class '%s' in any namespace '", scname[scname.size() - 2]);
            for (unsigned i = 0; i < (scname.size() - 2); i++) {
                err.concat(scname.get(i));
                if (i != (scname.size() - 3))
                    err.concat("::");
            }
            err.concat("'");
            parse_error(*loc, err.getBuffer());
        }
    }

    printd(5, "qore_ns_private::parseFindScopedClassWithMethodIntern('%s') returning %p\n", scname.ostr, oc);
    return oc;
}

// called in 2nd stage of parsing to resolve constant references
QoreValue qore_root_ns_private::parseFindReferencedConstantValueIntern(const QoreProgramLocation* loc, const NamedScope& scname, const QoreTypeInfo*& typeInfo, bool& found, bool error) {
    assert(!found);
    if (scname.size() == 1) {
        QoreValue rv = parseFindConstantValueIntern(loc, scname.ostr, typeInfo, found, error);
        return found ? rv.refSelf() : QoreValue();
    }

    QoreValue rv;
    unsigned m = 0;

    // iterate all namespaces with the initial name and look for the match
    {
        NamespaceMapIterator nmi(nsmap, scname[0]);
        while (nmi.next()) {
            //printd(5, "qore_root_ns_private::parseFindConstantValueIntern(%s) ns: %p (%s)\n", nscope.ostr, nmi.get(), nmi.get()->name.c_str());
            rv = nmi.get()->parseMatchScopedConstantValue(scname, m, typeInfo, found);
            if (found) {
                return rv.refSelf();
            }
        }
    }

    // look for a class constant if there are only 2 elements in the scope list
    if (scname.size() == 2) {
        QoreClass* qc = parseFindClassIntern(scname[0]);
        if (qc) {
            rv = parseResolveReferencedClassConstant(loc, qc, scname.getIdentifier(), typeInfo, found);
            if (found) {
                return rv;
            }
        }
    }

    if (!error)
        return QoreValue();

    if (m != (scname.size() - 1)) {
        parse_error(*loc, "cannot resolve namespace '%s' in constant reference '%s'", scname[m], scname.ostr);
    }
    else {
        QoreString err;
        err.sprintf("cannot find constant '%s' in any namespace '", scname.getIdentifier());
        for (unsigned i = 0; i < (scname.size() - 1); i++) {
            err.concat(scname[i]);
            if (i != (scname.size() - 2))
                err.concat("::");
        }
        err.concat("'");
        parse_error(*loc, err.getBuffer());
    }

    return QoreValue();
}

void qore_root_ns_private::parseAddHashDeclIntern(const QoreProgramLocation* loc, const NamedScope& name, TypedHashDecl* hd) {
    qore_ns_private* sns = parseResolveNamespace(loc, name);

    if (sns) {
        //printd(5, "qore_root_ns_private::parseAddHashDeclIntern() '%s' adding %s:%p to %s:%p\n", nscope.ostr, hd->getName(), parseAddHashDeclIntern, sns->name.c_str(), sns);
        // add to pending hashdecl map if add was successful
        if (!sns->parseAddPendingHashDecl(loc, hd)) {
            thdmap.update(hd->getName(), sns, hd);
        }
    }
    else {
        //printd(5, "qore_root_ns_private::parseAddHashDeclIntern() hashdecl '%s' not added: '%s' namespace not found\n", hd->getName(), nscope.ostr);
        typed_hash_decl_private::get(*hd)->deref();
    }
}

// only called with RootNS
void qore_root_ns_private::parseAddClassIntern(const QoreProgramLocation* loc, const NamedScope& nscope, QoreClass* oc) {
    QORE_TRACE("qore_root_ns_private::parseAddClassIntern()");

    qore_ns_private* sns = parseResolveNamespace(loc, nscope);

    if (sns) {
        //printd(5, "qore_root_ns_private::parseAddClassIntern() '%s' adding %s:%p to %s:%p\n", nscope.ostr, oc->getName(), oc, sns->name.c_str(), sns);
        // add to pending class map if add was successful
        if (!sns->parseAddPendingClass(loc, oc))
            clmap.update(oc->getName(), sns, oc);
    }
    else {
        //printd(5, "qore_root_ns_private::parseAddClassIntern() class '%s' not added: '%s' namespace not found\n", oc->getName(), nscope.ostr);
        qore_class_private::get(*oc)->deref(true, true);
    }
}

void qore_root_ns_private::addConstant(qore_ns_private& ns, const char* cname, QoreValue val, const QoreTypeInfo* typeInfo) {
   cnemap_t::iterator i = ns.constant.add(cname, val, typeInfo);
   if (i == ns.constant.end())
      return;

   cnmap.update(i->first, &ns, i->second);
}

void qore_root_ns_private::parseAddConstantIntern(const QoreProgramLocation* loc, QoreNamespace& ns, const NamedScope& name, QoreValue value, bool cpub) {
    ValueHolder vh(value, 0);

    QoreNamespace* sns = ns.priv->resolveNameScope(loc, name);
    if (!sns)
        return;

    const char* cname = name.get(name.size() - 1);
    cnemap_t::iterator i = sns->priv->parseAddConstant(loc, cname, vh.release(), cpub);
    if (i == sns->priv->constant.end())
        return;

    cnmap.update(i->first, sns->priv, i->second);
}

qore_ns_private* qore_root_ns_private::parseResolveNamespaceIntern(const QoreProgramLocation* loc, const NamedScope& nscope, qore_ns_private* sns) {
    assert(nscope.size() > 1);

    unsigned match = 0;

    // try to check in current namespace first
    if (sns) {
        QoreNamespace* tns = sns->parseFindLocalNamespace(nscope[0]);
        if (tns && (tns = tns->priv->parseMatchNamespace(nscope, match)))
            return tns->priv;
    }

    // iterate all namespaces with the initial name and look for the match
    {
        NamespaceMapIterator nmi(nsmap, nscope[0]);
        while (nmi.next()) {
            QoreNamespace* tns = nmi.get()->parseMatchNamespace(nscope, match);
            if (tns)
                return tns->priv;
        }
    }

    parse_error(*loc, "cannot resolve namespace '%s' in '%s'", nscope[match], nscope.ostr);
    return nullptr;
}

qore_ns_private* qore_root_ns_private::parseResolveNamespace(const QoreProgramLocation* loc, const NamedScope& n, qore_ns_private* sns) {
    if (n.size() == 1)
        return sns ? sns : this;

    return parseResolveNamespaceIntern(loc, n, sns);
}

qore_ns_private* qore_root_ns_private::parseResolveNamespace(const QoreProgramLocation* loc, const NamedScope& nscope) {
    if (nscope.size() == 1)
        return this;

    return parseResolveNamespaceIntern(loc, nscope, parse_get_ns());
}

Var* qore_root_ns_private::runtimeFindGlobalVar(const NamedScope& name, const qore_ns_private*& ns) const {
    assert(name.size() > 1);
<<<<<<< HEAD

    ConstNamespaceMapIterator nmi(nsmap, name.get(0));
    while (nmi.next()) {
        Var* v;
        if ((v = nmi.get()->runtimeMatchGlobalVar(name, ns)))
            return v;
    }

    return nullptr;
}

const ConstantEntry* qore_root_ns_private::runtimeFindNamespaceConstant(const NamedScope& name, const qore_ns_private*& cns) const {
    assert(name.size() > 1);

    ConstNamespaceMapIterator nmi(nsmap, name.get(0));
    while (nmi.next()) {
=======

    ConstNamespaceMapIterator nmi(nsmap, name.get(0));
    while (nmi.next()) {
        Var* v;
        if ((v = nmi.get()->runtimeMatchGlobalVar(name, ns)))
            return v;
    }

    return nullptr;
}

const ConstantEntry* qore_root_ns_private::runtimeFindNamespaceConstant(const NamedScope& name, const qore_ns_private*& cns) const {
    assert(name.size() > 1);

    ConstNamespaceMapIterator nmi(nsmap, name.get(0));
    while (nmi.next()) {
>>>>>>> e73b3804
        const ConstantEntry* ce;
        if ((ce = nmi.get()->runtimeMatchNamespaceConstant(name, cns)))
            return ce;
    }

    return nullptr;
}

const QoreClass* qore_root_ns_private::runtimeFindClassIntern(const NamedScope& name, const qore_ns_private*& ns) const {
    assert(name.size() > 1);

    // iterate all namespaces with the initial name and look for the match
    const QoreClass* c = nullptr;
    ConstNamespaceMapIterator nmi(nsmap, name.get(0));
    while (nmi.next()) {
        if ((c = nmi.get()->runtimeMatchClass(name, ns)))
            return c;
    }

    return nullptr;
}

class_vec_t qore_root_ns_private::runtimeFindAllClassesRegex(const QoreString& pattern, int re_opts, ExceptionSink* xsink) const {
    class_vec_t class_vec;

    QoreRegex re(pattern, re_opts, xsink);
    if (*xsink) {
        return class_vec;
    }

    for (auto& i : clmap) {
        const qore_class_private* qc = qore_class_private::get(*i.second.obj);
        if (re.exec(qc->name.c_str(), qc->name.size())) {
            class_vec.push_back(i.second.obj);
        }
    }
<<<<<<< HEAD

    return class_vec;
}

hashdecl_vec_t qore_root_ns_private::runtimeFindAllHashDeclsRegex(const QoreString& pattern, int re_opts, ExceptionSink* xsink) const {
    hashdecl_vec_t hashdecl_vec;

    QoreRegex re(pattern, re_opts, xsink);
    if (*xsink) {
        return hashdecl_vec;
    }

    for (auto& i : thdmap) {
        const typed_hash_decl_private* th = typed_hash_decl_private::get(*i.second.obj);
        const std::string& name = th->getNameStr();
        if (re.exec(name.c_str(), name.size())) {
            hashdecl_vec.push_back(hashdecl_vec_t::value_type(i.second.obj, i.second.ns->ns));
        }
    }

    return hashdecl_vec;
}

func_vec_t qore_root_ns_private::runtimeFindAllFunctionsRegex(const QoreString& pattern, int re_opts, ExceptionSink* xsink) const {
    func_vec_t func_vec;

    QoreRegex re(pattern, re_opts, xsink);
    if (*xsink) {
        return func_vec;
    }

    for (auto& i : fmap) {
        const char* name = i.second.obj->getName();
        size_t len = strlen(name);
        if (re.exec(name, len)) {
            func_vec.push_back(reinterpret_cast<const QoreExternalFunction*>(i.second.obj->getFunction()));
        }
    }

    return func_vec;
}

ns_vec_t qore_root_ns_private::runtimeFindAllNamespacesRegex(const QoreString& pattern, int re_opts, ExceptionSink* xsink) const {
    ns_vec_t ns_vec;

    QoreRegex re(pattern, re_opts, xsink);
    if (*xsink) {
        return ns_vec;
    }

    ConstAllNamespacesIterator i(nsmap);
    while (i.next()) {
        const qore_ns_private* ns = i.get()->priv;
        if (re.exec(ns->name.c_str(), ns->name.size())) {
            ns_vec.push_back(i.get());
        }
    }

=======

    return class_vec;
}

hashdecl_vec_t qore_root_ns_private::runtimeFindAllHashDeclsRegex(const QoreString& pattern, int re_opts, ExceptionSink* xsink) const {
    hashdecl_vec_t hashdecl_vec;

    QoreRegex re(pattern, re_opts, xsink);
    if (*xsink) {
        return hashdecl_vec;
    }

    for (auto& i : thdmap) {
        const typed_hash_decl_private* th = typed_hash_decl_private::get(*i.second.obj);
        const std::string& name = th->getNameStr();
        if (re.exec(name.c_str(), name.size())) {
            hashdecl_vec.push_back(hashdecl_vec_t::value_type(i.second.obj, i.second.ns->ns));
        }
    }

    return hashdecl_vec;
}

func_vec_t qore_root_ns_private::runtimeFindAllFunctionsRegex(const QoreString& pattern, int re_opts, ExceptionSink* xsink) const {
    func_vec_t func_vec;

    QoreRegex re(pattern, re_opts, xsink);
    if (*xsink) {
        return func_vec;
    }

    for (auto& i : fmap) {
        const char* name = i.second.obj->getName();
        size_t len = strlen(name);
        if (re.exec(name, len)) {
            func_vec.push_back(reinterpret_cast<const QoreExternalFunction*>(i.second.obj->getFunction()));
        }
    }

    return func_vec;
}

ns_vec_t qore_root_ns_private::runtimeFindAllNamespacesRegex(const QoreString& pattern, int re_opts, ExceptionSink* xsink) const {
    ns_vec_t ns_vec;

    QoreRegex re(pattern, re_opts, xsink);
    if (*xsink) {
        return ns_vec;
    }

    ConstAllNamespacesIterator i(nsmap);
    while (i.next()) {
        const qore_ns_private* ns = i.get()->priv;
        if (re.exec(ns->name.c_str(), ns->name.size())) {
            ns_vec.push_back(i.get());
        }
    }

>>>>>>> e73b3804
    return ns_vec;
}

gvar_vec_t qore_root_ns_private::runtimeFindAllGlobalVarsRegex(const QoreString& pattern, int re_opts, ExceptionSink* xsink) const {
    gvar_vec_t gvar_vec;

    QoreRegex re(pattern, re_opts, xsink);
    if (*xsink) {
        return gvar_vec;
    }

    for (auto& i : varmap) {
        Var* v = i.second.obj;
        const std::string& name = v->getNameStr();
        if (re.exec(name.c_str(), name.size())) {
            gvar_vec.push_back(gvar_vec_t::value_type(reinterpret_cast<const QoreExternalGlobalVar*>(v), i.second.ns->ns));
        }
    }

    return gvar_vec;
}

const_vec_t qore_root_ns_private::runtimeFindAllNamespaceConstantsRegex(const QoreString& pattern, int re_opts, ExceptionSink* xsink) const {
    const_vec_t const_vec;

    QoreRegex re(pattern, re_opts, xsink);
    if (*xsink) {
        return const_vec;
    }

    for (auto& i : cnmap) {
        const ConstantEntry* ce = i.second.obj;
        if (re.exec(ce->name.c_str(), ce->name.size())) {
            const_vec.push_back(const_vec_t::value_type(reinterpret_cast<const QoreExternalConstant*>(ce), i.second.ns->ns));
        }
    }

    return const_vec;
}

const TypedHashDecl* qore_root_ns_private::runtimeFindHashDeclIntern(const NamedScope& name, const qore_ns_private*& ns) {
    if (name.size() == 1)
        return runtimeFindHashDeclIntern(name.ostr, ns);

    // iterate all namespaces with the initial name and look for the match
    const TypedHashDecl* c = nullptr;
    NamespaceMapIterator nmi(nsmap, name.get(0));
    while (nmi.next()) {
        if ((c = nmi.get()->runtimeMatchHashDecl(name, ns)))
            return c;
    }

    return nullptr;
}

const FunctionEntry* qore_root_ns_private::runtimeFindFunctionEntryIntern(const NamedScope& name) {
    assert(name.size() > 1);
<<<<<<< HEAD

    // iterate all namespaces with the initial name and look for the match
    const FunctionEntry* f = nullptr;
    NamespaceMapIterator nmi(nsmap, name.get(0));
    while (nmi.next()) {
        if ((f = nmi.get()->runtimeMatchFunctionEntry(name)))
            return f;
    }

=======

    // iterate all namespaces with the initial name and look for the match
    const FunctionEntry* f = nullptr;
    NamespaceMapIterator nmi(nsmap, name.get(0));
    while (nmi.next()) {
        if ((f = nmi.get()->runtimeMatchFunctionEntry(name)))
            return f;
    }

>>>>>>> e73b3804
    return nullptr;
}

const FunctionEntry* qore_root_ns_private::parseResolveFunctionEntryIntern(const NamedScope& nscope) {
    assert(nscope.size() > 1);

    const FunctionEntry* f = nullptr;
    unsigned match = 0;

    {
        // try to check in current namespace first
        qore_ns_private* nscx = parse_get_ns();
        if (nscx) {
            QoreNamespace* ns = nscx->parseFindLocalNamespace(nscope[0]);
            if (ns && (f = ns->priv->parseMatchFunctionEntry(nscope, match)))
                return f;
        }
    }

    // iterate all namespaces with the initial name and look for the match
    {
        NamespaceMapIterator nmi(nsmap, nscope[0]);
        while (nmi.next()) {
            if ((f = nmi.get()->parseMatchFunctionEntry(nscope, match)))
                return f;
        }
    }

    return nullptr;
}

AbstractCallReferenceNode* qore_root_ns_private::parseResolveCallReferenceIntern(UnresolvedProgramCallReferenceNode* fr) {
    std::unique_ptr<UnresolvedProgramCallReferenceNode> fr_holder(fr);
    char* fname = fr->str;

    FunctionEntry* fe = parseFindFunctionEntryIntern(fname);
    if (fe) {
        // check parse options to see if access is allowed
        if (!qore_program_private::parseAddDomain(getProgram(), fe->getFunction()->parseGetUniqueFunctionality()))
            return fe->makeCallReference(fr->loc);
        parse_error(*fr->loc, "parse options do not allow access to function '%s'", fname);
    }
    else // cannot find function, throw exception
        parse_error(*fr->loc, "reference to function '%s()' cannot be resolved", fname);

    return fr_holder.release();
}

static void get_params(const QoreListNode* params, QoreString& desc) {
    ConstListIterator li(params);
    while (li.next()) {
        QoreValue v = li.getValue();
        if (v.getType() != NT_STRING) {
            desc.concat("<unknown>");
        }
        else {
            desc.concat(v.get<QoreStringNode>()->c_str());
        }
        if (!li.last())
            desc.concat(", ");
    }
}

const AbstractQoreFunctionVariant* qore_root_ns_private::runtimeFindCall(const char* name, const QoreListNode* params, ExceptionSink* xsink) {
    // function or method
    const QoreFunction* qf = nullptr;

    // class context
    const QoreClass* qc = nullptr;

    // resolve call to function or method
    if (!strstr(name, "::")) {
        {
            const FunctionEntry* fe = runtimeFindFunctionEntryIntern(name);
            if (fe) {
                qf = fe->getFunction();
            }
        }

        if (!qf) {
            QoreStringNode* desc = new QoreStringNodeMaker("function call \"%s(", name);
            get_params(params, *desc);
            desc->concat(")\" cannot be resolved to any accessible function");
            xsink->raiseException("FIND-CALL-ERROR", desc);
            return nullptr;
        }
    }
    else {
        const QoreMethod* method = nullptr;

        NamedScope scope(name);
        qc = runtimeFindScopedClassWithMethod(scope);
        //printd(5, "qore_root_ns_private::runtimeFindCall() '%s' qc: %p\n", scope.ostr, qc);
        if (qc) {
            method = qore_class_private::get(*qc)->runtimeFindAnyCommittedMethod(scope.getIdentifier());
            //printd(5, "qore_root_ns_private::runtimeFindCall() '%s' qc: %p '%s' -> %p\n", scope.ostr, qc, scope.getIdentifier(), method);
            if (method)
                qf = qore_method_private::get(*method)->getFunction();
            else
                qc = nullptr;
        }

        if (!method) {
            // see if this is a function call to a function defined in a namespace
            {
                const FunctionEntry* fe = runtimeFindFunctionEntryIntern(scope);
                if (fe) {
                    qf = fe->getFunction();
                }
            }

            if (!qf) {
                QoreStringNode* desc = new QoreStringNodeMaker("scoped call \"%s(", name);
                get_params(params, *desc);
                desc->concat(")\" cannot be resolved to any accessible function or class method");
                xsink->raiseException("FIND-CALL-ERROR", desc);
                return nullptr;
            }
        }
    }

    assert(qf);

    // convert params to real param list
    type_vec_t tvec;
    if (params && !params->empty()) {
        // resolve types
        tvec.reserve(params->size());
        ConstListIterator li(params);
        while (li.next()) {
            QoreValue v = li.getValue();
            if (v.getType() != NT_STRING) {
                xsink->raiseException("FIND-CALL-ERROR", "call \"%s()\" parameter %d given as type \"%s\"; expecting \"string\"", name, li.index() + 1, v.getTypeName());
                return nullptr;
            }
            // get string value for type
            const QoreString& tname = *v.get<const QoreStringNode>();
            // issue #2601: ensure that the string is not empty (client error)
            if (tname.empty()) {
                xsink->raiseException("FIND-CALL-ERROR", "call \"%s()\" parameter %d is an empty string", name, li.index() + 1);
                return nullptr;
            }
            // look up type from string
            const QoreTypeInfo* ti = qore_get_type_from_string(tname.c_str());
            if (!ti) {
                xsink->raiseException("FIND-CALL-ERROR", "call \"%s()\" parameter %d \"%s\" cannot be resolved to a known type", name, li.index() + 1, tname.c_str());
                return nullptr;
            }
            tvec.push_back(ti);
        }
    }

    return qf->runtimeFindExactVariant(xsink, tvec, qc ? qore_class_private::get(*qc) : nullptr);
}

QoreListNode* qore_root_ns_private::runtimeFindCallVariants(const char* name, ExceptionSink* xsink) {
    // function or method
    const QoreFunction* qf = nullptr;

    // class context
    const QoreClass* qc = nullptr;

    // resolve call to function or method
    if (!strstr(name, "::")) {
        const FunctionEntry* fe = runtimeFindFunctionEntryIntern(name);
        if (!fe)
            return nullptr;
        qf = fe->getFunction();
    }
    else {
        const QoreMethod* method = nullptr;

        NamedScope scope(name);
        qc = runtimeFindScopedClassWithMethod(scope);
        if (qc) {
            // issue #1865: find any method including special methods
            method = qore_class_private::get(*qc)->runtimeFindAnyCommittedMethod(scope.getIdentifier());
            //printd(5, "qore_root_ns_private::runtimeFindCallVariants() %s: qc: %p method: %p\n", scope.ostr, qc, method);
            if (method)
                qf = qore_method_private::get(*method)->getFunction();
            else
                qc = nullptr;
        }

        if (!method) {
            // see if this is a function call to a function defined in a namespace
            const FunctionEntry* fe = runtimeFindFunctionEntryIntern(scope);
            if (!fe)
                return nullptr;
            qf = fe->getFunction();
        }
    }

    assert(qf);
    return qf->runtimeGetCallVariants();
}

void qore_ns_private::parseInitGlobalVars() {
    var_list.parseInit();
    nsl.parseInitGlobalVars();
}

void qore_ns_private::clearConstants(QoreListNode& l) {
    // clear constants
    constant.clear(l);
    // clear/finalize class constants
    classList.clearConstants(l);

    nsl.clearConstants(l);
}

void qore_ns_private::clearData(ExceptionSink* xsink) {
    // clear/finalize global variables
    var_list.clearAll(xsink);
    // clear/finalize static class vars
    classList.clear(xsink);

    nsl.clearData(xsink);
}

/*
void qore_ns_private::deleteClearData(ExceptionSink* xsink) {
    // clear all constants
    constant.deleteAll(xsink);
    // clear all constants and static class vars
    classList.deleteClearData(xsink);
    // clear all user functions
    func_list.del();
    // delete all global variables
    var_list.deleteAll(xsink);

    // repeat for all subnamespaces
    nsl.deleteClearData(xsink);
}
*/

void qore_ns_private::deleteData(bool deref_vars, ExceptionSink* xsink) {
    // clear all constants
    constant.deleteAll(xsink);
    // clear all constants and static class vars
    classList.deleteClassData(deref_vars, xsink);
    // clear all user functions
    func_list.del();
    // delete all global variables
    var_list.deleteAll(xsink);

    // repeat for all subnamespaces
    nsl.deleteData(deref_vars, xsink);
}

void qore_ns_private::checkGlobalVarDecl(Var* v, const NamedScope& vname) {
    int64 po = parse_get_parse_options();
    if (po & PO_NO_GLOBAL_VARS)
        parse_error(*v->getParseLocation(), "illegal reference to new global variable '%s' (conflicts with parse option NO_GLOBAL_VARS)", vname.ostr);

    if (!v->hasTypeInfo() && (po & PO_REQUIRE_TYPES))
        parse_error(*v->getParseLocation(), "global variable '%s' declared without type information, but parse options require all declarations to have type information", vname.ostr);

    if (!pub && v->isPublic() && (po & PO_IN_MODULE))
        qore_program_private::makeParseWarning(getProgram(), *v->getParseLocation(), QP_WARN_INVALID_OPERATION, "INVALID-OPERATION", "global variable '%s::%s' is declared public but the enclosing namespace '%s::' is not public", name.c_str(), v->getName(), name.c_str());
}

void qore_ns_private::parseAddGlobalVarDecl(const QoreProgramLocation* loc, char* name, const QoreTypeInfo* typeInfo, QoreParseTypeInfo* parseTypeInfo, bool pub) {
    GVEntryBase e(loc, name, typeInfo, parseTypeInfo);
    if (pub)
        e.var->setPublic();
    pend_gvblist.push_back(e);
    //printd(5, "qore_ns_private::parseAddGlobalVarDecl() this: %p var: %p '%s' %d-%d\n", this, e.var, e.var->getName(), loc.start_line, loc.end_line);

    checkGlobalVarDecl(e.var, *e.name);
}

void qore_root_ns_private::parseInit() {
    qore_ns_private::parseInitGlobalVars();
    qore_ns_private::parseInitConstants();
    qore_ns_private::parseInit();
    qore_ns_private::parseResolveAbstract();

    if (!deferred_new_check_vec.empty()) {
        for (auto& i : deferred_new_check_vec) {
            i.qc->parseDoCheckAbstractNew(i.loc);
        }
        deferred_new_check_vec.clear();
    }
}

bool qore_root_ns_private::parseResolveGlobalVarsAndClassHierarchiesIntern() {
    bool ok = addGlobalVars(*this);

    for (gvlist_t::iterator i = pend_gvlist.begin(), e = pend_gvlist.end(); i != e; ++i) {
        // resolve namespace
        const NamedScope& n = *((*i).name);

        const QoreProgramLocation* loc = (*i).var->getParseLocation();

        // find the namespace
        qore_ns_private* tns = parseResolveNamespace(loc, n, (*i).ns);
        if (!tns)
            continue;

        Var* v = tns->var_list.parseFindVar(n.getIdentifier());
        if (v) {
            parse_error(*loc, "global variable '%s::%s' has been %s this Program object multiple times", tns->name.c_str(), n.getIdentifier(), v->isRef() ? "imported into" : "declared in");
            if (ok) {
                ok = false;
            }
            continue;
        }

        v = (*i).takeVar();
        //printd(5, "qore_root_ns_private::parseResolveGlobalVarsAndClassHierarchiesIntern() resolved '%s::%s' ('%s') %p ns\n", tns->name.c_str(), n.getIdentifier(), n.ostr, v);
        tns->var_list.parseAdd(v);
        varmap.update(v->getName(), tns, v);
    }
    pend_gvlist.clear();

    if (ok) {
        parseResolveHierarchy();
    }

    return ok;
}

Var* qore_root_ns_private::parseAddResolvedGlobalVarDefIntern(const QoreProgramLocation* loc, const NamedScope& vname, const QoreTypeInfo* typeInfo) {
    Var* v = new Var(loc, vname.getIdentifier(), typeInfo);
    pend_gvlist.push_back(GVEntry(this, vname, v));

    checkGlobalVarDecl(v, vname);
    return v;
}

Var* qore_root_ns_private::parseAddGlobalVarDefIntern(const QoreProgramLocation* loc, const NamedScope& vname, QoreParseTypeInfo* typeInfo) {
    Var* v = new Var(loc, vname.getIdentifier(), typeInfo);
    pend_gvlist.push_back(GVEntry(this, vname, v));

    checkGlobalVarDecl(v, vname);
    return v;
}

Var* qore_root_ns_private::parseCheckImplicitGlobalVarIntern(const QoreProgramLocation* loc, const NamedScope& vname, const QoreTypeInfo* typeInfo) {
    Var* rv;

    qore_ns_private* tns;
    if (vname.size() == 1) {
        rv = parseFindGlobalVarIntern(vname.ostr);
        // for backwards-compatibility, assume the root namespace for all unscoped global variables
        tns = this;
    }
    else {
        tns = parseResolveNamespace(loc, vname);
        if (!tns)
            tns = this;
        rv = tns->var_list.parseFindVar(vname.getIdentifier());
    }

    //printd(5, "qore_root_ns_private::parseCheckImplicitGlobalVar() this: %p '%s' rv: %p (omq: %p)\n", this, vname.ostr, rv, parseFindGlobalVarIntern("omq"));
    if (!rv) {
        // check for errors & warnings for implicit global variables
        int64 po = parse_get_parse_options();

        // check if unflagged global vars are allowed
        if (po & PO_REQUIRE_OUR)
            parseException(*loc, "UNDECLARED-GLOBAL-VARIABLE", "global variable '%s' must first be declared with 'our' (conflicts with parse option REQUIRE_OUR)", vname.ostr);
        else if (po & PO_NO_GLOBAL_VARS) // check if new global variables are allowed to be created at all
            parseException(*loc, "ILLEGAL-GLOBAL-VARIABLE", "illegal reference to new global variable '%s' (conflicts with parse option NO_GLOBAL_VARS)", vname.ostr);
        else
            qore_program_private::makeParseWarning(getProgram(), *loc, QP_WARN_UNDECLARED_VAR, "UNDECLARED-GLOBAL-VARIABLE", "global variable '%s' should be explicitly declared with 'our'", vname.ostr);

        assert(!tns->var_list.parseFindVar(vname.getIdentifier()));
        rv = tns->var_list.parseCreatePendingVar(loc, vname.getIdentifier(), typeInfo);
        varmap.update(rv->getName(), this, rv);
    }
    else
        rv->checkAssignType(loc, typeInfo);

    return rv;
}

void qore_root_ns_private::parseAddNamespaceIntern(QoreNamespace* nns) {
    qore_ns_private* ns = qore_ns_private::parseAddNamespace(nns);
    // issue #2735: do not reindex namespaces where parse errors have occurred
    if (!ns || qore_program_private::get(*getProgram())->parseExceptionRaised())
        return;

    // add all objects to the new (or assimilated) namespace

    //printd(5, "qore_root_ns_private::parseAddNamespaceIntern() this: %p ns: %p\n", this, ns);

    /*
    // take global variable decls
    for (unsigned i = 0; i < ns->pend_gvblist.size(); ++i) {
        //printd(5, "qore_root_ns_private::parseAddNamespaceIntern() merging global var decl '%s::%s' into the root list\n", ns->name.c_str(), ns->pend_gvblist[i].name->ostr);
        pend_gvlist.push_back(GVEntry(ns->pend_gvblist[i], ns));
    }
    ns->pend_gvblist.zero();
    */

    {
        QorePrivateNamespaceIterator qpni(ns);
        while (qpni.next())
            parseRebuildIndexes(qpni.get());
    }
}

void qore_ns_private::parseInitConstants() {
   printd(5, "qore_ns_private::parseInitConstants() %s\n", name.c_str());

   NamespaceParseContextHelper nspch(this);

   // do 2nd stage parse initialization on new constants
   constant.parseInit();

   nsl.parseInitConstants();
}

void qore_ns_private::parseInit() {
    printd(5, "qore_ns_private::parseInit() this: %p ns: %p\n", this, ns);

    // do 2nd stage parse initialization on classes
    classList.parseInit();

    // do 2nd stage parse initialization on pending hashdecls
    hashDeclList.parseInit();

    {
        NamespaceParseContextHelper nspch(this);

        // do 2nd stage parse initialization on user functions
        func_list.parseInit();
    }

    // do 2nd stage parse initialization in subnamespaces
    nsl.parseInit();
}

void qore_ns_private::parseResolveHierarchy() {
    classList.parseResolveHierarchy();
    nsl.parseResolveHierarchy();
}

void qore_ns_private::parseResolveAbstract() {
    classList.parseResolveAbstract();
    nsl.parseResolveAbstract();
}

void qore_ns_private::parseCommit() {
   // merge pending user functions
   func_list.parseCommit();

   // commit pending changes to committed classes
   classList.parseCommit();

   // parse commit namespaces and repeat for all subnamespaces
   nsl.parseCommit();
}

void qore_ns_private::parseCommitRuntimeInit(ExceptionSink* xsink) {
   classList.parseCommitRuntimeInit(xsink);
   nsl.parseCommitRuntimeInit(xsink);
}

void qore_ns_private::parseRollback(ExceptionSink* xsink) {
    //printd(5, "qore_ns_private::parseRollback() '::%s' this: %p ns: %p\n", name.c_str(), this, ns);

    // delete pending global variable declarations
    pend_gvblist.clear();

    // delete global variables
    var_list.reset();

    // delete pending user functions
    func_list.parseRollback();

    // clear all constants
    constant.deleteAll(xsink);
    classList.clearConstants(xsink);
    // clear all static class vars
    classList.deleteClassData(true, xsink);

    // delete pending constant list
    constant.reset();

    // delete classes
    classList.reset();

    // delete hashdecls
    hashDeclList.reset();

    // rollback namespaces
    nsl.parseRollback(xsink);
}

bool qore_ns_private::addGlobalVars(qore_root_ns_private& rns) {
    bool ok = true;
    for (gvblist_t::iterator i = pend_gvblist.begin(), e = pend_gvblist.end(); i != e; ++i) {
        // resolve namespace
        const NamedScope& n = *((*i).name);

        const QoreProgramLocation* loc = (*i).var->getParseLocation();

        Var* v = var_list.parseFindVar(n.getIdentifier());
        if (v) {
            parse_error(*loc, "global variable '%s::%s' has been %s this Program object multiple times", name.c_str(), n.getIdentifier(), v->isRef() ? "imported into" : "declared in");
            if (ok) {
                ok = false;
            }
            continue;
        }

        v = (*i).takeVar();
        //printd(5, "qore_root_ns_private::addGlobalVars() resolved '%s::%s' ('%s') %p ns\n", name.c_str(), n.getIdentifier(), n.ostr, v);
        var_list.parseAdd(v);
        rns.varmap.update(v->getName(), this, v);
    }
    pend_gvblist.clear();

    if (!nsl.addGlobalVars(rns) && ok) {
        ok = false;
    }

    return ok;
}
/*
void qore_ns_private::addGlobalVars(gvlist_t& pend_gvlist) {
    // take global variable decls
    for (unsigned i = 0; i < pend_gvblist.size(); ++i) {
        //printd(5, "qore_root_ns_private::parseAddNamespaceIntern() merging global var decl '%s::%s' into the root list\n", ns->name.c_str(), ns->pend_gvblist[i].name->ostr);
        pend_gvlist.push_back(GVEntry(pend_gvblist[i], this));
    }
    pend_gvblist.zero();

    nsl.addGlobalVars(pend_gvlist);
}
*/

qore_ns_private* qore_ns_private::parseAddNamespace(QoreNamespace* nns) {
    std::unique_ptr<QoreNamespace> nnsh(nns);

    //printd(5, "qore_ns_private::parseAddNamespace() this: %p '%s::' adding '%s' pub: %d nns->pub: %d gvars: %d\n", this, name.c_str(), nns->getName(), pub, nns->priv->pub, nns->priv->pend_gvblist.size());

    if (!pub && nns->priv->pub && parse_check_parse_option(PO_IN_MODULE))
        qore_program_private::makeParseWarning(getProgram(), *nns->priv->loc, QP_WARN_INVALID_OPERATION, "INVALID-OPERATION", "namespace '%s::%s' is declared public but the enclosing namespace '%s::' is not public", name.c_str(), nns->getName(), name.c_str());

    //printd(5, "qore_ns_private::parseAddNamespace() this: %p '%s' adding %p '%s' (exists %p)\n", this, getName(), ns, ns->getName(), priv->nsl.find(ns->getName()));

    // raise an exception if namespace collides with an object name
    if (classList.find(nns->getName())) {
        parse_error(*nns->priv->loc, "namespace name '%s' collides with class '%s'", ns->getName(), ns->getName());
        return nullptr;
    }

    nnsh.release();

    // see if a committed namespace with the same name already exists
    QoreNamespace* orig = nsl.find(nns->getName());
    if (orig) {
        orig->priv->parseAssimilate(nns);
        return orig->priv;
    }

    return nsl.parseAdd(nns, this);
}

// only called while parsing before addition to namespace tree, no locking needed
cnemap_t::iterator qore_ns_private::parseAddConstant(const QoreProgramLocation* loc, const char* cname, QoreValue value, bool cpub) {
   ValueHolder vh(value, 0);

   if (constant.inList(cname)) {
      std::string path;
      getPath(path, true);
      parse_error(*loc, "constant '%s' has already been defined in '%s'", cname, path.c_str());
      return constant.end();
   }

   if (cpub && !pub && parse_check_parse_option(PO_IN_MODULE))
      qore_program_private::makeParseWarning(getProgram(), *loc, QP_WARN_INVALID_OPERATION, "INVALID-OPERATION", "constant '%s::%s' is declared public but the enclosing namespace '%s::' is not public", name.c_str(), cname, name.c_str());

   return constant.parseAdd(loc, cname, vh.release(), 0, cpub);
}

// only called while parsing before addition to namespace tree, no locking needed
void qore_ns_private::parseAddConstant(const QoreProgramLocation* loc, const NamedScope& nscope, QoreValue value, bool cpub) {
   ValueHolder vh(value, 0);

   QoreNamespace* sns = resolveNameScope(loc, nscope);
   if (!sns)
      return;

   sns->priv->parseAddConstant(loc, nscope[nscope.size() - 1], vh.release(), cpub);
}

// public, only called either in single-threaded initialization or
// while the program-level parse lock is held
int qore_ns_private::parseAddPendingClass(const QoreProgramLocation* loc, QoreClass* oc) {
    qore_class_private_holder och(oc);

    if (!pub && qore_class_private::isPublic(*oc) && parse_check_parse_option(PO_IN_MODULE))
        qore_program_private::makeParseWarning(getProgram(), *loc, QP_WARN_INVALID_OPERATION, "INVALID-OPERATION", "class '%s::%s' is declared public but the enclosing namespace '%s::' is not public", name.c_str(), oc->getName(), name.c_str());

    //printd(5, "qore_ns_private::parseAddPendingClass() adding str: %s (%p)\n", oc->name, oc);
    // raise an exception if object name collides with a namespace
    if (nsl.find(oc->getName())) {
        parse_error(*loc, "class name '%s' collides with previously-defined namespace '%s'", oc->getName(), oc->getName());
        return -1;
    }

    // look for conflicting hashdecl
    if (hashDeclList.find(oc->getName())) {
        parse_error(*loc, "hashdecl '%s' already exists in namespace '%s::'", oc->getName(), name.c_str());
        return -1;
    }

    {
        QoreClass* c = classList.find(oc->getName());
        if (c) {
            // see if the conflicting class in place has the injected flag set; if so, ignore the new class by returning -1 without raising an exception
            if (!qore_class_private::injected(*c))
                parse_error(*loc, "class '%s' already exists in namespace '%s::'", oc->getName(), name.c_str());
            return -1;
        }
    }

    if (classList.add(oc)) {
        parse_error(*loc, "class '%s' is already defined in namespace '%s::'", oc->getName(), name.c_str());
        return -1;
    }

    qore_class_private::getLocal(*oc)->setNamespace(this);
    och.release();
    if (!strcmp(oc->getName(), "AbstractSqlUtilBase")) {
        //printd(5, "qore_ns_private::parseAddPendingClass() added class %p '%s' ns: %p '%s' parent: %p\n", oc, oc->getName(), this, name.c_str(), parent);
    }

    return 0;
}

// public, only called when parsing unattached namespaces
int qore_ns_private::parseAddPendingClass(const QoreProgramLocation* loc, const NamedScope& n, QoreClass* oc) {
   qore_class_private_holder och(oc);

   //printd(5, "qore_ns_private::parseAddPendingClass() adding ns: %s (%s, %p)\n", n.ostr, oc->getName(), oc);
   QoreNamespace* sns = resolveNameScope(loc, n);
   if (!sns)
      return -1;

   return sns->priv->parseAddPendingClass(loc, och.release());
}

// public, only called either in single-threaded initialization or
// while the program-level parse lock is held
int qore_ns_private::parseAddPendingHashDecl(const QoreProgramLocation* loc, TypedHashDecl* hashdecl) {
    TypedHashDeclHolder thd(hashdecl);

    if (!pub && typed_hash_decl_private::get(*hashdecl)->isPublic() && parse_check_parse_option(PO_IN_MODULE))
        qore_program_private::makeParseWarning(getProgram(), *loc, QP_WARN_INVALID_OPERATION, "INVALID-OPERATION", "hashdecl '%s::%s' is declared public but the enclosing namespace '%s::' is not public", name.c_str(), hashdecl->getName(), name.c_str());

    if (hashDeclList.add(hashdecl)) {
        parse_error(*loc, "hashdecl '%s' is already defined in namespace '%s::'", hashdecl->getName(), name.c_str());
        return -1;
    }

    typed_hash_decl_private::get(*hashdecl)->setNamespace(this);
    thd.release();

    return 0;
}

// public, only called when parsing unattached namespaces
int qore_ns_private::parseAddPendingHashDecl(const QoreProgramLocation* loc, const NamedScope& n, TypedHashDecl* hashdecl) {
   TypedHashDeclHolder thd(hashdecl);

   //printd(5, "qore_ns_private::parseAddPendingClass() adding ns: %s (%s, %p)\n", n.ostr, oc->getName(), oc);
   QoreNamespace* sns = resolveNameScope(loc, n);
   if (!sns)
      return -1;

   return sns->priv->parseAddPendingHashDecl(loc, thd.release());
}

int qore_ns_private::parseAddMethodToClass(const QoreProgramLocation* loc, const NamedScope& mname, MethodVariantBase* qcmethod, bool static_flag) {
   std::unique_ptr<MethodVariantBase> v(qcmethod);

   unsigned m = 0;
   QoreClass* oc = mname.size() > 2 ? parseMatchScopedClassWithMethod(mname, m) : parseFindLocalClass(mname[0]);
   if (!oc) {
      parse_error(*loc, "cannot find class for to add method '%s' in namespace '%s'", mname.ostr, name.c_str());
      return -1;
   }

   qore_class_private::addUserMethod(*oc, mname.getIdentifier(), v.release(), static_flag);
   return 0;
}

void qore_ns_private::scanMergeCommittedNamespace(const qore_ns_private& mns, QoreModuleContext& qmc) const {
    //printd(5, "qore_ns_private::scanMergeCommittedNamespace() this: %p '%s' mns: %p '%s'\n", this, name.c_str(), &mns, mns.name.c_str());

    // check user constants
    {
        ConstConstantListIterator cli(mns.constant);
        while (cli.next()) {
            if (!cli.isUserPublic())
                continue;
            if (constant.inList(cli.getName()))
                qmc.error("duplicate constant %s::%s", name.c_str(), cli.getName().c_str());
        }
    }

    // check user classes
    {
        ConstClassListIterator cli(mns.classList);
        while (cli.next()) {
            if (!cli.isUserPublic())
                continue;

            const QoreClass* c = classList.find(cli.getName());
            if (c) {
                // ignore if the class is injected or already imported
                if (qore_class_private::get(*c) != qore_class_private::get(*cli.get()) &&
                    !qore_class_private::injected(*c))
                qmc.error("duplicate class %s::%s" , name.c_str(), cli.getName());
                /*
                qmc.error("duplicate class %s::%s (c: %p cli: %p c inj: %d cli inj: %d)", name.c_str(), cli.getName(),
                    qore_class_private::get(*c), qore_class_private::get(*cli.get()),
                    qore_class_private::injected(*c), qore_class_private::injected(*cli.get()));
                */
            }
            else if (hashDeclList.find(cli.getName()))
                qmc.error("duplicate hashdecl %s::%s", name.c_str(), cli.getName());
        }
    }

    // check user functions
    for (fl_map_t::const_iterator i = mns.func_list.begin(), e = mns.func_list.end(); i != e; ++i) {
        if (!i->second->isUserPublic())
            continue;

        FunctionEntry* fe = func_list.findNode(i->first);
        if (fe && !fe->getFunction()->injected())
            qmc.error("duplicate function %s::%s()", name.c_str(), i->first);
        //printd(5, "qore_ns_private::scanMergeCommittedNamespace() this: %p '%s::' looking for function '%s' (%d)\n", this, name.c_str(), i->first, func_list.findNode(i->first));
    }

    // check user variables
    for (map_var_t::const_iterator i = mns.var_list.vmap.begin(), e = mns.var_list.vmap.end(); i != e; ++i) {
        if (!i->second->isPublic())
            continue;
        if (var_list.vmap.find(i->first) != var_list.vmap.end())
            qmc.error("duplicate global variable %s::%s", name.c_str(), i->first);
    }

    bool in_mod = parse_check_parse_option(PO_IN_MODULE);

    // check subnamespaces
    for (nsmap_t::const_iterator i = mns.nsl.nsmap.begin(), e = mns.nsl.nsmap.end(); i != e; ++i) {
        if (!qore_ns_private::isUserPublic(*i->second))
            continue;
        // see if a subnamespace with the same name exists
        const QoreNamespace* cns = nsl.find(i->first);

        //printd(5, "qore_ns_private::scanMergeCommittedNamespace() this: %p '%s::' checking %p '%s::' (pub: %d) cns: %p (pub: %d)\n", this, name.c_str(), i->second, i->second->getName(), i->second->priv->pub, cns, cns ? cns->priv->pub : false);
        if (!i->second->priv->pub) {
            if (in_mod && cns && cns->priv->pub)
                qmc.error("cannot merge existing public namespace '%s' with new private namespace of the same name; namespace '%s::%s' is declared both with and without the 'public' keyword", cns->getName(), name.c_str(), i->first.c_str());

            continue;
        }

        // see if a class with the same name is present
        if (classList.find(i->first.c_str())) {
            qmc.error("namespace '%s::%s' clashes with an existing class of the same name", name.c_str(), i->first.c_str());
            continue;
        }
        if (cns) {
            cns->priv->scanMergeCommittedNamespace(*(i->second->priv), qmc);
            continue;
        }
    }
}

void qore_ns_private::copyMergeCommittedNamespace(const qore_ns_private& mns) {
    //printd(5, "qore_ns_private::copyMergeCommittedNamespace() this: %p '%s'\n", this, name.c_str());

    // merge in source constants
    constant.mergeUserPublic(mns.constant);

    // merge in source classes
    classList.mergeUserPublic(mns.classList, this);

    // merge in source hashdecls
    hashDeclList.mergeUserPublic(mns.hashDeclList, this);

    // merge in source functions
    func_list.mergeUserPublic(mns.func_list, this);

    // merge in global variables
    var_list.mergePublic(mns.var_list);

    // add sub namespaces
    for (nsmap_t::const_iterator i = mns.nsl.nsmap.begin(), e = mns.nsl.nsmap.end(); i != e; ++i) {
        if (!qore_ns_private::isUserPublic(*i->second)) {
            //printd(5, "qore_ns_private::copyMergeCommittedNamespace() this: %p (%p) '%s::' skipping %p (%p) '%s::' pub: %d builtin: %d\n", this, ns, name.c_str(), i->second->priv, i->second, i->second->getName(), i->second->priv->pub, i->second->priv->builtin);
            continue;
        }

        QoreNamespace* nns = nsl.find(i->first);
        if (!nns) {
            qore_ns_private* npns = new qore_ns_private(i->first.c_str());
            nns = npns->ns;
            nns->priv->pub = i->second->priv->pub;
            nns->priv->imported = true;
            //printd(5, "qore_ns_private::copyMergeCommittedNamespace() this: %p '%s::' merged %p '%s::' pub: %d\n", this, name.c_str(), nns, nns->getName(), nns->priv->pub);
            nsl.runtimeAdd(nns, this);
        }

        nns->priv->copyMergeCommittedNamespace(*i->second->priv);
        //printd(5, "qore_ns_private::copyMergeCommittedNamespace() this: %p '%s::' merged %p '%s::'\n", this, name.c_str(), ns, ns->getName());
    }
    //printd(5, "qore_ns_private::copyMergeCommittedNamespace() this: %p '%s' done\n", this, name.c_str());
}

void qore_ns_private::parseAssimilate(QoreNamespace* ans) {
    //printd(5, "qore_ns_private::parseAssimilate() this: %p (%p) '%s' pub: %d imported: %d ans->pub: %d ans->imported: %d (%p)\n", this, ns, name.c_str(), pub, imported, ans->priv->pub, ans->priv->imported, ans);

    qore_ns_private* pns = ans->priv;

    // ensure that either both namespaces are public or both are not
    if (parse_check_parse_option(PO_IN_MODULE) && ((pub && !pns->pub) || (!pub && pns->pub))) {
        std::string path;
        getPath(path, true);
        parse_error(*ans->priv->loc, "namespace '%s' is declared both with and without the 'public' keyword", path.c_str());
    }

    // assimilate pending constants
    // assimilate target list - if there were errors then the list will be deleted anyway
    constant.assimilate(pns->constant, "namespace", name.c_str());

    // assimilate classes
    classList.assimilate(pns->classList, *this);

    // assimilate hashdecls
    hashDeclList.assimilate(pns->hashDeclList, *this);

    // assimilate pending functions
    func_list.assimilate(pns->func_list, this);

    // assimilate pending global variable declarations
    //printd(5, "qore_ns_private::parseAssimilate() this: %p assimilating %p (%d + %d gvars)\n", this, pns, pend_gvblist.size(), pns->pend_gvblist.size());
    for (auto& i : pns->pend_gvblist) {
        pend_gvblist.push_back(i);
    }
    /*
    assert(pend_gvblist.empty());
    pend_gvblist = pns->pend_gvblist;
    */
    pns->pend_gvblist.zero();

    // assimilate sub namespaces
    for (nsmap_t::iterator i = pns->nsl.nsmap.begin(), e = pns->nsl.nsmap.end(); i != e;) {
        // throw parse exception if name is already defined as a namespace or class
        QoreNamespace* ns = nsl.find(i->second->priv->name.c_str());

        if (ns) {
            nsmap_t::iterator ni = i;
            ++i;
            QoreNamespace* nns = ni->second;
            pns->nsl.nsmap.erase(ni);
            ns->priv->parseAssimilate(nns);
            continue;
        }
        else if (classList.find(i->second->priv->name.c_str()))
            parse_error(*i->second->priv->loc, "cannot add namespace '%s' to existing namespace '%s' because a class has already been defined with this name",
                        i->second->priv->name.c_str(), name.c_str());
        ++i;
    }

    // assimilate target namespace list
    nsl.parseAssimilate(pns->nsl, this);

    // delete source namespace
    delete ans;
}

void qore_ns_private::runtimeAssimilate(QoreNamespace* ans) {
    //printd(5, "qore_ns_private::runtimeAssimilate() this: %p '%s' pub: %d imported: %d ans->pub: %d ans->imported: %d\n", this, name.c_str(), pub, imported, ans->priv->pub, ans->priv->imported);

    qore_ns_private* pns = ans->priv;
    // make sure there are no objects in the pending lists in the namespace to be merged
    assert(pns->pend_gvblist.empty());

    // assimilate constants
    constant.assimilate(pns->constant);

    // assimilate classes
    classList.assimilate(pns->classList, *this);

    // assimilate hashdecls
    hashDeclList.assimilate(pns->hashDeclList, *this);

    // assimilate pending functions
    func_list.assimilate(pns->func_list, this);

    if (pns->class_handler) {
        assert(!class_handler);
        class_handler = pns->class_handler;
    }

    // assimilate target namespace list
    nsl.runtimeAssimilate(pns->nsl, this);

    // delete source namespace
    delete ans;
}

QoreClass* qore_ns_private::parseFindLocalClass(const char* cname) {
   return classList.find(cname);
}

QoreValue qore_ns_private::getConstantValue(const char* cname, const QoreTypeInfo*& typeInfo, bool& found) {
    assert(!found);
    return constant.find(cname, typeInfo, found);
}

QoreNamespace* qore_ns_private::resolveNameScope(const QoreProgramLocation* loc, const NamedScope& nscope) const {
   const QoreNamespace* sns = ns;

   // find namespace
   for (unsigned i = 0; i < (nscope.size() - 1); i++)
      if (!(sns = sns->priv->parseFindLocalNamespace(nscope[i]))) {
         parse_error(*loc, "namespace '%s' cannot be resolved while evaluating '%s' in constant declaration", nscope[i], nscope.ostr);
         return 0;
      }
   return (QoreNamespace* )sns;
}

const FunctionEntry* qore_ns_private::parseMatchFunctionEntry(const NamedScope& nscope, unsigned& match) const {
    assert(name == nscope.get(0));
    const QoreNamespace* fns = ns;

    assert(name == nscope[0]);

    // mark first namespace as matched
    if (!match)
        match = 1;

    // check for a match of the structure in this namespace
    for (unsigned i = 1; i < (nscope.size() - 1); i++) {
        //printd(5, "qore_ns_private::parseMatchFunctionEntry('%s') curr: %p '%s' element %d %s found: %p\n", nscope.ostr, fns, fns->getName(), i, nscope[i], fns->priv->parseFindLocalNamespace(nscope[i]));
        fns = fns->priv->parseFindLocalNamespace(nscope[i]);
        if (!fns)
            return nullptr;
        if (i >= match)
            match = i + 1;
    }

    return fns->priv->func_list.findNode(nscope.getIdentifier());
}

Var* qore_ns_private::runtimeMatchGlobalVar(const NamedScope& nscope, const qore_ns_private*& rns) const {
    assert(name == nscope[0]);

    rns = runtimeMatchNamespace(nscope, 1);
    return rns ? rns->var_list.runtimeFindVar(nscope.getIdentifier()) : nullptr;
}

const ConstantEntry* qore_ns_private::runtimeMatchNamespaceConstant(const NamedScope& nscope, const qore_ns_private*& rns) const {
    assert(name == nscope[0]);

    rns = runtimeMatchNamespace(nscope, 1);
    return rns ? rns->constant.findEntry(nscope.getIdentifier()) : nullptr;
}

const QoreClass* qore_ns_private::runtimeMatchClass(const NamedScope& nscope, const qore_ns_private*& rns) const {
    assert(name == nscope[0]);

    rns = runtimeMatchNamespace(nscope, 1);
    return rns ? rns->classList.find(nscope.getIdentifier()) : nullptr;
}

const qore_ns_private* qore_ns_private::runtimeMatchNamespace(const NamedScope& nscope, int offset) const {
    assert(name == nscope[0]);

    const QoreNamespace* fns = ns;
    // check for a match of the structure in this namespace
    for (unsigned i = 1; i < (nscope.size() - offset); ++i) {
        fns = fns->priv->nsl.find(nscope[i]);
        if (!fns) {
            return nullptr;
        }
    }
    return fns->priv;
}

const qore_ns_private* qore_ns_private::runtimeMatchAddClass(const NamedScope& nscope, bool& fnd) const {
    const qore_ns_private* fns = runtimeMatchNamespace(nscope, 1);
    if (!fns) {
        return nullptr;
    }
    if (!fnd) {
        fnd = true;
    }
    return fns->classList.find(nscope.getIdentifier()) ? nullptr : fns;
}

const TypedHashDecl* qore_ns_private::runtimeMatchHashDecl(const NamedScope& nscope, const qore_ns_private*& rns) const {
    rns = runtimeMatchNamespace(nscope, 1);
    return rns ? rns->hashDeclList.find(nscope.getIdentifier()) : nullptr;
}

const FunctionEntry* qore_ns_private::runtimeMatchFunctionEntry(const NamedScope& nscope) const {
    const qore_ns_private* fns = runtimeMatchNamespace(nscope, 1);
    return fns ? fns->func_list.findNode(nscope.getIdentifier(), true) : nullptr;
}

const qore_ns_private* qore_ns_private::runtimeMatchAddFunction(const NamedScope& nscope, bool& fnd) const {
    const qore_ns_private* fns = runtimeMatchNamespace(nscope, 1);
    if (!fns) {
        return nullptr;
    }
    if (!fnd) {
        fnd = true;
    }
    return fns->func_list.find(nscope.getIdentifier(), false) ? nullptr : fns;
}

// qore_ns_private::parseMatchNamespace()
// will only be called if there is a match with the name and nscope.size() > 1
QoreNamespace* qore_ns_private::parseMatchNamespace(const NamedScope& nscope, unsigned& matched) const {
    printd(5, "qore_ns_private::parseMatchNamespace() this: %p ns: %p '%s' ns: %s matched: %d\n", this, ns, name.c_str(), nscope.ostr, matched);

    assert(nscope[0] == name);
    const QoreNamespace* fns = ns;

    // mark first namespace as matched
    if (!matched)
        matched = 1;

    // check for a match of the structure in this namespace
    for (unsigned i = 1; i < (nscope.size() - 1); i++) {
        fns = fns->priv->parseFindLocalNamespace(nscope[i]);
        if (!fns)
            break;
        if (i >= matched)
            matched = i + 1;
    }
    return const_cast<QoreNamespace*>(fns);
}

TypedHashDecl* qore_ns_private::parseMatchScopedHashDecl(const NamedScope& nscope, unsigned& matched) {
    printd(5, "qore_ns_private::parseMatchScopedHashDecl() this: %p ns: %p '%s' nscope='%s' matched: %d\n", this, ns, name.c_str(), nscope.ostr, matched);
    assert(nscope.size() > 1);

    if (nscope[0] != name) {
        QoreNamespace* fns = nsl.find(nscope[0]);
        return fns ? fns->priv->parseMatchScopedHashDecl(nscope, matched) : 0;
    }

    // mark first namespace as matched
    if (!matched)
        matched = 1;

    printd(5, "qore_ns_private::parseMatchScopedHashDecl() matched %s in %s\n", name.c_str(), nscope.ostr);

    QoreNamespace* fns = ns;

    // if we need to follow the namespaces, then do so
    if (nscope.size() > 2) {
        for (unsigned i = 1; i < (nscope.size() - 1); ++i) {
            fns = fns->priv->parseFindLocalNamespace(nscope[i]);
            if (!fns)
                return 0;
            if (i >= matched)
                matched = i + 1;
        }
    }
    return fns->priv->hashDeclList.find(nscope[nscope.size() - 1]);
}

QoreClass* qore_ns_private::parseMatchScopedClass(const NamedScope& nscope, unsigned& matched) {
    printd(5, "qore_ns_private::parseMatchScopedClass() this: %p ns: %p '%s' nscope='%s' matched: %d\n", this, ns, name.c_str(), nscope.ostr, matched);

    if (nscope[0] != name) {
        QoreNamespace* fns = nsl.find(nscope[0]);
        return fns ? fns->priv->parseMatchScopedClass(nscope, matched) : nullptr;
    }

    // mark first namespace as matched
    if (!matched)
        matched = 1;

    printd(5, "qore_ns_private::parseMatchScopedClass() matched %s in %s\n", name.c_str(), nscope.ostr);

    QoreNamespace* fns = ns;

    // if we need to follow the namespaces, then do so
    if (nscope.size() > 2) {
        for (unsigned i = 1; i < (nscope.size() - 1); i++) {
            fns = fns->priv->parseFindLocalNamespace(nscope[i]);
            if (!fns)
                return nullptr;
            if (i >= matched)
                matched = i + 1;
        }
    }
    return fns->priv->findLoadClass(nscope[nscope.size() - 1]);
}

QoreClass* qore_ns_private::parseMatchScopedClassWithMethod(const NamedScope& nscope, unsigned& matched) {
   assert(nscope.size() > 2);
   assert(name == nscope.get(0));

   printd(5, "qore_ns_private::parseMatchScopedClassWithMethod() this: %p ns: %p '%s' class: %s (%s)\n", this, ns, name.c_str(), nscope[nscope.size() - 2], nscope.ostr);

   QoreNamespace* fns = ns;

   // mark first namespace as matched
   if (!matched)
      matched = 1;

   // search the rest of the namespaces
   for (unsigned i = 1; i < (nscope.size() - 2); i++) {
      fns = fns->priv->parseFindLocalNamespace(nscope[i]);
      if (!fns)
         return 0;
      if (i >= matched)
         matched = i + 1;
   }

   // now get class from final namespace
   return fns->priv->findLoadClass(nscope[nscope.size() - 2]);
}


const QoreClass* qore_ns_private::runtimeMatchScopedClassWithMethod(const NamedScope& nscope) const {
    assert(nscope.size() > 2);
    assert(name == nscope.get(0));

    printd(5, "qore_ns_private::runtimeMatchScopedClassWithMethod() this: %p ns: %p '%s' class: %s (%s)\n", this, ns, name.c_str(), nscope[nscope.size() - 2], nscope.ostr);

    const qore_ns_private* fns = runtimeMatchNamespace(nscope, 2);
    // now get class from final namespace
    return fns ? fns->classList.find(nscope[nscope.size() - 2]) : nullptr;
}

QoreValue qore_ns_private::parseResolveReferencedClassConstant(const QoreProgramLocation* loc, QoreClass* qc, const char* name, const QoreTypeInfo*& typeInfo, bool& found) {
    assert(!found);
    QoreValue rv = qore_class_private::parseFindConstantValue(qc, name, typeInfo, found, parse_get_class_priv());
    if (found) {
        return rv.refSelf();
    }
    const QoreClass* aqc;
    ClassAccess access;
    QoreVarInfo* vi = qore_class_private::parseFindStaticVar(qc, name, aqc, access, true);
    //printd(5, "qore_ns_private::parseResolveReferencedClassConstant() '%s' %p '%s' static var: %p\n", qc->getName(), qc, name, vi);
    if (vi) {
        typeInfo = vi->getTypeInfo();
        found = true;
        return new StaticClassVarRefNode(loc, name, *qc, *vi);
    }
    return QoreValue();
}

QoreValue qore_ns_private::parseMatchScopedConstantValue(const NamedScope& nscope, unsigned& matched, const QoreTypeInfo*& typeInfo, bool& found) {
    assert(!found);
    printd(5, "qore_ns_private::parseMatchScopedConstantValue) trying to find %s in %s\n", nscope.getIdentifier(), name.c_str());

    assert(nscope[0] == name);

    // mark first namespace as matched
    if (!matched)
        matched = 1;

    const QoreNamespace* fns = ns;

    // if we need to follow the namespaces, then do so
    if (nscope.size() > 2) {
        unsigned last = nscope.size() - 1;
        for (unsigned i = 1; i < last; i++) {
            const char* oname = nscope[i];
            const QoreNamespace* nns = fns->priv->parseFindLocalNamespace(oname);
            if (!nns) {
                // if we are on the last element before the constant in the namespace path list,
                // then check for a class constant
                if (i == (last - 1)) {
                    QoreClass* qc = fns->priv->parseFindLocalClass(oname);
                    return qc ? qore_class_private::parseFindLocalConstantValue(qc, nscope.getIdentifier(), typeInfo, found) : QoreValue();
                }
                return QoreValue();
            }
            fns = nns;
            if (i >= matched)
                matched = i + 1;
        }
    }

    return fns->priv->getConstantValue(nscope.getIdentifier(), typeInfo, found);
}

QoreValue qore_ns_private::parseCheckScopedReference(const QoreProgramLocation* loc, const NamedScope& nsc, unsigned& matched, const QoreTypeInfo*& typeInfo, bool& found, bool abr) const {
    assert(!found);
    const QoreNamespace* pns = ns;

    matched = 1;

    // follow the namespaces
    unsigned last = nsc.size() - 1;
    for (unsigned i = 1; i < last; ++i) {
        QoreNamespace* nns = pns->priv->parseFindLocalNamespace(nsc.get(i));

        if (!nns) {
            // if we have matched all namespaces except the last one, check if it's a class
            // and try to resolve a class constant or static class variable
            if (i == (last - 1)) {
                const char* cname = nsc.get(last - 1);
                QoreClass* qc = pns->priv->parseFindLocalClass(cname);
                //printd(5, "qore_ns_private::parseCheckScopedReference() this: %p '%s' nsc: %s checking for class '%s' qc: %p\n", this, name.c_str(), nsc.ostr, cname, qc);
                if (qc)
                    return parseResolveReferencedClassConstant(loc, qc, nsc.getIdentifier(), typeInfo, found);
            }
            return QoreValue();
        }

        pns = nns;
        if (i >= matched)
            matched = i + 1;
    }

    // matched all namespaces, now try to find a constant
    QoreValue rv = pns->priv->parseFindLocalConstantValue(nsc.getIdentifier(), typeInfo, found);
    if (!found && abr) {
        Var* v = pns->priv->var_list.parseFindVar(nsc.getIdentifier());
        if (v) {
            typeInfo = v->getTypeInfo();
            found = true;
            return new GlobalVarRefNode(loc, strdup(nsc.ostr), v);
        }
    }

    return found ? rv.refSelf() : QoreValue();
}

QoreValue qore_ns_private::parseFindLocalConstantValue(const char* cname, const QoreTypeInfo*& typeInfo, bool& found) {
    assert(!found);
    return constant.find(cname, typeInfo, found);
}

QoreNamespace* qore_ns_private::parseFindLocalNamespace(const char* nname) {
    return nsl.find(nname);
}

StaticSystemNamespace::~StaticSystemNamespace() {
    ExceptionSink xsink;
    priv->deleteData(true, &xsink);
    priv->purge();
<<<<<<< HEAD
=======
}

QoreNamespaceIterator::QoreNamespaceIterator(QoreNamespace& ns) : priv(new QorePrivateNamespaceIterator(qore_ns_private::get(ns))) {
>>>>>>> e73b3804
}

QoreNamespaceIterator::~QoreNamespaceIterator() {
    delete priv;
}

bool QoreNamespaceIterator::next() {
    return priv->next();
}

QoreNamespace* QoreNamespaceIterator::operator->() {
    return priv->get()->ns;
}

QoreNamespace* QoreNamespaceIterator::operator*() {
    return priv->get()->ns;
}

const QoreNamespace* QoreNamespaceIterator::operator->() const {
    return priv->get()->ns;
}

const QoreNamespace* QoreNamespaceIterator::operator*() const {
    return priv->get()->ns;
}

<<<<<<< HEAD
QoreNamespace* QoreNamespaceIterator::get() {
    return priv->get()->ns;
}

const QoreNamespace* QoreNamespaceIterator::get() const {
    return priv->get()->ns;
=======
QoreNamespace& QoreNamespaceIterator::get() {
    return *priv->get()->ns;
}

const QoreNamespace& QoreNamespaceIterator::get() const {
    return *priv->get()->ns;
>>>>>>> e73b3804
}

QoreNamespaceConstIterator::QoreNamespaceConstIterator(const QoreNamespace& ns) : priv(new QorePrivateNamespaceIterator(const_cast<qore_ns_private*>(qore_ns_private::get(ns)))) {
}

QoreNamespaceConstIterator::~QoreNamespaceConstIterator() {
    delete priv;
}

bool QoreNamespaceConstIterator::next() {
    return priv->next();
}

const QoreNamespace* QoreNamespaceConstIterator::operator->() const {
    return priv->get()->ns;
}

const QoreNamespace* QoreNamespaceConstIterator::operator*() const {
    return priv->get()->ns;
<<<<<<< HEAD
}

const QoreNamespace* QoreNamespaceConstIterator::get() const {
    return priv->get()->ns;
}

class qore_namespace_namespace_iterator {
public:
    DLLLOCAL qore_namespace_namespace_iterator(const qore_ns_private* ns) :
        ns(ns), i(ns->nsl.nsmap.end()) {
    }

    DLLLOCAL bool next() {
        if (i == ns->nsl.nsmap.end()) {
            i = ns->nsl.nsmap.begin();
        }
        else {
            ++i;
        }
        return (i != ns->nsl.nsmap.end());
    }

    const QoreNamespace* get() const {
        assert(i != ns->nsl.nsmap.end());
        assert(i->second);
        return i->second;
    }

private:
    const qore_ns_private* ns;
    nsmap_t::const_iterator i;
};

//! creates the iterator
QoreNamespaceNamespaceIterator::QoreNamespaceNamespaceIterator(const QoreNamespace* ns) : priv(new qore_namespace_namespace_iterator(qore_ns_private::get(*ns))) {
}

//! destroys the iterator
QoreNamespaceNamespaceIterator::~QoreNamespaceNamespaceIterator() {
    delete priv;
}

//! moves to the next position; returns true if on a valid position
bool QoreNamespaceNamespaceIterator::next() {
    return priv->next();
}

//! returns the function
const QoreNamespace* QoreNamespaceNamespaceIterator::get() const {
    return priv->get();
}

class qore_namespace_function_iterator {
public:
    DLLLOCAL qore_namespace_function_iterator(const qore_ns_private* ns) :
        ns(ns), i(ns->func_list.end()) {
    }

    DLLLOCAL bool next() {
        if (i == ns->func_list.end()) {
            i = ns->func_list.begin();
        }
        else {
            ++i;
        }
        return (i != ns->func_list.end());
    }

    const QoreExternalFunction* get() const {
        assert(i != ns->func_list.end());
        assert(i->second->getFunction());
        return reinterpret_cast<const QoreExternalFunction*>(i->second->getFunction());
    }

private:
    const qore_ns_private* ns;
    fl_map_t::const_iterator i;
};

//! creates the iterator
QoreNamespaceFunctionIterator::QoreNamespaceFunctionIterator(const QoreNamespace* ns) : priv(new qore_namespace_function_iterator(qore_ns_private::get(*ns))) {
}

//! destroys the iterator
QoreNamespaceFunctionIterator::~QoreNamespaceFunctionIterator() {
    delete priv;
}

//! moves to the next position; returns true if on a valid position
bool QoreNamespaceFunctionIterator::next() {
    return priv->next();
}

//! returns the function
const QoreExternalFunction* QoreNamespaceFunctionIterator::get() const {
    return priv->get();
}

class qore_namespace_constant_iterator {
public:
    DLLLOCAL qore_namespace_constant_iterator(const qore_ns_private* ns) :
        ns(ns), i(ns->constant.cnemap.end()) {
    }

    DLLLOCAL bool next() {
        if (i == ns->constant.cnemap.end()) {
            i = ns->constant.cnemap.begin();
        }
        else {
            ++i;
        }
        return (i != ns->constant.cnemap.end());
    }

    const QoreExternalConstant* get() const {
        assert(i != ns->constant.cnemap.end());
        assert(i->second);
        return reinterpret_cast<const QoreExternalConstant*>(i->second);
    }

private:
    const qore_ns_private* ns;
    cnemap_t::const_iterator i;
};

//! creates the iterator
QoreNamespaceConstantIterator::QoreNamespaceConstantIterator(const QoreNamespace* ns) : priv(new qore_namespace_constant_iterator(qore_ns_private::get(*ns))) {
}

//! destroys the iterator
QoreNamespaceConstantIterator::~QoreNamespaceConstantIterator() {
    delete priv;
}

//! moves to the next position; returns true if on a valid position
bool QoreNamespaceConstantIterator::next() {
    return priv->next();
}

//! returns the constant
const QoreExternalConstant* QoreNamespaceConstantIterator::get() const {
    return priv->get();
}

//! creates the iterator
QoreNamespaceClassIterator::QoreNamespaceClassIterator(const QoreNamespace* ns) : priv(new ConstClassListIterator(qore_ns_private::get(*ns)->classList)) {
}

//! destroys the iterator
QoreNamespaceClassIterator::~QoreNamespaceClassIterator() {
    delete priv;
}

//! moves to the next position; returns true if on a valid position
bool QoreNamespaceClassIterator::next() {
    return priv->next();
}

//! returns the constant
const QoreClass* QoreNamespaceClassIterator::get() const {
    return priv->get();
}

class qore_namespace_globalvar_iterator {
public:
    DLLLOCAL qore_namespace_globalvar_iterator(const qore_ns_private* ns) :
        ns(ns), i(ns->var_list.vmap.end()) {
    }

    DLLLOCAL bool next() {
        if (i == ns->var_list.vmap.end()) {
            i = ns->var_list.vmap.begin();
        }
        else {
            ++i;
        }
        return (i != ns->var_list.vmap.end());
    }

    const QoreExternalGlobalVar* get() const {
        assert(i != ns->var_list.vmap.end());
        assert(i->second);
        return reinterpret_cast<const QoreExternalGlobalVar*>(i->second);
    }

private:
    const qore_ns_private* ns;
    map_var_t::const_iterator i;
};

//! creates the iterator
QoreNamespaceGlobalVarIterator::QoreNamespaceGlobalVarIterator(const QoreNamespace* ns) : priv(new qore_namespace_globalvar_iterator(qore_ns_private::get(*ns))) {
}

//! destroys the iterator
QoreNamespaceGlobalVarIterator::~QoreNamespaceGlobalVarIterator() {
    delete priv;
}

//! moves to the next position; returns true if on a valid position
bool QoreNamespaceGlobalVarIterator::next() {
    return priv->next();
}

//! returns the constant
const QoreExternalGlobalVar* QoreNamespaceGlobalVarIterator::get() const {
    return priv->get();
}

//! creates the iterator
QoreNamespaceTypedHashIterator::QoreNamespaceTypedHashIterator(const QoreNamespace* ns) : priv(new ConstHashDeclListIterator(qore_ns_private::get(*ns)->hashDeclList)) {
}

//! destroys the iterator
QoreNamespaceTypedHashIterator::~QoreNamespaceTypedHashIterator() {
    delete priv;
}

//! moves to the next position; returns true if on a valid position
bool QoreNamespaceTypedHashIterator::next() {
    return priv->next();
}

//! returns the constant
const TypedHashDecl* QoreNamespaceTypedHashIterator::get() const {
    return priv->get();
=======
}

const QoreNamespace& QoreNamespaceConstIterator::get() const {
    return *priv->get()->ns;
}

class qore_namespace_namespace_iterator {
public:
    DLLLOCAL qore_namespace_namespace_iterator(const qore_ns_private* ns) :
        ns(ns), i(ns->nsl.nsmap.end()) {
    }

    DLLLOCAL bool next() {
        if (i == ns->nsl.nsmap.end()) {
            i = ns->nsl.nsmap.begin();
        }
        else {
            ++i;
        }
        return (i != ns->nsl.nsmap.end());
    }

    const QoreNamespace& get() const {
        assert(i != ns->nsl.nsmap.end());
        assert(i->second);
        return *i->second;
    }

private:
    const qore_ns_private* ns;
    nsmap_t::const_iterator i;
};

QoreNamespaceNamespaceIterator::QoreNamespaceNamespaceIterator(const QoreNamespace& ns) : priv(new qore_namespace_namespace_iterator(qore_ns_private::get(ns))) {
}

QoreNamespaceNamespaceIterator::~QoreNamespaceNamespaceIterator() {
    delete priv;
}

bool QoreNamespaceNamespaceIterator::next() {
    return priv->next();
}

const QoreNamespace& QoreNamespaceNamespaceIterator::get() const {
    return priv->get();
}

class qore_namespace_function_iterator {
public:
    DLLLOCAL qore_namespace_function_iterator(const qore_ns_private* ns) :
        ns(ns), i(ns->func_list.end()) {
    }

    DLLLOCAL bool next() {
        if (i == ns->func_list.end()) {
            i = ns->func_list.begin();
        }
        else {
            ++i;
        }
        return (i != ns->func_list.end());
    }

    const QoreExternalFunction& get() const {
        assert(i != ns->func_list.end());
        assert(i->second->getFunction());
        return *reinterpret_cast<const QoreExternalFunction*>(i->second->getFunction());
    }

private:
    const qore_ns_private* ns;
    fl_map_t::const_iterator i;
};

QoreNamespaceFunctionIterator::QoreNamespaceFunctionIterator(const QoreNamespace& ns) : priv(new qore_namespace_function_iterator(qore_ns_private::get(ns))) {
}

QoreNamespaceFunctionIterator::~QoreNamespaceFunctionIterator() {
    delete priv;
}

bool QoreNamespaceFunctionIterator::next() {
    return priv->next();
}

const QoreExternalFunction& QoreNamespaceFunctionIterator::get() const {
    return priv->get();
}

class qore_namespace_constant_iterator {
public:
    DLLLOCAL qore_namespace_constant_iterator(const qore_ns_private* ns) :
        ns(ns), i(ns->constant.cnemap.end()) {
    }

    DLLLOCAL bool next() {
        if (i == ns->constant.cnemap.end()) {
            i = ns->constant.cnemap.begin();
        }
        else {
            ++i;
        }
        return (i != ns->constant.cnemap.end());
    }

    const QoreExternalConstant& get() const {
        assert(i != ns->constant.cnemap.end());
        assert(i->second);
        return *reinterpret_cast<const QoreExternalConstant*>(i->second);
    }

private:
    const qore_ns_private* ns;
    cnemap_t::const_iterator i;
};

QoreNamespaceConstantIterator::QoreNamespaceConstantIterator(const QoreNamespace& ns) : priv(new qore_namespace_constant_iterator(qore_ns_private::get(ns))) {
}

QoreNamespaceConstantIterator::~QoreNamespaceConstantIterator() {
    delete priv;
}

bool QoreNamespaceConstantIterator::next() {
    return priv->next();
}

const QoreExternalConstant& QoreNamespaceConstantIterator::get() const {
    return priv->get();
}

QoreNamespaceClassIterator::QoreNamespaceClassIterator(const QoreNamespace& ns) : priv(new ConstClassListIterator(qore_ns_private::get(ns)->classList)) {
}

QoreNamespaceClassIterator::~QoreNamespaceClassIterator() {
    delete priv;
}

bool QoreNamespaceClassIterator::next() {
    return priv->next();
}

const QoreClass& QoreNamespaceClassIterator::get() const {
    return *priv->get();
}

class qore_namespace_globalvar_iterator {
public:
    DLLLOCAL qore_namespace_globalvar_iterator(const qore_ns_private* ns) :
        ns(ns), i(ns->var_list.vmap.end()) {
    }

    DLLLOCAL bool next() {
        if (i == ns->var_list.vmap.end()) {
            i = ns->var_list.vmap.begin();
        }
        else {
            ++i;
        }
        return (i != ns->var_list.vmap.end());
    }

    const QoreExternalGlobalVar& get() const {
        assert(i != ns->var_list.vmap.end());
        assert(i->second);
        return *reinterpret_cast<const QoreExternalGlobalVar*>(i->second);
    }

private:
    const qore_ns_private* ns;
    map_var_t::const_iterator i;
};

QoreNamespaceGlobalVarIterator::QoreNamespaceGlobalVarIterator(const QoreNamespace& ns) : priv(new qore_namespace_globalvar_iterator(qore_ns_private::get(ns))) {
}

QoreNamespaceGlobalVarIterator::~QoreNamespaceGlobalVarIterator() {
    delete priv;
}

bool QoreNamespaceGlobalVarIterator::next() {
    return priv->next();
}

const QoreExternalGlobalVar& QoreNamespaceGlobalVarIterator::get() const {
    return priv->get();
}

QoreNamespaceTypedHashIterator::QoreNamespaceTypedHashIterator(const QoreNamespace& ns) : priv(new ConstHashDeclListIterator(qore_ns_private::get(ns)->hashDeclList)) {
}

QoreNamespaceTypedHashIterator::~QoreNamespaceTypedHashIterator() {
    delete priv;
}

bool QoreNamespaceTypedHashIterator::next() {
    return priv->next();
}

const TypedHashDecl& QoreNamespaceTypedHashIterator::get() const {
    return *priv->get();
>>>>>>> e73b3804
}<|MERGE_RESOLUTION|>--- conflicted
+++ resolved
@@ -182,15 +182,11 @@
     * hashdeclExceptionInfo,
     * hashdeclStatementInfo,
     * hashdeclNetIfInfo,
-<<<<<<< HEAD
     * hashdeclSourceLocationInfo,
     * hashdeclSerializationInfo,
     * hashdeclObjectSerializationInfo,
     * hashdeclIndexedObjectSerializationInfo,
     * hashdeclHashSerializationInfo;
-=======
-    * hashdeclSourceLocationInfo;
->>>>>>> e73b3804
 
 DLLLOCAL void init_context_functions(QoreNamespace& ns);
 DLLLOCAL void init_RangeIterator_functions(QoreNamespace& ns);
@@ -620,10 +616,7 @@
     }
     nsmap[ns->priv->name] = ns;
     ns->priv->parent = parent;
-<<<<<<< HEAD
     assert(!ns->priv->root || !parent);
-=======
->>>>>>> e73b3804
     ns->priv->updateDepthRecursive(parent->depth + 1);
     return ns->priv;
 }
@@ -646,7 +639,6 @@
 }
 
 QoreNamespaceList::QoreNamespaceList(const QoreNamespaceList& old, int64 po, const qore_ns_private& parent) {
-<<<<<<< HEAD
     if ((po & PO_NO_API) == PO_NO_API) {
         return;
     }
@@ -659,17 +651,6 @@
         QoreNamespace* ns = i->second->copy(po);
         ns->priv->parent = &parent;
         assert(!ns->priv->root);
-=======
-    if ((po & PO_NO_API) == PO_NO_API)
-        return;
-    //printd(5, "QoreNamespaceList::QoreNamespaceList(old: %p) this: %p po: %lld size: %ld\n", &old, this, po, nsmap.size());
-    nsmap_t::iterator last = nsmap.begin();
-    for (nsmap_t::const_iterator i = old.nsmap.begin(), e = old.nsmap.end(); i != e; ++i) {
-        if (!qore_ns_private::isPublic(*i->second))
-            continue;
-        QoreNamespace* ns = i->second->copy(po);
-        ns->priv->parent = &parent;
->>>>>>> e73b3804
         assert(ns->priv->depth);
         last = nsmap.insert(last, nsmap_t::value_type(i->first, ns));
     }
@@ -762,7 +743,6 @@
     NamedScope nscope(nspath);
     bool is_new = false;
     return priv->findCreateNamespacePath(nscope, false, is_new);
-<<<<<<< HEAD
 }
 
 QoreClass* qore_ns_private::runtimeImportClass(ExceptionSink* xsink, const QoreClass* c, QoreProgram* spgm, const char* new_name, bool inject, const qore_class_private* injectedClass) {
@@ -775,8 +755,6 @@
     classList.add(nc);
 
     return nc;
-=======
->>>>>>> e73b3804
 }
 
 QoreNamespace* qore_ns_private::findCreateNamespacePath(const NamedScope& nscope, bool pub, bool& is_new) {
@@ -965,7 +943,6 @@
     hashdeclStatementInfo = init_hashdecl_StatementInfo(qns);
     hashdeclNetIfInfo = init_hashdecl_NetIfInfo(qns);
     hashdeclSourceLocationInfo = init_hashdecl_SourceLocationInfo(qns);
-<<<<<<< HEAD
     hashdeclObjectSerializationInfo = init_hashdecl_ObjectSerializationInfo(qns);
     hashdeclSerializationInfo = init_hashdecl_SerializationInfo(qns);
     hashdeclIndexedObjectSerializationInfo = init_hashdecl_IndexedObjectSerializationInfo(qns);
@@ -979,11 +956,6 @@
     preinitInputStreamClass();
     preinitOutputStreamClass();
 
-=======
-
-    qore_ns_private::addNamespace(qns, get_thread_ns(qns));
-
->>>>>>> e73b3804
     // add stream classes
     qns.addSystemClass(initStreamBaseClass(qns));
     qns.addSystemClass(initInputStreamClass(qns));
@@ -1058,10 +1030,7 @@
     qns.addSystemClass(initSingleValueIteratorClass(qns));
     qns.addSystemClass(initRangeIteratorClass(qns));
     qns.addSystemClass(initTreeMapClass(qns));
-<<<<<<< HEAD
     qns.addSystemClass(initSerializableClass(qns));
-=======
->>>>>>> e73b3804
 
 #ifdef DEBUG_TESTS
     { // tests
@@ -1410,7 +1379,6 @@
 const QoreClass* qore_root_ns_private::runtimeFindScopedClass(const NamedScope& nscope) const {
     if (nscope.size() == 1)
         return runtimeFindClass(nscope.ostr);
-<<<<<<< HEAD
 
     // iterate all namespaces with the initial name and look for the match
     {
@@ -1424,21 +1392,6 @@
         }
     }
 
-=======
-
-    // iterate all namespaces with the initial name and look for the match
-    {
-        ConstNamespaceMapIterator nmi(nsmap, nscope[0]);
-        while (nmi.next()) {
-            const QoreClass* oc;
-            //printd(5, "qore_root_ns_private::runtimeFindScopedClass(%s) ns: %p (%s)\n", nscope.ostr, nmi.get(), nmi.get()->name.c_str());
-            const qore_ns_private* ns;
-            if ((oc = nmi.get()->runtimeMatchClass(nscope, ns)))
-                return oc;
-        }
-    }
-
->>>>>>> e73b3804
     return nullptr;
 }
 
@@ -1681,7 +1634,6 @@
 
 Var* qore_root_ns_private::runtimeFindGlobalVar(const NamedScope& name, const qore_ns_private*& ns) const {
     assert(name.size() > 1);
-<<<<<<< HEAD
 
     ConstNamespaceMapIterator nmi(nsmap, name.get(0));
     while (nmi.next()) {
@@ -1698,24 +1650,6 @@
 
     ConstNamespaceMapIterator nmi(nsmap, name.get(0));
     while (nmi.next()) {
-=======
-
-    ConstNamespaceMapIterator nmi(nsmap, name.get(0));
-    while (nmi.next()) {
-        Var* v;
-        if ((v = nmi.get()->runtimeMatchGlobalVar(name, ns)))
-            return v;
-    }
-
-    return nullptr;
-}
-
-const ConstantEntry* qore_root_ns_private::runtimeFindNamespaceConstant(const NamedScope& name, const qore_ns_private*& cns) const {
-    assert(name.size() > 1);
-
-    ConstNamespaceMapIterator nmi(nsmap, name.get(0));
-    while (nmi.next()) {
->>>>>>> e73b3804
         const ConstantEntry* ce;
         if ((ce = nmi.get()->runtimeMatchNamespaceConstant(name, cns)))
             return ce;
@@ -1752,7 +1686,6 @@
             class_vec.push_back(i.second.obj);
         }
     }
-<<<<<<< HEAD
 
     return class_vec;
 }
@@ -1811,66 +1744,6 @@
         }
     }
 
-=======
-
-    return class_vec;
-}
-
-hashdecl_vec_t qore_root_ns_private::runtimeFindAllHashDeclsRegex(const QoreString& pattern, int re_opts, ExceptionSink* xsink) const {
-    hashdecl_vec_t hashdecl_vec;
-
-    QoreRegex re(pattern, re_opts, xsink);
-    if (*xsink) {
-        return hashdecl_vec;
-    }
-
-    for (auto& i : thdmap) {
-        const typed_hash_decl_private* th = typed_hash_decl_private::get(*i.second.obj);
-        const std::string& name = th->getNameStr();
-        if (re.exec(name.c_str(), name.size())) {
-            hashdecl_vec.push_back(hashdecl_vec_t::value_type(i.second.obj, i.second.ns->ns));
-        }
-    }
-
-    return hashdecl_vec;
-}
-
-func_vec_t qore_root_ns_private::runtimeFindAllFunctionsRegex(const QoreString& pattern, int re_opts, ExceptionSink* xsink) const {
-    func_vec_t func_vec;
-
-    QoreRegex re(pattern, re_opts, xsink);
-    if (*xsink) {
-        return func_vec;
-    }
-
-    for (auto& i : fmap) {
-        const char* name = i.second.obj->getName();
-        size_t len = strlen(name);
-        if (re.exec(name, len)) {
-            func_vec.push_back(reinterpret_cast<const QoreExternalFunction*>(i.second.obj->getFunction()));
-        }
-    }
-
-    return func_vec;
-}
-
-ns_vec_t qore_root_ns_private::runtimeFindAllNamespacesRegex(const QoreString& pattern, int re_opts, ExceptionSink* xsink) const {
-    ns_vec_t ns_vec;
-
-    QoreRegex re(pattern, re_opts, xsink);
-    if (*xsink) {
-        return ns_vec;
-    }
-
-    ConstAllNamespacesIterator i(nsmap);
-    while (i.next()) {
-        const qore_ns_private* ns = i.get()->priv;
-        if (re.exec(ns->name.c_str(), ns->name.size())) {
-            ns_vec.push_back(i.get());
-        }
-    }
-
->>>>>>> e73b3804
     return ns_vec;
 }
 
@@ -1928,7 +1801,6 @@
 
 const FunctionEntry* qore_root_ns_private::runtimeFindFunctionEntryIntern(const NamedScope& name) {
     assert(name.size() > 1);
-<<<<<<< HEAD
 
     // iterate all namespaces with the initial name and look for the match
     const FunctionEntry* f = nullptr;
@@ -1938,17 +1810,6 @@
             return f;
     }
 
-=======
-
-    // iterate all namespaces with the initial name and look for the match
-    const FunctionEntry* f = nullptr;
-    NamespaceMapIterator nmi(nsmap, name.get(0));
-    while (nmi.next()) {
-        if ((f = nmi.get()->runtimeMatchFunctionEntry(name)))
-            return f;
-    }
-
->>>>>>> e73b3804
     return nullptr;
 }
 
@@ -3202,12 +3063,9 @@
     ExceptionSink xsink;
     priv->deleteData(true, &xsink);
     priv->purge();
-<<<<<<< HEAD
-=======
 }
 
 QoreNamespaceIterator::QoreNamespaceIterator(QoreNamespace& ns) : priv(new QorePrivateNamespaceIterator(qore_ns_private::get(ns))) {
->>>>>>> e73b3804
 }
 
 QoreNamespaceIterator::~QoreNamespaceIterator() {
@@ -3234,21 +3092,12 @@
     return priv->get()->ns;
 }
 
-<<<<<<< HEAD
-QoreNamespace* QoreNamespaceIterator::get() {
-    return priv->get()->ns;
-}
-
-const QoreNamespace* QoreNamespaceIterator::get() const {
-    return priv->get()->ns;
-=======
 QoreNamespace& QoreNamespaceIterator::get() {
     return *priv->get()->ns;
 }
 
 const QoreNamespace& QoreNamespaceIterator::get() const {
     return *priv->get()->ns;
->>>>>>> e73b3804
 }
 
 QoreNamespaceConstIterator::QoreNamespaceConstIterator(const QoreNamespace& ns) : priv(new QorePrivateNamespaceIterator(const_cast<qore_ns_private*>(qore_ns_private::get(ns)))) {
@@ -3268,11 +3117,10 @@
 
 const QoreNamespace* QoreNamespaceConstIterator::operator*() const {
     return priv->get()->ns;
-<<<<<<< HEAD
-}
-
-const QoreNamespace* QoreNamespaceConstIterator::get() const {
-    return priv->get()->ns;
+}
+
+const QoreNamespace& QoreNamespaceConstIterator::get() const {
+    return *priv->get()->ns;
 }
 
 class qore_namespace_namespace_iterator {
@@ -3291,10 +3139,10 @@
         return (i != ns->nsl.nsmap.end());
     }
 
-    const QoreNamespace* get() const {
+    const QoreNamespace& get() const {
         assert(i != ns->nsl.nsmap.end());
         assert(i->second);
-        return i->second;
+        return *i->second;
     }
 
 private:
@@ -3302,22 +3150,18 @@
     nsmap_t::const_iterator i;
 };
 
-//! creates the iterator
-QoreNamespaceNamespaceIterator::QoreNamespaceNamespaceIterator(const QoreNamespace* ns) : priv(new qore_namespace_namespace_iterator(qore_ns_private::get(*ns))) {
-}
-
-//! destroys the iterator
+QoreNamespaceNamespaceIterator::QoreNamespaceNamespaceIterator(const QoreNamespace& ns) : priv(new qore_namespace_namespace_iterator(qore_ns_private::get(ns))) {
+}
+
 QoreNamespaceNamespaceIterator::~QoreNamespaceNamespaceIterator() {
     delete priv;
 }
 
-//! moves to the next position; returns true if on a valid position
 bool QoreNamespaceNamespaceIterator::next() {
     return priv->next();
 }
 
-//! returns the function
-const QoreNamespace* QoreNamespaceNamespaceIterator::get() const {
+const QoreNamespace& QoreNamespaceNamespaceIterator::get() const {
     return priv->get();
 }
 
@@ -3337,10 +3181,10 @@
         return (i != ns->func_list.end());
     }
 
-    const QoreExternalFunction* get() const {
+    const QoreExternalFunction& get() const {
         assert(i != ns->func_list.end());
         assert(i->second->getFunction());
-        return reinterpret_cast<const QoreExternalFunction*>(i->second->getFunction());
+        return *reinterpret_cast<const QoreExternalFunction*>(i->second->getFunction());
     }
 
 private:
@@ -3348,22 +3192,18 @@
     fl_map_t::const_iterator i;
 };
 
-//! creates the iterator
-QoreNamespaceFunctionIterator::QoreNamespaceFunctionIterator(const QoreNamespace* ns) : priv(new qore_namespace_function_iterator(qore_ns_private::get(*ns))) {
-}
-
-//! destroys the iterator
+QoreNamespaceFunctionIterator::QoreNamespaceFunctionIterator(const QoreNamespace& ns) : priv(new qore_namespace_function_iterator(qore_ns_private::get(ns))) {
+}
+
 QoreNamespaceFunctionIterator::~QoreNamespaceFunctionIterator() {
     delete priv;
 }
 
-//! moves to the next position; returns true if on a valid position
 bool QoreNamespaceFunctionIterator::next() {
     return priv->next();
 }
 
-//! returns the function
-const QoreExternalFunction* QoreNamespaceFunctionIterator::get() const {
+const QoreExternalFunction& QoreNamespaceFunctionIterator::get() const {
     return priv->get();
 }
 
@@ -3383,10 +3223,10 @@
         return (i != ns->constant.cnemap.end());
     }
 
-    const QoreExternalConstant* get() const {
+    const QoreExternalConstant& get() const {
         assert(i != ns->constant.cnemap.end());
         assert(i->second);
-        return reinterpret_cast<const QoreExternalConstant*>(i->second);
+        return *reinterpret_cast<const QoreExternalConstant*>(i->second);
     }
 
 private:
@@ -3394,42 +3234,34 @@
     cnemap_t::const_iterator i;
 };
 
-//! creates the iterator
-QoreNamespaceConstantIterator::QoreNamespaceConstantIterator(const QoreNamespace* ns) : priv(new qore_namespace_constant_iterator(qore_ns_private::get(*ns))) {
-}
-
-//! destroys the iterator
+QoreNamespaceConstantIterator::QoreNamespaceConstantIterator(const QoreNamespace& ns) : priv(new qore_namespace_constant_iterator(qore_ns_private::get(ns))) {
+}
+
 QoreNamespaceConstantIterator::~QoreNamespaceConstantIterator() {
     delete priv;
 }
 
-//! moves to the next position; returns true if on a valid position
 bool QoreNamespaceConstantIterator::next() {
     return priv->next();
 }
 
-//! returns the constant
-const QoreExternalConstant* QoreNamespaceConstantIterator::get() const {
+const QoreExternalConstant& QoreNamespaceConstantIterator::get() const {
     return priv->get();
 }
 
-//! creates the iterator
-QoreNamespaceClassIterator::QoreNamespaceClassIterator(const QoreNamespace* ns) : priv(new ConstClassListIterator(qore_ns_private::get(*ns)->classList)) {
-}
-
-//! destroys the iterator
+QoreNamespaceClassIterator::QoreNamespaceClassIterator(const QoreNamespace& ns) : priv(new ConstClassListIterator(qore_ns_private::get(ns)->classList)) {
+}
+
 QoreNamespaceClassIterator::~QoreNamespaceClassIterator() {
     delete priv;
 }
 
-//! moves to the next position; returns true if on a valid position
 bool QoreNamespaceClassIterator::next() {
     return priv->next();
 }
 
-//! returns the constant
-const QoreClass* QoreNamespaceClassIterator::get() const {
-    return priv->get();
+const QoreClass& QoreNamespaceClassIterator::get() const {
+    return *priv->get();
 }
 
 class qore_namespace_globalvar_iterator {
@@ -3448,10 +3280,10 @@
         return (i != ns->var_list.vmap.end());
     }
 
-    const QoreExternalGlobalVar* get() const {
+    const QoreExternalGlobalVar& get() const {
         assert(i != ns->var_list.vmap.end());
         assert(i->second);
-        return reinterpret_cast<const QoreExternalGlobalVar*>(i->second);
+        return *reinterpret_cast<const QoreExternalGlobalVar*>(i->second);
     }
 
 private:
@@ -3459,244 +3291,32 @@
     map_var_t::const_iterator i;
 };
 
-//! creates the iterator
-QoreNamespaceGlobalVarIterator::QoreNamespaceGlobalVarIterator(const QoreNamespace* ns) : priv(new qore_namespace_globalvar_iterator(qore_ns_private::get(*ns))) {
-}
-
-//! destroys the iterator
+QoreNamespaceGlobalVarIterator::QoreNamespaceGlobalVarIterator(const QoreNamespace& ns) : priv(new qore_namespace_globalvar_iterator(qore_ns_private::get(ns))) {
+}
+
 QoreNamespaceGlobalVarIterator::~QoreNamespaceGlobalVarIterator() {
     delete priv;
 }
 
-//! moves to the next position; returns true if on a valid position
 bool QoreNamespaceGlobalVarIterator::next() {
     return priv->next();
 }
 
-//! returns the constant
-const QoreExternalGlobalVar* QoreNamespaceGlobalVarIterator::get() const {
+const QoreExternalGlobalVar& QoreNamespaceGlobalVarIterator::get() const {
     return priv->get();
 }
 
-//! creates the iterator
-QoreNamespaceTypedHashIterator::QoreNamespaceTypedHashIterator(const QoreNamespace* ns) : priv(new ConstHashDeclListIterator(qore_ns_private::get(*ns)->hashDeclList)) {
-}
-
-//! destroys the iterator
+QoreNamespaceTypedHashIterator::QoreNamespaceTypedHashIterator(const QoreNamespace& ns) : priv(new ConstHashDeclListIterator(qore_ns_private::get(ns)->hashDeclList)) {
+}
+
 QoreNamespaceTypedHashIterator::~QoreNamespaceTypedHashIterator() {
     delete priv;
 }
 
-//! moves to the next position; returns true if on a valid position
 bool QoreNamespaceTypedHashIterator::next() {
     return priv->next();
 }
 
-//! returns the constant
-const TypedHashDecl* QoreNamespaceTypedHashIterator::get() const {
-    return priv->get();
-=======
-}
-
-const QoreNamespace& QoreNamespaceConstIterator::get() const {
-    return *priv->get()->ns;
-}
-
-class qore_namespace_namespace_iterator {
-public:
-    DLLLOCAL qore_namespace_namespace_iterator(const qore_ns_private* ns) :
-        ns(ns), i(ns->nsl.nsmap.end()) {
-    }
-
-    DLLLOCAL bool next() {
-        if (i == ns->nsl.nsmap.end()) {
-            i = ns->nsl.nsmap.begin();
-        }
-        else {
-            ++i;
-        }
-        return (i != ns->nsl.nsmap.end());
-    }
-
-    const QoreNamespace& get() const {
-        assert(i != ns->nsl.nsmap.end());
-        assert(i->second);
-        return *i->second;
-    }
-
-private:
-    const qore_ns_private* ns;
-    nsmap_t::const_iterator i;
-};
-
-QoreNamespaceNamespaceIterator::QoreNamespaceNamespaceIterator(const QoreNamespace& ns) : priv(new qore_namespace_namespace_iterator(qore_ns_private::get(ns))) {
-}
-
-QoreNamespaceNamespaceIterator::~QoreNamespaceNamespaceIterator() {
-    delete priv;
-}
-
-bool QoreNamespaceNamespaceIterator::next() {
-    return priv->next();
-}
-
-const QoreNamespace& QoreNamespaceNamespaceIterator::get() const {
-    return priv->get();
-}
-
-class qore_namespace_function_iterator {
-public:
-    DLLLOCAL qore_namespace_function_iterator(const qore_ns_private* ns) :
-        ns(ns), i(ns->func_list.end()) {
-    }
-
-    DLLLOCAL bool next() {
-        if (i == ns->func_list.end()) {
-            i = ns->func_list.begin();
-        }
-        else {
-            ++i;
-        }
-        return (i != ns->func_list.end());
-    }
-
-    const QoreExternalFunction& get() const {
-        assert(i != ns->func_list.end());
-        assert(i->second->getFunction());
-        return *reinterpret_cast<const QoreExternalFunction*>(i->second->getFunction());
-    }
-
-private:
-    const qore_ns_private* ns;
-    fl_map_t::const_iterator i;
-};
-
-QoreNamespaceFunctionIterator::QoreNamespaceFunctionIterator(const QoreNamespace& ns) : priv(new qore_namespace_function_iterator(qore_ns_private::get(ns))) {
-}
-
-QoreNamespaceFunctionIterator::~QoreNamespaceFunctionIterator() {
-    delete priv;
-}
-
-bool QoreNamespaceFunctionIterator::next() {
-    return priv->next();
-}
-
-const QoreExternalFunction& QoreNamespaceFunctionIterator::get() const {
-    return priv->get();
-}
-
-class qore_namespace_constant_iterator {
-public:
-    DLLLOCAL qore_namespace_constant_iterator(const qore_ns_private* ns) :
-        ns(ns), i(ns->constant.cnemap.end()) {
-    }
-
-    DLLLOCAL bool next() {
-        if (i == ns->constant.cnemap.end()) {
-            i = ns->constant.cnemap.begin();
-        }
-        else {
-            ++i;
-        }
-        return (i != ns->constant.cnemap.end());
-    }
-
-    const QoreExternalConstant& get() const {
-        assert(i != ns->constant.cnemap.end());
-        assert(i->second);
-        return *reinterpret_cast<const QoreExternalConstant*>(i->second);
-    }
-
-private:
-    const qore_ns_private* ns;
-    cnemap_t::const_iterator i;
-};
-
-QoreNamespaceConstantIterator::QoreNamespaceConstantIterator(const QoreNamespace& ns) : priv(new qore_namespace_constant_iterator(qore_ns_private::get(ns))) {
-}
-
-QoreNamespaceConstantIterator::~QoreNamespaceConstantIterator() {
-    delete priv;
-}
-
-bool QoreNamespaceConstantIterator::next() {
-    return priv->next();
-}
-
-const QoreExternalConstant& QoreNamespaceConstantIterator::get() const {
-    return priv->get();
-}
-
-QoreNamespaceClassIterator::QoreNamespaceClassIterator(const QoreNamespace& ns) : priv(new ConstClassListIterator(qore_ns_private::get(ns)->classList)) {
-}
-
-QoreNamespaceClassIterator::~QoreNamespaceClassIterator() {
-    delete priv;
-}
-
-bool QoreNamespaceClassIterator::next() {
-    return priv->next();
-}
-
-const QoreClass& QoreNamespaceClassIterator::get() const {
-    return *priv->get();
-}
-
-class qore_namespace_globalvar_iterator {
-public:
-    DLLLOCAL qore_namespace_globalvar_iterator(const qore_ns_private* ns) :
-        ns(ns), i(ns->var_list.vmap.end()) {
-    }
-
-    DLLLOCAL bool next() {
-        if (i == ns->var_list.vmap.end()) {
-            i = ns->var_list.vmap.begin();
-        }
-        else {
-            ++i;
-        }
-        return (i != ns->var_list.vmap.end());
-    }
-
-    const QoreExternalGlobalVar& get() const {
-        assert(i != ns->var_list.vmap.end());
-        assert(i->second);
-        return *reinterpret_cast<const QoreExternalGlobalVar*>(i->second);
-    }
-
-private:
-    const qore_ns_private* ns;
-    map_var_t::const_iterator i;
-};
-
-QoreNamespaceGlobalVarIterator::QoreNamespaceGlobalVarIterator(const QoreNamespace& ns) : priv(new qore_namespace_globalvar_iterator(qore_ns_private::get(ns))) {
-}
-
-QoreNamespaceGlobalVarIterator::~QoreNamespaceGlobalVarIterator() {
-    delete priv;
-}
-
-bool QoreNamespaceGlobalVarIterator::next() {
-    return priv->next();
-}
-
-const QoreExternalGlobalVar& QoreNamespaceGlobalVarIterator::get() const {
-    return priv->get();
-}
-
-QoreNamespaceTypedHashIterator::QoreNamespaceTypedHashIterator(const QoreNamespace& ns) : priv(new ConstHashDeclListIterator(qore_ns_private::get(ns)->hashDeclList)) {
-}
-
-QoreNamespaceTypedHashIterator::~QoreNamespaceTypedHashIterator() {
-    delete priv;
-}
-
-bool QoreNamespaceTypedHashIterator::next() {
-    return priv->next();
-}
-
 const TypedHashDecl& QoreNamespaceTypedHashIterator::get() const {
     return *priv->get();
->>>>>>> e73b3804
 }