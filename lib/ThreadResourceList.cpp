/*
    ThreadResourceList.cpp

    POSIX thread library for Qore

    Qore Programming Language

    Copyright (C) 2003 - 2019 Qore Technologies, s.r.o.

    Permission is hereby granted, free of charge, to any person obtaining a
    copy of this software and associated documentation files (the "Software"),
    to deal in the Software without restriction, including without limitation
    the rights to use, copy, modify, merge, publish, distribute, sublicense,
    and/or sell copies of the Software, and to permit persons to whom the
    Software is furnished to do so, subject to the following conditions:

    The above copyright notice and this permission notice shall be included in
    all copies or substantial portions of the Software.

    THE SOFTWARE IS PROVIDED "AS IS", WITHOUT WARRANTY OF ANY KIND, EXPRESS OR
    IMPLIED, INCLUDING BUT NOT LIMITED TO THE WARRANTIES OF MERCHANTABILITY,
    FITNESS FOR A PARTICULAR PURPOSE AND NONINFRINGEMENT. IN NO EVENT SHALL THE
    AUTHORS OR COPYRIGHT HOLDERS BE LIABLE FOR ANY CLAIM, DAMAGES OR OTHER
    LIABILITY, WHETHER IN AN ACTION OF CONTRACT, TORT OR OTHERWISE, ARISING
    FROM, OUT OF OR IN CONNECTION WITH THE SOFTWARE OR THE USE OR OTHER
    DEALINGS IN THE SOFTWARE.

    Note that the Qore library is released under a choice of three open-source
    licenses: MIT (as above), LGPL 2+, or GPL 2+; see README-LICENSE for more
    information.
*/

#include <qore/Qore.h>
#include "qore/intern/ThreadResourceList.h"
#include <qore/AbstractThreadResource.h>

Sequence ThreadResourceList::seq;

void ThreadResourceList::set(AbstractThreadResource* atr) {
    //printd(5, "TRL::set() this: %p atr: %p\n", this, atr);
    // ignore object if already set
    if (trset.find(atr) != trset.end())
        return;

    atr->ref();
    trset.insert(atr);
}

void ThreadResourceList::set(const ResolvedCallReferenceNode* rcr, const QoreValue arg) {
    //printd(5, "TRL::set() this: %p rcr: %p\n", this, rcr);
    // ignore object if already set
    crmap_t::iterator i = crmap.lower_bound(const_cast<ResolvedCallReferenceNode*>(rcr));
    if (i != crmap.end() && i->first == rcr)
        return;

    QoreProgram* pgm = rcr->getProgram();
    if (!pgm)
        pgm = getProgram();

    crmap.insert(i, crmap_t::value_type(rcr->refRefSelf(), ArgPgm(arg, pgm)));
}

bool ThreadResourceList::check(AbstractThreadResource* atr) const {
    //printd(5, "TRL::check(atr: %p)\n", atr);
    return trset.find(atr) != trset.end();
}

void ThreadResourceList::purge(ExceptionSink* xsink) {
    purge(0, xsink);
    //printd(5, "TRL::purge() this: %p done\n", this);
}

void ThreadResourceList::purge(const QoreProgram* pgm, ExceptionSink* xsink) {
    for (trset_t::iterator i = trset.begin(), e = trset.end(); i != e;) {
        AbstractThreadResource* atr = *i;
        if (!pgm || ((*i)->getProgram() == pgm)) {
            trset_t::iterator j = i;
            ++i;

            //printd(5, "TRL::purge() this: %p cleaning up atr: %p\n", this, atr);
            // we have to remove the thread resource from the list before running cleanup in case of user thread resources
            // where the cleanup routine will cause the object to be deleted and therefore for remove_thread_resource() to
            // be called which can result in a crash
            trset.erase(j);

            atr->cleanup(xsink);
            atr->deref();
        } else {
            ++i;
        }
    }

    for (crmap_t::iterator i = crmap.begin(), e = crmap.end(); i != e;) {
        ResolvedCallReferenceNode* rcr = i->first;
        //printd(5, "TRL::purge() this: %p cleaning up rcr: %p (pgm: %p) pgm: %p\n", this, rcr, i->second.pgm, pgm);
        if (!pgm || (i->second.pgm == pgm)) {
            QoreValue arg = i->second.arg;
            crmap_t::iterator j = i;
            ++i;

            //printd(5, "TRL::purge() this: %p cleaning up rcr: %p\n", this, rcr);
            // we have to remove the thread resource from the list before running cleanup
            crmap.erase(j);

            ReferenceHolder<QoreListNode> args(xsink);
            if (arg) {
                args = new QoreListNode(autoTypeInfo);
                args->push(arg, xsink);
            }

<<<<<<< HEAD
            rcr->execValue(*args, xsink).discard(xsink);
            rcr->deref(xsink);
        } else {
=======
            // issue #3571: make sure that every time we run the callback, we run with a clean xsink
            ExceptionSink xsink2;
            rcr->execValue(*args, &xsink2).discard(&xsink2);
            rcr->deref(&xsink2);
            if (xsink2) {
                xsink->assimilate(xsink2);
            }
        }
        else
>>>>>>> 637e6759
            ++i;
        }
    }

    //printd(5, "TRL::purge() this: %p pgm: %p done\n", this, pgm);
}

int ThreadResourceList::remove(AbstractThreadResource* atr) {
    //printd(5, "TRL::remove() this: %p atr: %p\n", this, atr);

    trset_t::iterator i = trset.find(atr);
    if (i == trset.end())
        return -1;

    (*i)->deref();
    trset.erase(i);
    return 0;
}

int ThreadResourceList::remove(const ResolvedCallReferenceNode* rcr, ExceptionSink* xsink) {
    //printd(5, "TRL::remove() this: %p rcr: %p\n", this, rcr);

    crmap_t::iterator i = crmap.find(const_cast<ResolvedCallReferenceNode*>(rcr));
    if (i == crmap.end())
        return -1;

    i->first->deref(xsink);
    i->second.arg.discard(xsink);
    crmap.erase(i);
    return 0;
}<|MERGE_RESOLUTION|>--- conflicted
+++ resolved
@@ -108,11 +108,6 @@
                 args->push(arg, xsink);
             }
 
-<<<<<<< HEAD
-            rcr->execValue(*args, xsink).discard(xsink);
-            rcr->deref(xsink);
-        } else {
-=======
             // issue #3571: make sure that every time we run the callback, we run with a clean xsink
             ExceptionSink xsink2;
             rcr->execValue(*args, &xsink2).discard(&xsink2);
@@ -120,9 +115,7 @@
             if (xsink2) {
                 xsink->assimilate(xsink2);
             }
-        }
-        else
->>>>>>> 637e6759
+        } else {
             ++i;
         }
     }
