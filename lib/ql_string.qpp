/* -*- mode: c++; indent-tabs-mode: nil -*- */
/*
  ql_string.qpp

  Qore Programming Language

  Copyright (C) 2003 - 2015 David Nichols

  Permission is hereby granted, free of charge, to any person obtaining a
  copy of this software and associated documentation files (the "Software"),
  to deal in the Software without restriction, including without limitation
  the rights to use, copy, modify, merge, publish, distribute, sublicense,
  and/or sell copies of the Software, and to permit persons to whom the
  Software is furnished to do so, subject to the following conditions:

  The above copyright notice and this permission notice shall be included in
  all copies or substantial portions of the Software.

  THE SOFTWARE IS PROVIDED "AS IS", WITHOUT WARRANTY OF ANY KIND, EXPRESS OR
  IMPLIED, INCLUDING BUT NOT LIMITED TO THE WARRANTIES OF MERCHANTABILITY,
  FITNESS FOR A PARTICULAR PURPOSE AND NONINFRINGEMENT. IN NO EVENT SHALL THE
  AUTHORS OR COPYRIGHT HOLDERS BE LIABLE FOR ANY CLAIM, DAMAGES OR OTHER
  LIABILITY, WHETHER IN AN ACTION OF CONTRACT, TORT OR OTHERWISE, ARISING
  FROM, OUT OF OR IN CONNECTION WITH THE SOFTWARE OR THE USE OR OTHER
  DEALINGS IN THE SOFTWARE.

  Note that the Qore library is released under a choice of three open-source
  licenses: MIT (as above), LGPL 2+, or GPL 2+; see README-LICENSE for more
  information.
*/

#include <qore/Qore.h>
#include <qore/intern/ql_string.h>

#include <stdlib.h>
#include <string.h>
#include <stdio.h>
#include <ctype.h>
#include <string.h>
#include <sys/types.h>
#include <sys/stat.h>

static int fix_num(QoreString& tmp, const QoreString& fmt, ExceptionSink* xsink) {
   qore_offset_t off = fmt.getByteOffset(1, xsink);
   //printd(5, "fix_num tmp: '%s' fmt: '%s' off: %lld\n", tmp.getBuffer(), fmt.getBuffer(), off);
   if (*xsink)
      return -1;
   if (off < 0)
      return 0;

   // replace all thousands separators with nothing
   QoreString t(fmt.getBuffer(), off, fmt.getEncoding());
   tmp.replaceAll(t.getBuffer(), "");

   if (fmt.size() <= (qore_size_t)off)
      return 0;

   t.clear();
   if (t.concat(fmt, 1, 1, xsink))
      return -1;

   if (t.size() == 1 && t[0] == '.')
      return 0;

   off = tmp.bindex(t.getBuffer(), 0);
   if (off < 0)
      return 0;

   tmp.replace(off, t.size(), ".");
   return 0;
}

// finds the last occurrence of needle in haystack at or before position pos
// pos must be a non-negative valid byte offset in haystack
/*
static int rindex_simple_intern(const char* haystack, int hlen, const char* needle, int nlen, int pos) {
   // if the offset does not allow for the needle string to be present, then adjust
   if ((pos + nlen) > hlen) {
      pos = hlen - nlen;
      if (pos < 0)
	 return -1;
   }

   while (pos != -1) {
      if (!strncmp(haystack + pos, needle, nlen))
	 return pos;
      pos--;
   }
   return -1;
}
*/

static const char* memstr(const char* str, const char* pattern, qore_size_t pl, qore_size_t len) {
   while (true) {
      const char* p = (const char* )memchr(str, pattern[0], len);
      if (!p)
	 return 0;

      //printd(5, "memstr() pattern=%s str=%p p=%p len=%d pl=%d remaining=%d (%c %c %c)\n", pattern, str, p, len, pl, len-(p-str), p[1], p[2], p[3]);

      // if there is not enough string left for the pattern, then return
      if ((len - (p - str)) < pl)
	 return 0;

      bool found = true;
      for (qore_size_t i = 1; i < pl; ++i) {
	 if (pattern[i] != p[i]) {
	    len -= (p - str + 1);
	    str = p + 1;
	    found = false;
	    break;
	 }
      }
      if (!found)
	 continue;

      // found
      //printd(5, "memstr() got it! p=%p\n", p);
      return p;
   }
   return 0;
}

static void split_add_element(QoreListNode* l, const char* str, unsigned len, const QoreEncoding *enc) {
   if (enc)
      l->push(new QoreStringNode(str, len, enc));
   else {
      BinaryNode* b = new BinaryNode;
      b->append(str, len);
      l->push(b);
   }
}

QoreListNode* split_intern(const char* pattern, qore_size_t pl, const char* str, qore_size_t sl, const QoreEncoding *enc, bool with_separator) {
   QoreListNode* l = new QoreListNode();
   const char* ostr = str;
   while (const char* p = memstr(str, pattern, pl, sl - (str - ostr))) {
      split_add_element(l, str, p - str + (with_separator ? pl : 0), enc);
      str = p + pl;
   }
   // add last field if there is data remaining
   if (sl - (str - ostr))
      split_add_element(l, str, sl - (str - ostr), enc);

   return l;
}

QoreListNode* split_with_quote(const QoreString* sep, const QoreString* str, const QoreString* quote, bool trim_unquoted, ExceptionSink* xsink) {
   // convert pattern encoding to string if necessary
   TempEncodingHelper pat(sep, str->getEncoding(), xsink);
   if (*xsink)
      return 0;

   // convert quote to string if necessary
   TempEncodingHelper tquote(quote, str->getEncoding(), xsink);
   if (*xsink)
      return 0;

   //printd(5, "split_with_quote() sep: %s str: %s quote: %s trim_unquoted: %d\n", pat->getBuffer(), str->getBuffer(), tquote->getBuffer(), trim_unquoted);

   if (!tquote->strlen() || tquote->strlen() > sep->strlen())
      return split_intern(pat->getBuffer(), pat->strlen(), str->getBuffer(), str->strlen(), str->getEncoding());

   ReferenceHolder<QoreListNode> l(new QoreListNode, xsink);
   const char* ostr = str->getBuffer();
   qore_size_t sl = str->strlen();
   const char* tpattern = pat->getBuffer();
   qore_size_t pl = pat->strlen();

   const char* ststr = ostr;

   // remaining byte length
   qore_size_t len = sl;

   while (len > 0) {
      // see if the field begins with the quote string
      // and if the remaining string length is at least big enough for two quote strings
      if ((tquote->strlen() * 2) <= len
          && !memcmp(tquote->getBuffer(), ststr, tquote->strlen())) {
         // advance pointer past quote
         ststr += tquote->strlen();
         // find next quote character, ignore escaped quotes
         const char* tstr = ststr;
         const char* p;
         while (true) {
            p = memstr(tstr, tquote->getBuffer(), tquote->strlen(), len);
            if (!p) {
               xsink->raiseException("SPLIT-ERROR", "cannot find closing quote '%s' in field "QSD, tquote->getBuffer(), l->size() + 1);
               return 0;
            }
            if (p == tstr)
               break;
            if (*(p - 1) != '\\')
               break;
            tstr = p + 1;
         }
         // optimistically add the field to the list
         l->push(new QoreStringNode(ststr, p - ststr, sep->getEncoding()));

         ststr = p + tquote->strlen();
         // see if we are at the end of the string
         len = sl + (ostr - ststr);

         if (!len)
            break;

         // or a separator string comes next
         if (len < pl || memcmp(tpattern, ststr, pl)) {
            xsink->raiseException("SPLIT-ERROR", "separator pattern '%s' does not follow end quote in field "QSD, tpattern, l->size());
            return 0;
         }
         ststr += pl;
         len -= pl;
         continue;
      }

      const char* p = memstr(ststr, tpattern, pl, sl - (ststr - ostr));
      if (!p) {
         QoreStringNode* se = new QoreStringNode(ststr, sl - (ststr - ostr), sep->getEncoding());
         if (trim_unquoted)
            se->trim();
         l->push(se);
         break;
      }

      QoreStringNode* se = new QoreStringNode(ststr, p - ststr, sep->getEncoding());
      if (trim_unquoted)
         se->trim();
      l->push(se);
      len -= (p - ststr);
      ststr = p + pl;
   }

   return l.release();
}

QoreStringNode* join_intern(const QoreStringNode* p0, const QoreValueList* l, int offset, ExceptionSink* xsink) {
   SimpleRefHolder<QoreStringNode> str(new QoreStringNode(p0->getEncoding()));

   for (unsigned i = offset; i < l->size(); i++) {
      QoreValue p = l->retrieveEntry(i);
      if (!p.isNothing()) {
	 QoreStringValueHelper t(p, p0->getEncoding(), xsink);
	 if (*xsink)
	    return 0;

	 str->concat(*t);
      }
      if (i < (l->size() - 1))
	 str->concat(p0);
   }

   return str.release();
}

QoreStringNode* join_intern(const QoreStringNode* p0, const QoreListNode* l, int offset, ExceptionSink* xsink) {
   SimpleRefHolder<QoreStringNode> str(new QoreStringNode(p0->getEncoding()));

   for (unsigned i = offset; i < l->size(); i++) {
      const AbstractQoreNode* p = l->retrieve_entry(i);
      if (p) {
	 QoreStringValueHelper t(p, p0->getEncoding(), xsink);
	 if (*xsink)
	    return 0;

	 str->concat(*t);
      }
      if (i < (l->size() - 1))
	 str->concat(p0);
   }

   return str.release();
}

QoreStringNode* format_float_intern(const QoreString& fmt, double num) {
   int decimals = 0, neg = 1, len;
   int64 tr, bi, mi, th, val;
   char thousands_sep, decimal_sep = '.', chr[40], str[40], dec[20];

   len = fmt.strlen();
   if ((len != 1) && (len != 3))
      return new QoreStringNode;

   thousands_sep = fmt.getBuffer()[0];
   if (len == 3) {
      decimal_sep = fmt.getBuffer()[1];
      decimals = atoi(fmt.getBuffer() + 2);
   }

   if (num < 0) {
      neg = -1;
      num *= -1;
   }
   val = (int64)num;
   if (len == 3) {
      num -= (double)val;
      sprintf(chr, "%%.%df", decimals);
      sprintf(dec, chr, num);
   }
   tr = val / 1000000000000ll;
   val -= tr * 1000000000000ll;
   bi = val / 1000000000ll;
   val -= bi * 1000000000ll;
   mi = val / 1000000ll;
   val -= mi * 1000000ll;
   th = val / 1000ll;
   val -= th * 1000ll;
   //printd(0, "tr=%lld bi=%lld mi=%lld th=%lld val=%lld\n", tr, bi, mi, th, val);

   if (tr) {
      if (len == 3)
         //sprintf(str, "%lld%c%03lld%c%03lld%c%03lld%c%03lld%c%s",
         sprintf(str, QLLD "%c" QLLDx(03) "%c" QLLDx(03) "%c" QLLDx(03) "%c" QLLDx(03) "%c%s",
               neg * tr, thousands_sep,
               bi, thousands_sep,
               mi, thousands_sep,
               th, thousands_sep,
               val, decimal_sep,
               dec + 2);
      else
         //sprintf(str, "%lld%c%03lld%c%03lld%c%03lld%c%03lld",
         sprintf(str, QLLD "%c" QLLDx(03) "%c" QLLDx(03) "%c" QLLDx(03) "%c" QLLDx(03),
               neg * tr, thousands_sep,
               bi, thousands_sep,
               mi, thousands_sep,
               th, thousands_sep,
               val);
   }
   else if (bi)
      if (len == 3)
         //sprintf(str, "%lld%c%03lld%c%03lld%c%03lld%c%s",
         sprintf(str, QLLD "%c" QLLDx(03) "%c" QLLDx(03) "%c" QLLDx(03) "%c%s",
               neg * bi, thousands_sep,
               mi, thousands_sep,
               th, thousands_sep,
               val, decimal_sep,
               dec + 2);
      else
         //sprintf(str, "%lld%c%03lld%c%03lld%c%03lld",
         sprintf(str, QLLD "%c" QLLDx(03) "%c" QLLDx(03) "%c" QLLDx(03),
               neg * bi, thousands_sep, mi, thousands_sep,
               th, thousands_sep, val);
   else if (mi)
      if (len == 3)
         //sprintf(str, "%lld%c%03lld%c%03lld%c%s", neg * mi, thousands_sep,
         sprintf(str, QLLD "%c" QLLDx(03) "%c" QLLDx(03) "%c%s", neg * mi, thousands_sep,
               th, thousands_sep, val, decimal_sep, dec + 2);
      else
         //sprintf(str, "%lld%c%03lld%c%03lld", neg * mi, thousands_sep,
         sprintf(str, QLLD "%c" QLLDx(03) "%c" QLLDx(03), neg * mi, thousands_sep,
               th, thousands_sep, val);
   else if (th)
      if (len == 3)
         //sprintf(str, "%lld%c%03lld%c%s", neg * th, thousands_sep,
         sprintf(str, QLLD "%c" QLLDx(03) "%c%s", neg * th, thousands_sep,
               val, decimal_sep,
               dec + 2);
      else
         //sprintf(str, "%lld%c%03lld", neg * th, thousands_sep, val);
         sprintf(str, QLLD "%c" QLLDx(03), neg * th, thousands_sep, val);
   else
      if (len == 3)
         //sprintf(str, "%lld%c%s", neg * val, decimal_sep, &dec[2]);
         sprintf(str, QLLD "%c%s", neg * val, decimal_sep, &dec[2]);
      else
         //sprintf(str, "%lld", neg * val);
         sprintf(str, QLLD, neg * val);

   return new QoreStringNode(str);
}

/** @defgroup regex_constants Regular Expression Constants
    The constants in this group can be combined with @ref bitwise_or_operator "binary or" to give regular expression options
    for the regex(), regex_subst(), and regex_extract() functions.
 */
//@{
//! Ignores case when matching regular expressions, equivalent to <tt>/i</tt>
const RE_Caseless = PCRE_CASELESS;

//! makes a dot (.) match a newline character, equivalent to /s
const RE_DotAll = PCRE_DOTALL;

//! ignores whitespace characters and enables comments prefixed by #, equivalent to <tt>/x</tt>
const RE_Extended = PCRE_EXTENDED;

//! makes start-of-line (^) or end-of-line ($) match after or before any newline in the subject string, equivalent to <tt>/m</tt>
const RE_MultiLine = PCRE_MULTILINE;

//! replace all matches globally in the string or extract all occurrences of the pattern(s) in the string, equivalent to <tt>/g</tt>
const RE_Global = QRE_GLOBAL;
//@}

/** @defgroup string_functions String Functions

    @section string_formatting String Formatting
    String formatting in %Qore is based on c-style "printf" string formatting.

    There are three types of objects in the format string:
    - Plain characters, which are copied as-is to the output string
    - Escape characters, which are converted and copied to the output string
    - Format specifications for arguments to be included in the output string, which are preceded by the percent sign \c "%"

    @note The percent sign \c "%" always starts a format specification unless it is followed by another \c "%" sign, in this case only one \c "%" is output (ie \c "%%" in the format string is output as a single \c "%")

    @subsection format_specification

    After the \c "%" sign, there can be zero or more formatting flags as in the following table:

    <b>Printf Formatting Flags</b>
    |!Flag|!Description
    |\c -|left-justify the field
    |\c +|include the sign for the number (+ or -)
    |\c 0|use zero left padding rather than space padding
    |<em>space</em>|use space padding

    Then a field width specifier can optionally be given as a string of digits specifying the length of the field. With "field" functions (function names preceded by \c "f_"), these width specifiers are hard limits; that is; arguments longer than the width specified are truncated to the specified width.

    For floating-point arguments, a precision specifier may be given by including a period "." and another digit string, which indicates the number of digits to appear after the decimal point.

    Then the format character is given as follows:

    <b>Printf Formatting Characters</b>
    |!Character|!Description
    |\c s|string
    |\c d|Integer, output in base 10 format
    |\c f|Literal floating point value
    |\c F|Literat floating point value
    |\c a|Hexadecimal floating-point output with lower-case \c "0x" and \c "abcdef"
    |\c A|Hexadecimal floating-point output with upper-case \c "0X" and \c "ABCDEF"
    |\c g|compact floating-point output using a lower-case \c "e" for exponential output when necessary
    |\c G|compact floating-point output using an upper-case \c "E" for exponential output when necessary
    |\c n|Any %Qore value, formatted as a string, without any line breaks
    |\c N|Any %Qore value, formatted as a string, with line breaks and whitespace formatting for complex objects
    |\c x|Integer, output in base 16 (hexadecimal) format with lower-case a-f
    |\c X|Integer, output in base 16 (hexadecimal) format with upper-case A-F
    |\c y|Any %Qore value, formatted as a pseudo-YAML string, without any line breaks; this format option is similar to \c "%n", but uses a YAML-like format.  Note that the output is not guaranteed to be parsed by the yaml module's parseYAML() function; it is for display purposes only; to get real YAML functionality, use the yaml module.

    @anchor string_escape_chars
    <b>String Escape Characters</b>
    |!Escape Characters|!Description
    |\c \\n|a newline character
    |\c \\r|a carriage-return character
    |\c \\t|a tab character
    |\c \\b|a backspace character
    |\c \\f|a form-feed character
    |\c \\<em>num</em>|an 8-bit character whose value is the 1, 2, or 3 digit octal number \a num
    |\c \\\"|a double-quote character (\c \")
 */
//@{

//! Returns the length in characters for the string passed
/** Note that the byte length may differ from the character length with multi-byte @ref character_encoding "character encodings". To get the byte length of a string, see strlen().

    @param str the string to return the character length of

    @return the length in characters for the string passed

    @par Example:
    @code{.py}
int len = length(str);
    @endcode

    @note
    - this operation has <i>O(n)</i> complexity if called on a string with a multi-byte @ref character_encoding "character encoding", otherwise it is <i>O(1)</i>
    - equivalent to <string>::length()

    @see
    - strlen()
    - <string>::strlen()
    - <string>::size()
 */
int length(softstring str) [flags=CONSTANT] {
   return str->length();
}

//! Returns the number of bytes in the binary object passed as an argument
/** This variant of the function accepting a binary object as an argument works identically to the @ref elements "elements operator"

    @param bin the binary object to return the size of

    @return the number of bytes in the binary object

    @par Example:
    @code{.py}
int nbytes = length(bin);
    @endcode
 */
int length(binary bin) [flags=CONSTANT] {
   return bin->size();
}

//! This function variant does nothing at all; it is only included for backwards-compatibility with qore prior to version 0.8.0 for functions that would ignore type errors in arguments
/**
 */
nothing length() [flags=RUNTIME_NOOP] {
}

//! This function variant does nothing at all; it is only included for backwards-compatibility with qore prior to version 0.8.0 for functions that would ignore type errors in arguments
/**
 */
int length(any[doc] arg) [flags=NOOP] {
   return 0;
}

//! Returns the length in bytes of the string argument
/** Note that the byte length may differ from the character length with multi-byte @ref character_encoding "character encodings". For the character length of a string, see length().

    @param str the string to return the byte length of

    @return the length in bytes for the string passed

    @par Example:
    @code{.py}
int size = strlen(str);
    @endcode

    @note equivalent to <string>::strlen() and <string>::size()

    @see
    - length()
    - <string>::length()
 */
int strlen(softstring str) [flags=CONSTANT] {
   return str->strlen();
}

//! This function variant does nothing at all; it is only included for backwards-compatibility with qore prior to version 0.8.0 for functions that would ignore type errors in arguments
/**
 */
nothing strlen() [flags=RUNTIME_NOOP] {
}

//! This function variant does nothing at all; it is only included for backwards-compatibility with qore prior to version 0.8.0 for functions that would ignore type errors in arguments
/**
 */
int strlen(any[doc] arg) [flags=NOOP] {
   return 0;
}

//! Returns a string in all lower-case characters based on the argument passed
/** @par Example:
    @code{.py}
string lwr = tolower(str);
    @endcode

    This function operates on a very wide range of non-ASCII characters using a Unicode lookup table for mapping Latin, Cyrillic, Greek, Armenian, Georgian, etc characters.

    @param str a string to process

    @return a string in all lower-case characters based on the argument passed

    @note
    - equivalent to <string>::lwr(string)

    @see
    - <string>::lwr()
    - <string>::upr()
    - toupper()

    @since %Qore 0.8.8 this function operates on a wide range of characters and is no longer limited to ASCII characters
 */
string tolower(string str) [flags=CONSTANT] {
   SimpleRefHolder<QoreStringNode> rv(new QoreStringNode(str->getEncoding()));
   if (do_tolower(*(*rv), *str, xsink))
      return QoreValue();

   return rv.release();
}

//! This function variant does nothing at all; it is only included for backwards-compatibility with qore prior to version 0.8.0 for functions that would ignore type errors in arguments
/**
 */
nothing tolower() [flags=RUNTIME_NOOP] {
}

//! Returns a string in all upper-case characters based on the argument passed
/** @par Example:
    @code{.py}
string upr = toupper(str);
    @endcode

    This function operates on a very wide range of non-ASCII characters using a Unicode lookup table for mapping Latin, Cyrillic, Greek, Armenian, Georgian, etc characters.

    @param str a string to process

    @return a string in all upper-case characters based on the argument passed

    @note
    - equivalent to <string>::upr(string)

    @see
    - <string>::lwr()
    - <string>::upr()
    - tolower()

    @since %Qore 0.8.8 this function operates on a wide range of characters and is no longer limited to ASCII characters
 */
string toupper(string str) [flags=CONSTANT] {
   SimpleRefHolder<QoreStringNode> rv(new QoreStringNode(str->getEncoding()));
   if (do_toupper(*(*rv), *str, xsink))
      return QoreValue();

   return rv.release();
}

//! This function variant does nothing at all; it is only included for backwards-compatibility with qore prior to version 0.8.0 for functions that would ignore type errors in arguments
/**
 */
nothing toupper() [flags=RUNTIME_NOOP] {
}

//! Returns a portion of a string starting from an integer offset
/** Arguments can be negative, giving offsets from the end of the string. All offsets are character positions, not byte positions.

    @param str The string to process
    @param start The starting character for the substring where the first character is at offset 0; if the offset is negative, it designates the number of characters from the end of the string.  If the offset is 0, then the entire string is returned.

    @return the substring of the string starting from an integer character offset; the rest of the string is returned after this offset; an empty string is returned if the argument cannot be satisfied

    @par Example:
    @code{.py}
# get the last 10 characters of a string
string substr = substr(str, -10);
    @endcode

    @throw INVALID-ENCODING this exception could be thrown if a character offset calculation fails due to invalid encoding of multi-byte character data

    @note equivalent to <string>::substr(softint)
 */
string substr(softstring str, softint start) [flags=RET_VALUE_ONLY] {
   QoreStringNode* rv = str->substr(start, xsink);
   if (!rv)
      rv = new QoreStringNode(str->getEncoding());
   return rv;
}

//! Returns a portion of a string starting from an integer offset, with a length parameter
/** Arguments can be negative, giving offsets from the end of the string. All offsets are character positions, not byte positions.

    @param str The string to process
    @param start The starting character for the substring where the first character is at offset 0; if the offset is negative, it designates the number of characters from the end of the string
    @param len The maximum number of characters to copy; if this value is negative, the rest of the string from \a start will be copied to the substring, except without - \a len characters from the end of the string

    @return the substring of the string according to the arguments passed; an empty string is returned if the argument cannot be satisfied

    @par Example:
    @code{.py}
# get a substring 10 characters into the string except omitting the last 2 characters of the string
string substr = substr(str, 10, -2);
    @endcode

    @throw INVALID-ENCODING this exception could be thrown if a character offset calculation fails due to invalid encoding of multi-byte character data

    @note equivalent to <string>::substr(softint, softint)
 */
string substr(softstring str, softint start, softint len) [flags=RET_VALUE_ONLY] {
   QoreStringNode* rv = str->substr(start, len, xsink);
   if (!rv)
      rv = new QoreStringNode(str->getEncoding());
   return rv;
}

//! Returns a portion of a binary object starting from an integer offset
/** Arguments can be negative, giving offsets from the end of the data.

    @param b The binary object to process
    @param start The starting byte for the portion of the binary object where the first byte is at offset 0; if the offset is negative, it designates the number of bytes from the end of the data

    @return the portion of the binary data argument starting from an integer byte offset; the rest of the data is returned after this offset

    @par Example:
    @code{.py}
# get the last 10 bytes
binary b1 = substr(b, -10);
    @endcode

    @note equivalent to <binary>::substr(softint)

    @since %Qore 0.8.8
 */
binary substr(binary b, softint start) [flags=CONSTANT] {
   BinaryNode* b1 = new BinaryNode;
   b->substr(*b1, start);
   return b1;
}

//! Returns a portion of a binary object starting from an integer offset, with a length parameter
/** Arguments can be negative, giving offsets from the end of the data.

    @param b The binary object to process
    @param start The starting byte for the portion of the binary object where the first byte is at offset 0; if the offset is negative, it designates the number of bytes from the end of the data
    @param len The maximum number of bytes to copy; if this value is negative, the rest of the data from \a start will be copied to the return value, except without - \a len bytes from the end of the data

    @return the portion of the binary data argument according to the arguments passed

    @par Example:
    @code{.py}
# get a binary object 10 characters into the data except omitting the last 2 bytes
binary b1 = substr(b, 10, -2);
    @endcode

    @note equivalent to <binary>::substr(softint, softint)

    @since %Qore 0.8.8
 */
binary substr(binary b, softint start, softint len) [flags=CONSTANT] {
   BinaryNode* b1 = new BinaryNode;
   b->substr(*b1, start, len);
   return b1;
}

//! This function variant does nothing at all; it is only included for backwards-compatibility with qore prior to version 0.8.0 for functions that would ignore type errors in arguments
/**
 */
nothing substr() [flags=NOOP] {
}

//! Retrieves the character position of a substring within a string
/** The \a pos argument and the return value are in character positions; byte offsets may differ from the character offsets with multi-byte @ref character_encoding "character encodings".

    @param str the string to search in
    @param substr the substring to find in \a str; if the @ref character_encoding "character encoding" of this string does not match \a str, then it will be converted to <em>str</em>'s @ref character_encoding "character encoding" before processing
    @param pos the starting character position for the search

    @return the character position of a substring within a string, -1 is returned if the substring is not found

    @par Example:
    @code{.py}
int i = index(str, substr);
if (i == -1)
    printf("could not find %y in %y\n", substr, str);
    @endcode

    @throw ENCODING-CONVERSION-ERROR this exception could be thrown if the string arguments have different @ref character_encoding "character encodings" and an error occurs during encoding conversion
    @throw INVALID-ENCODING this exception could be thrown if a character offset calculation fails due to invalid encoding of multi-byte character data

    @note equivalent to <string>::find(softstring, softint)

    @see
    - <string>::rfind(softstring, softint)
    - rindex(softstring, softstring, softint)
    - bindex(softstring, softstring, softint)
    - brindex(softstring, softstring, softint)
 */
int index(softstring str, softstring substr, softint pos = 0) [flags=RET_VALUE_ONLY] {
   return str->index(*substr, pos, xsink);
}

//! This function variant does nothing at all; it is only included for backwards-compatibility with qore prior to version 0.8.0 for functions that would ignore type errors in arguments
/**
 */
int index() [flags=RUNTIME_NOOP] {
   return -1;
}

//! Retrieves the byte position of a substring within a string
/** The \a pos argument and the return value are in byte positions; byte offsets may differ from the character offsets with multi-byte @ref character_encoding "character encodings".

    @param str the string to search in
    @param substr the substring to find in \a str
    @param pos the starting character position for the search

    @return the byte position of a substring within a string, -1 is returned if the substring is not found

    @par Example:
    @code{.py}
int i = bindex(str, substr);
if (i == -1)
    printf("could not find %y in %y\n", substr, str);
    @endcode

    @note no character encoding conversions are made by this function even if the string arguments have different @ref character_encoding "character encodings"

    @see
    - <string>::find(softstring, softint)
    - <string>::rfind(softstring, softint)
    - index(softstring, softstring, softint)
    - rindex(softstring, softstring, softint)
    - brindex(softstring, softstring, softint)
 */
int bindex(softstring str, softstring substr, softint pos = 0) [flags=CONSTANT] {
   return str->bindex(*substr, (qore_offset_t)pos);
}

//! This function variant does nothing at all; it is only included for backwards-compatibility with qore prior to version 0.8.0 for functions that would ignore type errors in arguments
/**
 */
int bindex() [flags=RUNTIME_NOOP] {
   return -1;
}

//! Retrieves the character position of a substring within a string, starting the search from the end of the string
/** The \a pos argument and the return value are in character positions; byte offsets may differ from the character offsets with multi-byte @ref character_encoding "character encodings".

    @param str the string to search in
    @param substr the substring to find in \a str; if the @ref character_encoding "character encoding" of this string does not match \a str, then it will be converted to <em>str</em>'s @ref character_encoding "character encoding" before processing
    @param pos the starting character position for the search, -1 means start from the end of the string

    @return the character position of a substring within a string, -1 is returned if the substring is not found

    @par Example:
    @code{.py}
int i = rindex(str, substr);
if (i == -1)
    printf("could not find %y in %y\n", substr, str);
    @endcode

    @throw ENCODING-CONVERSION-ERROR this exception could be thrown if the string arguments have different @ref character_encoding "character encodings" and an error occurs during encoding conversion
    @throw INVALID-ENCODING this exception could be thrown if a character offset calculation fails due to invalid encoding of multi-byte character data

    @note equivalent to <string>::rfind(softstring, softint)

    @see
    - <string>::find(softstring, softint)
    - index(softstring, softstring, softint)
    - bindex(softstring, softstring, softint)
    - brindex(softstring, softstring, softint)
 */
int rindex(softstring str, softstring substr, softint pos = -1) [flags=RET_VALUE_ONLY] {
   return str->rindex(*substr, (qore_offset_t)pos, xsink);
}

//! This function variant does nothing at all; it is only included for backwards-compatibility with qore prior to version 0.8.0 for functions that would ignore type errors in arguments
/**
 */
int rindex() [flags=RUNTIME_NOOP] {
   return -1;
}

//! Retrieves the byte position of a substring within a string, starting the search from the end of the string
/** The \a pos argument and the return value are in byte positions; byte offsets may differ from the character offsets with multi-byte @ref character_encoding "character encodings".

    @param str the string to search in
    @param substr the substring to find in \a str
    @param pos the starting character position for the search, -1 means start from the end of the string

    @return the byte position of a substring within a string, -1 is returned if the substring is not found

    @par Example:
    @code{.py}
int i = brindex(str, substr);
if (i == -1)
    printf("could not find %y in %y\n", substr, str);
    @endcode

    @note no character encoding conversions are made by this function even if the string arguments have different @ref character_encoding "character encodings"

    @see
    - <string>::find(softstring, softint)
    - <string>::rfind(softstring, softint)
    - index(softstring, softstring, softint)
    - bindex(softstring, softstring, softint)
    - rindex(softstring, softstring, softint)
 */
int brindex(softstring str, softstring substr, softint pos = -1) [flags=CONSTANT] {
   return str->brindex(*substr, (qore_offset_t)pos);
}

//! This function variant does nothing at all; it is only included for backwards-compatibility with qore prior to version 0.8.0 for functions that would ignore type errors in arguments
/**
 */
int brindex() [flags=RUNTIME_NOOP] {
   return -1;
}

//! Gives the numeric value of the given byte in the string passed; if no string is passed or the offset is after the end of the string, -1 is returned
/**
    @param str the string containing the byte to be retrieved
    @param offset the byte offset of the byte to be retrieved

    @return the numeric value of the given byte in the string passed; if the offset is after the end of the string or negative, -1 is returned

    @par Example:
    @code{.py}
int i = ord(str);
    @endcode

    @note ord() only works on byte offsets and returns byte values
 */
int ord(softstring str, softint offset = 0) [flags=CONSTANT] {
   if (offset < 0 || (qore_size_t)offset >= str->strlen())
      return -1;

   return str->getBuffer()[offset];
}

//! This function variant does nothing at all; it is only included for backwards-compatibility with qore prior to version 0.8.0 for functions that would ignore type errors in arguments
/**
 */
int ord() [flags=RUNTIME_NOOP] {
   return 0;
}

//! Returns a string containing a single ASCII character represented by the numeric value passed
/** @param val the byte value of the character; only the least-significant byte is used
    @param encoding the character encoding tag for the string return value; if not present, the @ref default_encoding "default character encoding" is assumed

    @return a string containing a single ASCII character represented by the numeric value passed

    @par Example:
    @code{.py}
string char = chr(13);
    @endcode

    @since %Qore 0.8.5 the encoding argument is supported
 */
string chr(softint val, *string encoding) [flags=CONSTANT] {
   const QoreEncoding *qe = encoding ? QEM.findCreate(encoding) : QCS_DEFAULT;
   QoreStringNode* rv = new QoreStringNode(qe);
   rv->concat((char)val);
   return rv;
}

//! This function variant returns a string with a single ASCII NULL ('\\0'); it is only included for backwards-compatibility with qore prior to version 0.8.0 for functions that would ignore type errors in arguments
/** @return a string with a single ASCII NULL ('\\0')
 */
string chr(any[doc] arg) [flags=NOOP] {
   return new QoreStringNode('\0');
}

//! This function variant does nothing at all; it is only included for backwards-compatibility with qore prior to version 0.8.0 for functions that would ignore type errors in arguments
/**
 */
nothing chr() [flags=RUNTIME_NOOP] {
}

//! Splits a string into a list of components based on a separator string
/**
    @param sep the separator string; if the separator string is not found in the string to split, then a list with only one element containing the entire string argument is returned'; if this string has a different @ref character_encoding "character encoding" than \a str, then it will be converted to <em>str</em>'s @ref character_encoding "character encoding"
    @param str the string to split
    @param with_separator include the separator string in every element

    @return a list of each component of a string separated by a separator string, with the separator removed; the separator pattern will not be included in the elements of the list returned unless the \a with_separator argument is @ref True

    @par Example:
    @code{.py}
list list = split(":", "some:text:here"); # returns ("some", "text", "here")
    @endcode

    @throw ENCODING-CONVERSION-ERROR this exception could be thrown if the string arguments have different @ref character_encoding "character encodings" and an error occurs during encoding conversion

    @note equivalent to <string>::split(string, bool)
 */
list split(string sep, string str, bool with_separator = False) [flags=RET_VALUE_ONLY] {
   // convert pattern encoding to string if necessary
   TempEncodingHelper temp(sep, str->getEncoding(), xsink);
   if (*xsink)
<<<<<<< HEAD
      return 0;
=======
      return QoreValue();
>>>>>>> ae7bec96

   return split_intern(temp->getBuffer(), temp->strlen(), str->getBuffer(), str->strlen(), str->getEncoding(), with_separator);
}

//! Splits a string into a list of components based on a separator string and a quote character
/** The quote character can appear as the first part of a field, in which case it is assumed to designate the entire field. If instances of the quote character are found in the field preceded by a backquote character (\c "\"), then these quote characters are included as part of the field's text and not treated as quote characters

    @param sep the separator string; if the separator string is not found in the string to split, then a list with only one element containing the entire string argument is returned'; if this string has a different @ref character_encoding "character encoding" than \a str, then it will be converted to <em>str</em>'s @ref character_encoding "character encoding"
    @param str the string to split
    @param quote the quote character
    @param trim_unquoted remove leading and trailing whitespace from unquoted fields

    @return a list of each component of a string separated by a separator string, with the separator and any enclosing quote characters removed

    @par Example:
    @code{.py}
list list = split(",", "some,'text with spaces',here", "'"); # returns ("some", "text with spaces", "here")
    @endcode

    @throw ENCODING-CONVERSION-ERROR this exception could be thrown if the string arguments have different @ref character_encoding "character encodings" and an error occurs during encoding conversion
    @throw SPLIT-ERROR field missing closing quote character; extra text following quoted field

    @note equivalent to <string>::split(string, string)

    @since %Qore 0.8.6 the \c trim_unquoted parameter was added
 */
list split(string sep, string str, string quote, bool trim_unquoted = False) [flags=RET_VALUE_ONLY] {
   return split_with_quote(sep, str, quote, trim_unquoted, xsink);
}

//! Returns a list of binary objects representing each component of the binary object separated by the bytes identified by the separator argument, with the separator removed
/**
    @param data the binary object to separate
    @param sep the bytes that separate the fields

    @return a list of binary objects representing each component of the binary object separated by the bytes identified by the separator argument, with the separator removed

    @par Example:
    @code{.py}
list l = split(sep, bin);
    @endcode

    @note equivalent to <binary>::split(binary)
 */
list split(binary sep, binary data) [flags=CONSTANT] {
   return split_intern((const char*)sep->getPtr(), sep->size(), (const char*)data->getPtr(), data->size(), 0);
}

//! This function variant does nothing at all; it is only included for backwards-compatibility with qore prior to version 0.8.0 for functions that would ignore type errors in arguments
/**
 */
list split() [flags=RUNTIME_NOOP] {
   return new QoreListNode;
}

//! Returns a string describing the character encoding of the string argument passed
/**
    @param str the string to get the encoding for

    @return a string describing the character encoding of the string argument passed

    @par Example:
    @code{.py}
string enc = get_encoding(str);
    @endcode

    @note equivalent to <string>::encoding()
 */
string get_encoding(string str) [flags=CONSTANT] {
   return new QoreStringNode(str->getEncoding()->getCode());
}

//! This function variant does nothing at all; it is only included for backwards-compatibility with qore prior to version 0.8.0 for functions that would ignore type errors in arguments
/**
 */
nothing get_encoding() [flags=RUNTIME_NOOP] {
}

//! Performs explicit string character encoding conversions
/**
    @param str the string to convert
    @param encoding the encoding for the return value

    @return a string corresponding to the string argument converted to the encoding given

    @par Example:
    @code{.py}
string enc = convert_encoding(str, "iso-8859-1");
    @endcode

    @throw ENCODING-CONVERSION-ERROR this exception could be thrown if the string arguments have different @ref character_encoding "character encodings" and an error occurs during encoding conversion
 */
string convert_encoding(string str, string encoding) [flags=RET_VALUE_ONLY] {
   return str->convertEncoding(QEM.findCreate(encoding), xsink);
}

//! This function variant does nothing at all; it is only included for backwards-compatibility with qore prior to version 0.8.0 for functions that would ignore type errors in arguments
/**
 */
nothing convert_encoding() [flags=RUNTIME_NOOP] {
}

//! Returns the first string argument tagged with the character encoding given as the second argument; does not actually change the string data
/** Use only in the case that a string is tagged with the wrong encoding, for example, if a string from a @ref Qore::File "File" object has a different encoding than the @ref Qore::File "File" object.

    @param str the string to be returned
    @param encoding the encoding to tag the return value with

    @return the first string argument tagged with the character encoding given as the second argument; does not actually change the string data

    @par Example:
    @code{.py}
string nstr = force_encoding(str, "iso-8859-1");
    @endcode
 */
string force_encoding(string str, string encoding) [flags=CONSTANT] {
   return new QoreStringNode(str->getBuffer(), str->strlen(), QEM.findCreate(encoding));
}

//! This function variant does nothing at all; it is only included for backwards-compatibility with qore prior to version 0.8.0 for functions that would ignore type errors in arguments
/**
 */
nothing force_encoding() [flags=RUNTIME_NOOP] {
}

//! Returns @ref True if the regular expression matches the string passed, otherwise returns @ref False
/** Strings are converted to UTF-8 for pattern-matching; if any invalid encodings are encountered, an ENCODING-CONVERSION-ERROR is raised

    @param str the string to test
    @param regex the regular expression pattern
    @param options regular expression options; see @ref regex_constants for possible values

    @return @ref True if the regular expression matches the string passed, otherwise returns @ref False

    @par Example:
    @code{.py}
bool b = regex("hello", "^hel"); # returns True
    @endcode

    @throw REGEX-COMPILATION-ERROR There was an error compiling the regular expression
    @throw REGEX-OPTION-ERROR the option argument contains invalid option bits
    @throw ENCODING-CONVERSION-ERROR this exception could be thrown if an encoding error is encountered when converting the given strings to UTF-8

    @note equivalent to <string>::regex(string, int)

    @see @ref qore_regex for more information about regular expression support in Qore
 */
bool regex(string str, string regex, int options = 0) [flags=RET_VALUE_ONLY] {
   QoreRegexNode qr(*regex, options, xsink);
   if (*xsink)
      return QoreValue();

   return qr.exec(str, xsink);
}

//! This function variant does nothing at all; it is only included for backwards-compatibility with qore prior to version 0.8.0 for functions that would ignore type errors in arguments
/**
 */
nothing regex() [flags=RUNTIME_NOOP] {
}

//! Returns a string with patterns substituted according to the arguments passed
/** Strings are converted to UTF-8 for pattern-matching; if any invalid encodings are encountered, an ENCODING-CONVERSION-ERROR is raised

    @param str the source string for substitution
    @param regex the regular expression pattern string
    @param subst the pattern for substitution; use \c $1, \c $2, etc for patterns in parentheses in the \a regex argument
    @param options regular expression options; see @ref regex_constants for possible values

    @return a string with patterns substituted according to the arguments passed

    @par Example:
    @code{.py}
regex_subst("hello there", "^(.*) there$", "you $1"); #returns "you hello"
    @endcode

    @par Example of global replacement:
    @code{.py}
string content = "123
123
123";

printf("%s\n", regex_subst(content, "123", "456", Qore::RE_Global));

resulting in:
456
456
456
    @endcode

    @throw REGEX-COMPILATION-ERROR There was an error compiling the regular expression
    @throw REGEX-OPTION-ERROR the option argument contains invalid option bits
    @throw ENCODING-CONVERSION-ERROR this exception could be thrown if an encoding error is encountered when converting the given strings to UTF-8

    @see
    - replace()
    - @ref qore_regex for more information about regular expression support in Qore
 */
string regex_subst(string str, string regex, string subst, int options = 0) [flags=RET_VALUE_ONLY] {
   bool global;
   if (options & QRE_GLOBAL) {
      global = true;
      options &= 0xffffffff;
   }
   else
      global = false;

   RegexSubstNode qrs(regex, (int)options, xsink);
   if (*xsink)
      return QoreValue();

   if (global)
      qrs.setGlobal();
   return qrs.exec(str, subst, xsink);
}

//! This function variant does nothing at all; it is only included for backwards-compatibility with qore prior to version 0.8.0 for functions that would ignore type errors in arguments
/**
 */
nothing regex_subst() [flags=RUNTIME_NOOP] {
}

//! Returns a list of substrings in a string based on matching patterns defined by a regular expression
/** Strings are converted to UTF-8 for pattern-matching; if any invalid encodings are encountered, an ENCODING-CONVERSION-ERROR is raised

    @param str the string to process
    @param regex the regular expression to use for matching, elements should be given in parentheses
    @param options regular expression options; see @ref regex_constants for possible values

    @return a list of substrings in a string based on matching patterns defined by a regular expression or @ref nothing if no match was made

    @par Example:
    @code{.py}
*list rv = regex_extract("ns:element", "(\\w+):(\\w+)");
    @endcode

    @throw REGEX-COMPILATION-ERROR There was an error compiling the regular expression
    @throw REGEX-OPTION-ERROR the option argument contains invalid option bits
    @throw ENCODING-CONVERSION-ERROR this exception could be thrown if an encoding error is encountered when converting the given strings to UTF-8

    @note equivalent <string>::regexExtract(string, int)

    @see @ref qore_regex for more information about regular expression support in Qore

    @since %Qore 0.8.8 this function accepts the @ref Qore::RE_Global option to extract all occurrences of the pattern(s) in a string
 */
*list regex_extract(string str, string regex, int options = 0) [flags=RET_VALUE_ONLY] {
   QoreRegexNode qr(*regex, options, xsink);
   if (*xsink)
      return QoreValue();

   return qr.extractSubstrings(str, xsink);
}

//! This function variant does nothing at all; it is only included for backwards-compatibility with qore prior to version 0.8.0 for functions that would ignore type errors in arguments
/**
 */
nothing regex_extract() [flags=RUNTIME_NOOP] {
}

//! Replaces all occurrences of a substring in a string with another string
/**
    @param str the string to process
    @param source the substring to replace; if this string has a different @ref character_encoding "character encoding" than \a str, then it will be converted to <em>str</em>'s @ref character_encoding "character encoding"
    @param target the replacement value for \a source; if this string has a different @ref character_encoding "character encoding" than \a str, then it will be converted to <em>str</em>'s @ref character_encoding "character encoding"
    @param start the starting character position in the source for the replacement where the first character is at position 0 (may not be the same as the byte position for multibyte @ref character_encoding "character encodings")
    @param end the ending character position in the source for the replacement where the first character is at position 0 (may not be the same as the byte position for multibyte @ref character_encoding "character encodings"; negative numbers mean to use the entire string)

    @return a string with all occurrences of \a source replaced with \a target

    @par Example:
    @code{.py}
string str = replace("hello there", "there", "you"); # returns "hello you"
    @endcode

    @throw ENCODING-CONVERSION-ERROR this exception could be thrown if the string arguments have different @ref character_encoding "character encodings" and an error occurs during encoding conversion

    @note no regular expressions are used in this function, only direct replacements

    @see regex_subst()
 */
string replace(string str, string source, string target, int start = 0, int end = -1) [flags=RET_VALUE_ONLY] {
   const QoreEncoding *ccs = str->getEncoding();

   TempEncodingHelper t1(source, ccs, xsink);
   if (*xsink)
      return QoreValue();

   if (t1->empty() || !end || (end > 0 && end < start))
      return str->refSelf();

   TempEncodingHelper t2(target, ccs, xsink);
   if (*xsink)
      return QoreValue();

<<<<<<< HEAD
   QoreStringNode *nstr = new QoreStringNode(ccs);
=======
   QoreStringNode* nstr = new QoreStringNode(ccs);
>>>>>>> ae7bec96

   const char* cstr, *pattern;
   cstr = str->getBuffer();
   pattern = t1->getBuffer();
   int plen = strlen(pattern);

   if (start) {
      const char* cn = cstr + str->size();
      qore_size_t i = ccs->getByteLen(cstr, cn, start, xsink);
      cstr = cn;
      if (*xsink || (i == str->size()))
         return QoreValue();

      cstr += i;
   }

   if (end > 0) {
      const char* cn = cstr + str->size();
      qore_size_t i = ccs->getByteLen(cstr, cn, end, xsink);
      cstr = cn;
      if (*xsink || i == str->size())
         return QoreValue();

      cstr += i;
   }

   while (const char* p = strstr(cstr, pattern)) {
      //printd(5, "str=%p p=%p '%s' '%s'->'%s'\n", cstr, p, cstr, pattern, t1->getBuffer());
      if ((end > 0) && (p - str->getBuffer() + plen) > end)
         break;

      if (p != cstr)
	 nstr->concat(cstr, p - cstr);
      nstr->concat(*t2);

      cstr = p + plen;
   }
   // add last field
   if (*cstr)
      nstr->concat(cstr);

   return nstr;
}

//! This function variant does nothing at all; it is only included for backwards-compatibility with qore prior to version 0.8.0 for functions that would ignore type errors in arguments
/**
 */
nothing replace() [flags=RUNTIME_NOOP] {
}

//! Creates a string from separator string and a list of arguments
/**
    @param str the separator string
    @param ... the list of arguments to join; each argument will be converted to a string if necessary to be concatenated to the return value string; additionally if any string argument has a different @ref character_encoding "character encoding" than \a str, then it will be converted to <em>str</em>'s @ref character_encoding "character encoding" before concatentation to the return value string

    @return a string created from a list and a seperator string, each element in the list will be present in the return value separated by the separator string

    @par Example:
    @code{.py}
string str = join(":", "a", "b", "c"); # returns "a:b:c"
    @endcode

    @throw ENCODING-CONVERSION-ERROR this exception could be thrown if the string arguments have different @ref character_encoding "character encodings" and an error occurs during encoding conversion
 */
string join(string str, ...) [flags=RET_VALUE_ONLY] {
   return join_intern(str, args, 1, xsink);
}

//! Creates a string from separator string and a list of arguments
/**
    @param str the separator string
    @param l the list of arguments to join; each argument will be converted to a string if necessary to be concatenated to the return value string; additionally if any string argument has a different @ref character_encoding "character encoding" than \a str, then it will be converted to <em>str</em>'s @ref character_encoding "character encoding" before concatentation to the return value string

    @return a string created from a list and a separator string, each element in the list will be present in the return value separated by the separator string; the string returned with have the same @ref character_encoding "character encoding" as \a str

    @par Example:
    @code{.py}
string str = join(":", ("a", "b", "c")); # returns "a:b:c"
    @endcode

    @throw ENCODING-CONVERSION-ERROR this exception could be thrown if the string arguments have different @ref character_encoding "character encodings" and an error occurs during encoding conversion

    @note equivalent to <list>::join(string)
 */
string join(string str, list l) [flags=RET_VALUE_ONLY] {
   return join_intern(str, l, 0, xsink);
}

//! This function variant does nothing at all; it is only included for backwards-compatibility with qore prior to version 0.8.0 for functions that would ignore type errors in arguments
/**
 */
nothing join() [flags=RUNTIME_NOOP] {
}

//! Removes the trailing end-of-line indicator (\c "\n" or \c "\r\n") from a string and returns the new string (also see the @ref chomp "chomp operator")
/** If no EOL indicator is present in the string, this function simply returns the original string unmodified.

    @param str the string to process

    @return the new string with any end-of-line character(s) removed

    @par Example:
    @code{.py}
string line = chomp("hello\n"); # returns "hello"
    @endcode

    @see the @ref chomp "chomp operator"
 */
string chomp(string str) [flags=CONSTANT] {
   QoreStringNode* rv = str->copy();
   rv->chomp();
   return rv;
}

//! Removes the trailing end-of-line indicator (\c "\n" or \c "\r\n") from a reference to a string and returns the new string (also see the @ref chomp "chomp operator")
/** This variant accepts variable references, in which case it will modify the string in place and also return the modified string

    @param str a reference to an lvalue continaing the string value to process; if the lvalue does not have a string value @ref nothing is returned

    @return the string as modified

    @par Example:
    @code{.py}
chomp(\str);
    @endcode
 */
*string chomp(reference str) {
   QoreTypeSafeReferenceHelper ref(str, xsink);
   if (!ref || ref.getType() != NT_STRING)
      return QoreValue();

   QoreStringNode* rv = reinterpret_cast<QoreStringNode* >(ref.getUnique(xsink));
   if (*xsink)
      return QoreValue();

   rv->chomp();
   return rv->refSelf();
}

//! This function variant does nothing at all; it is only included for backwards-compatibility with qore prior to version 0.8.0 for functions that would ignore type errors in arguments
/**
 */
nothing chomp() [flags=RUNTIME_NOOP] {
}

//! Removes byte characters from the start and end of a string and returns the new string (also see the @ref trim "trim operator")
/** By default (if the second argument is omitted or passed as an empty string) the following whitespace byte characters are removed: \c " ", \c "\n", \c "\r", \c "\t", \c "\v" (vertical tab, ASCII 11), and \c "\0" (null character). To trim other characters, pass a string as the second argument specifying the byte characters to be removed.

    @param str the string to trim
    @param chars the characters to trim from the start and end of the string (default:  \c " ", \c "\n", \c "\r", \c "\t", \c "\v" (vertical tab, ASCII 11), and \c "\0" (null character))

    @return the trimmed string

    @par Example:
    @code{.py}
string tstr = trim(str);
    @endcode

    @bug it is not possible to trim multi-byte characters from strings using this function; each byte is treated as a character.  No encoding conversions are done even if the \a chars argument has a different @ref character_encoding "character encoding" than the \a str argument.
 */
string trim(string str, *string chars) [flags=CONSTANT] {
   const char* tchars = chars && chars->strlen() ? chars->getBuffer() : 0;
   QoreStringNode* rv = str->copy();
   rv->trim(tchars);
   return rv;
}

//! Removes byte characters from the start and end of a reference to an lvalue containing a string and returns string after processing (also see the @ref trim "trim operator")
/** By default (if the second argument is omitted or passed as an empty string) the following whitespace byte characters are removed: \c " ", \c "\n", \c "\r", \c "\t", \c "\v" (vertical tab, ASCII 11), and \c "\0" (null character). To trim other characters, pass a string as the second argument specifying the byte characters to be removed.

    This variant accepts variable references, in which case it will modify the string in place and also return the modified string.

    @param str a reference to an lvalue continaing the string value to process; if the lvalue does not have a string value @ref nothing is returned
    @param chars the characters to trim from the start and end of the string (default:  \c " ", \c "\n", \c "\r", \c "\t", \c "\v" (vertical tab, ASCII 11), and \c "\0" (null character))

    @return the trimmed string

    @par Example:
    @code{.py}
trim(\str);
    @endcode

    @bug it is not possible to trim multi-byte characters from strings using this function; each byte is treated as a character.  No encoding conversions are done even if the \a chars argument has a different @ref character_encoding "character encoding" than the \a str argument.
 */
*string trim(reference str, *string chars) {
   QoreTypeSafeReferenceHelper ref(str, xsink);
   if (!ref || ref.getType() != NT_STRING)
      return QoreValue();

   QoreStringNode* rv = reinterpret_cast<QoreStringNode* >(ref.getUnique(xsink));
   if (*xsink)
      return QoreValue();

   const char* tchars = chars && chars->strlen() ? chars->getBuffer() : 0;
   rv->trim(tchars);
   return rv->refSelf();
}

//! This function variant does nothing at all; it is only included for backwards-compatibility with qore prior to version 0.8.0 for functions that would ignore type errors in arguments
/**
 */
nothing trim() [flags=RUNTIME_NOOP] {
}

//! Removes byte characters from the start of a string and returns the new string
/** By default (if the second argument is omitted or passed as an empty string) the following whitespace byte characters are removed: \c " ", \c "\n", \c "\r", \c "\t", \c "\v" (vertical tab, ASCII 11), and \c "\0" (null character). To trim other characters, pass a string as the second argument specifying the byte characters to be removed.

    @param str the string to trim
    @param chars the characters to trim from the start of the string (default:  \c " ", \c "\n", \c "\r", \c "\t", \c "\v" (vertical tab, ASCII 11), and \c "\0" (null character))

    @return the trimmed string

    @par Example:
    @code{.py}
string tstr = ltrim(" ABC ");
# returns string "ABC "
    @endcode

    @bug it is not possible to trim multi-byte characters from strings using this function; each byte is treated as a character.  No encoding conversions are done even if the \a chars argument has a different @ref character_encoding "character encoding" than the \a str argument.
 */
string ltrim(string str, *string chars) [flags=CONSTANT] {
   const char* tchars = chars && chars->strlen() ? chars->getBuffer() : 0;
   QoreStringNode* rv = str->copy();
   rv->trim_leading(tchars);
   return rv;
}

//! Removes byte characters from the start of a reference to an lvalue containing a string and returns string after processing
/** By default (if the second argument is omitted or passed as an empty string) the following whitespace byte characters are removed: \c " ", \c "\n", \c "\r", \c "\t", \c "\v" (vertical tab, ASCII 11), and \c "\0" (null character). To trim other characters, pass a string as the second argument specifying the byte characters to be removed.

    This variant accepts variable references, in which case it will modify the string in place and also return the modified string.

    @param str a reference to an lvalue containing the string value to process; if the lvalue does not have a string value @ref nothing is returned
    @param chars the characters to trim from the start of the string (default:  \c " ", \c "\n", \c "\r", \c "\t", \c "\v" (vertical tab, ASCII 11), and \c "\0" (null character))

    @return the trimmed string

    @par Example:
    @code{.py}
ltrim(\str);
    @endcode

    @bug it is not possible to trim multi-byte characters from strings using this function; each byte is treated as a character.  No encoding conversions are done even if the \a chars argument has a different @ref character_encoding "character encoding" than the \a str argument.
 */
*string ltrim(reference str, *string chars) {
   QoreTypeSafeReferenceHelper ref(str, xsink);
   if (!ref || ref.getType() != NT_STRING)
      return QoreValue();

   QoreStringNode* rv = reinterpret_cast<QoreStringNode* >(ref.getUnique(xsink));
   if (*xsink)
      return QoreValue();

   const char* tchars = chars && chars->strlen() ? chars->getBuffer() : 0;
   rv->trim_leading(tchars);
   return rv->refSelf();
}

//! Removes byte characters from the end of a string and returns the new string
/** By default (if the second argument is omitted or passed as an empty string) the following whitespace byte characters are removed: \c " ", \c "\n", \c "\r", \c "\t", \c "\v" (vertical tab, ASCII 11), and \c "\0" (null character). To trim other characters, pass a string as the second argument specifying the byte characters to be removed.

    @param str the string to trim
    @param chars the characters to trim from the end of the string (default:  \c " ", \c "\n", \c "\r", \c "\t", \c "\v" (vertical tab, ASCII 11), and \c "\0" (null character))

    @return the trimmed string

    @par Example:
    @code{.py}
string tstr = rtrim(str);
# returns string " ABC"
    @endcode

    @bug it is not possible to trim multi-byte characters from strings using this function; each byte is treated as a character.  No encoding conversions are done even if the \a chars argument has a different @ref character_encoding "character encoding" than the \a str argument.
 */
string rtrim(string str, *string chars) [flags=CONSTANT] {
   const char* tchars = chars && chars->strlen() ? chars->getBuffer() : 0;
   QoreStringNode* rv = str->copy();
   rv->trim_trailing(tchars);
   return rv;
}

//! Removes byte characters from the end of a reference to an lvalue containing a string and returns string after processing
/** By default (if the second argument is omitted or passed as an empty string) the following whitespace byte characters are removed: \c " ", \c "\n", \c "\r", \c "\t", \c "\v" (vertical tab, ASCII 11), and \c "\0" (null character). To trim other characters, pass a string as the second argument specifying the byte characters to be removed.

    This variant accepts variable references, in which case it will modify the string in place and also return the modified string.

    @param str a reference to an lvalue containing the string value to process; if the lvalue does not have a string value @ref nothing is returned
    @param chars the characters to trim from the end of the string (default:  \c " ", \c "\n", \c "\r", \c "\t", \c "\v" (vertical tab, ASCII 11), and \c "\0" (null character))

    @return the trimmed string

    @par Example:
    @code{.py}
rtrim(\str);
    @endcode

    @bug it is not possible to trim multi-byte characters from strings using this function; each byte is treated as a character.  No encoding conversions are done even if the \a chars argument has a different @ref character_encoding "character encoding" than the \a str argument.
 */
*string rtrim(reference str, *string chars) {
   QoreTypeSafeReferenceHelper ref(str, xsink);
   if (!ref || ref.getType() != NT_STRING)
      return QoreValue();

   QoreStringNode* rv = reinterpret_cast<QoreStringNode* >(ref.getUnique(xsink));
   if (*xsink)
      return QoreValue();

   const char* tchars = chars && chars->strlen() ? chars->getBuffer() : 0;
   rv->trim_trailing(tchars);
   return rv->refSelf();
}

//! Returns a truncated string with no more than the given number of bytes and optionally converted to a specific @ref character_encoding "character encoding"
/**
    @param str the string to truncate
    @param len the maximum byte length of the string
    @param encoding if given, the string returned will be returned in the given encoding, otherwise the encoding of \ str is used for the return value

    @return the string truncated to be no longer than the given byte length in the @ref character_encoding "character encoding" given (or in the original string's @ref character_encoding "character encoding" if no \a encoding argument was passed to the function); if the string has a multi-byte @ref character_encoding "character encoding", this function will guarantee that the returned string ends on a valid character (in this case the byte length of the string could be less than the limit given)

    @par Example:
    @code{.py}
string column = trunc_str(str, 80, dsp.getOSEncoding());
    @endcode

    @throw ENCODING-CONVERSION-ERROR this exception could be thrown if an explicit @ref character_encoding "character encoding" was given and an error occurs during encoding conversion
 */
string trunc_str(softstring str, softint len, *string encoding) [flags=RET_VALUE_ONLY] {
   const QoreEncoding *enc = encoding ? QEM.findCreate(encoding) : str->getEncoding();
   if (len <= 0)
      return new QoreStringNode(enc);

   TempEncodingHelper tmp(str, enc, xsink);
   if (!tmp)
      return QoreValue();

   if (tmp->strlen() <= (qore_size_t)len) {
      len = tmp->strlen();
      return new QoreStringNode(tmp.giveBuffer(), len, len + 1, enc);
   }

   if (!enc->isMultiByte())
      return new QoreStringNode(tmp->getBuffer(), len, enc);

   // find position of last character fitting in len bytes
   const char* p = tmp->getBuffer();
   int64 sl = 0;
   while (true) {
      qore_size_t size = enc->getCharLen(p, len - sl);
      if ((sl + size) > (qore_size_t)len)
	 break;
      sl += size;
      p += size;
   }

   return new QoreStringNode(tmp->getBuffer(), sl, enc);
}

//! Returns a new string with a repeated string element and optionally removing trailing characters
/**
    @param str the string element to repeat in the return value string
    @param smul the number of times the element should repeat
    @param offset the number of characters that should be removed from the end of the string after processing

    @par Example:
    @code{.py}
string ret = strmul("%s,", 3, 1); # returns "%s,%s,%s"
    @endcode

    @throw STRMUL-ERROR \a offset is < 0 or \a smul < 1
 */
string strmul(softstring str, softint smul, *softint offset) [flags=RET_VALUE_ONLY] {
<<<<<<< HEAD
   if (offset < 0) {
      xsink->raiseException("STRMUL-ERROR", "Offset argument has to be >= 0; value: "QSD, offset);
      return 0;
   }

   if (smul < 1) {
      xsink->raiseException("STRMUL-ERROR", "Multiple argument has to be > 0; value: "QSD, smul);
      return 0;
   }
=======
   if (offset < 0)
      return xsink->raiseException("STRMUL-ERROR", "Offset argument has to be >= 0; value: "QSD, offset);

   if (smul < 1)
      return xsink->raiseException("STRMUL-ERROR", "Multiple argument has to be > 0; value: "QSD, smul);
>>>>>>> ae7bec96

   QoreStringNodeHolder ret(new QoreStringNode(str));
   while (smul != 1) {
      ret->concat(str);
      --smul;
   }

   if (offset) {
      if (offset > (int64)ret->length())
         return xsink->raiseException("STRMUL-ERROR", "Offset ("QLLD") is greater than string length (%d)", offset, ret->length());
      ret->splice(ret->length() - offset, xsink);
      if (*xsink)
         return QoreValue();
   }

   return ret.release();
}

//! Returns a string of a formatted number according to a number argument and a format string
/** @param fmt the format string has the following format:\n
    <em>\<thousands_separator\></em><tt>[</tt><em>\<decimal_separator\>\<decimals\></em><tt>]</tt>\n
    where:\n
    - \a thousands_separator and \a decimal_separator are single ASCII characters defining the thousands and decimal separator characters respectively, and
    - \a decimals is a single digit defining how may decimals should appear after the decimal point
    @param num the number to format

    @return a string of a formatted number according to a number argument and a format string; if the format string does not follow the given format, then an empty string is returned

    @par Example:
    @code{.py}
string nstr = format_number(".,3", -48392093894.2349); # returns "-48.392.093.894,235"
    @endcode

    @see <float>::format()
 */
string format_number(string fmt, softfloat num) [flags=CONSTANT] {
   return format_float_intern(*fmt, num);
}

//! This function variant does nothing at all; it is only included for backwards-compatibility with qore prior to version 0.8.0 for functions that would ignore type errors in arguments
/**
 */
nothing format_number() [flags=RUNTIME_NOOP] {
}

//! Reverses a string and returns the new string
/** Works properly on strings with multi-byte @ref character_encoding "character encodings" as well (such as UTF-8)

    @param str the string to reverse

    @return a string with all characters in reverse order

    @par Example:
    @code{.py}
string ns = reverse(str);
    @endcode

    @see reverse(list)
*/
string reverse(softstring str) [flags=CONSTANT] {
   return str->reverse();
}

//! Outputs a string to standard output with no formatting
/**
    @param ... each of the arguments passed to this function will be output literally with no output formatting

    @par Example:
    @code{.py}
print("hello\n");
    @endcode

    @see printf() for a function that allows for formatted output
 */
nothing print(...) [dom=TERMINAL_IO] {
   if (!args)
      return QoreValue();

   for (unsigned i = 0; i < args->size(); i++)
      print_node(stdout, get_param_value(args, i));
}

//! Returns a formatted string based on a @ref string_formatting "format string" and other arguments; enforces field widths on arguments larger than the given field width
/**
    This function will truncate output longer than any field width given in the @ref string_formatting "format string"

    @param fmt the @ref string_formatting "format string"
    @param ... the argument(s) corresponding to format specifiers in the format string

    @return a formatted string corresponding to the arguments given

    @par Example:
    @code{.py}
string str = f_sprintf("%5s", "a long string"); # will return "a lon"
    @endcode

    @see
    - @ref string_formatting for information on the formatting string
    - sprintf() for a similar function that does not enforce field widths
 */
string f_sprintf(string[doc] fmt, ...) [flags=CONSTANT] {
   return q_sprintf(args, 1, 0, xsink);
}

//! This function variant does nothing at all; it is only included for backwards-compatibility with qore prior to version 0.8.0 for functions that would ignore type errors in arguments
/**
 */
string f_sprintf() [flags=NOOP] {
   return null_string();
}

//! Returns a formatted string based on a @ref string_formatting "format string" and other arguments; does not enforce field widths on arguments larger than the given field width
/**
    This function will not truncate output longer than any field width given in the @ref string_formatting "format string"

    @param fmt the @ref string_formatting "format string"
    @param ... the argument(s) corresponding to format specifiers in the format string

    @return a formatted string corresponding to the arguments given

    @par Example:
    @code{.py}
string str = sprintf("%5s", "a long string"); # will return "a long string"
    @endcode

    @see
    - @ref string_formatting for information on the formatting string
    - f_sprintf() for a similar function that enforces field widths
 */
string sprintf(string[doc] fmt, ...) [flags=CONSTANT] {
   return q_sprintf(args, 0, 0, xsink);
}

//! This function variant does nothing at all; it is only included for backwards-compatibility with qore prior to version 0.8.0 for functions that would ignore type errors in arguments
/**
 */
string sprintf() [flags=NOOP] {
   return null_string();
}

//! Returns a formatted string based on a @ref string_formatting "format string" and other arguments given as a list after the format string; enforces field widths on arguments larger than the given field width
/**
    This function will truncate output longer than any field width given in the @ref string_formatting "format string"

    @param fmt the @ref string_formatting "format string"
    @param varg the argument(s) corresponding to format specifiers in the format string

    @return a formatted string corresponding to the arguments given

    @par Example:
    @code{.py}
string str = f_vsprintf("%5s %3d\n", ("a lon", 500)); # will return "a lon 500"
    @endcode

    @see
    - @ref string_formatting for information on the formatting string
    - vsprintf() for a similar function that does not enforce field widths

    @since %Qore 0.8.4
 */
string f_vsprintf(string[doc] fmt, any[doc] varg) [flags=CONSTANT] {
   return q_vsprintf(args, 1, 0, xsink);
}

//! Returns a formatted string based on a @ref string_formatting "format string" and other arguments given as a list after the format string; does not enforce field widths on arguments larger than the given field width
/**
    This function will not truncate output longer than any field width given in the @ref string_formatting "format string"

    @param fmt the @ref string_formatting "format string"
    @param varg the argument(s) corresponding to format specifiers in the format string

    @return a formatted string corresponding to the arguments given

    @par Example:
    @code{.py}
string str = vsprintf("%5s %3d\n", ("a long string", 5000)); # will return "a long string 5000"
    @endcode

    @see
    - @ref string_formatting for information on the formatting string
    - f_vsprintf() for a similar function that enforces field widths
 */
string vsprintf(string[doc] fmt, any[doc] varg) [flags=CONSTANT] {
   return q_vsprintf(args, 0, 0, xsink);
}

//! This function variant does nothing at all; it is only included for backwards-compatibility with qore prior to version 0.8.0 for functions that would ignore type errors in arguments
/**
 */
string vsprintf() [flags=NOOP] {
   return null_string();
}

//! Outputs the string passed to standard output, using the first argument as a @ref string_formatting "format string"; enforces field widths on arguments larger than the given field width
/**
    This function will truncate output longer than any field width given in the @ref string_formatting "format string"

    @param fmt the @ref string_formatting "format string"
    @param ... the argument(s) corresponding to format specifiers in the format string

    @return the formatted string output corresponding to the arguments given

    @par Example:
    @code{.py}
f_printf("%5s", "a long string"); # will print out "a lon"
    @endcode

    @see
    - @ref string_formatting for information on the formatting string
    - printf() for a similar function that does not enforce field widths
 */
string f_printf(string[doc] fmt, ...) [dom=TERMINAL_IO] {
   AbstractQoreNode* node;
   print_node(stdout, node = q_sprintf(args, 1, 0, xsink));
   return node;
}

//! This function variant does nothing at all; it is only included for backwards-compatibility with qore prior to version 0.8.0 for functions that would ignore type errors in arguments
/**
 */
string f_printf() [flags=NOOP] {
   return null_string();
}

//! Outputs the string passed to standard output, using the first argument as a @ref string_formatting "format string"; does not enforce field widths on arguments larger than the given field width
/**
    This function will not truncate output longer than any field width given in the @ref string_formatting "format string"

    @param fmt the @ref string_formatting "format string"
    @param ... the argument(s) corresponding to format specifiers in the format string

    @return the formatted string output corresponding to the arguments given

    @par Example:
    @code{.py}
printf("%5s", "a long string"); # will print out "a long string"
    @endcode

    @see
    - @ref string_formatting for information on the formatting string
    - f_printf() for a similar function that enforces field widths
 */
string printf(string[doc] fmt, ...) [dom=TERMINAL_IO] {
   AbstractQoreNode* node;
   print_node(stdout, node = q_sprintf(args, 0, 0, xsink));
   return node;
}

//! This function variant does nothing at all; it is only included for backwards-compatibility with qore prior to version 0.8.0 for functions that would ignore type errors in arguments
/**
 */
string printf() [flags=NOOP;dom=TERMINAL_IO] {
   return null_string();
}

//! Outputs the string passed to standard output, using the first argument as a @ref string_formatting "format string" and a second argument giving a list or a single argument to the format string; enforces field widths on arguments larger than the given field width
/**
    This function will truncate output longer than any field width given in the @ref string_formatting "format string"

    @param fmt the @ref string_formatting "format string"
    @param varg the argument(s) corresponding to format specifiers in the format string

    @return the formatted string output corresponding to the arguments given

    @par Example:
    @code{.py}
f_vprintf("%5s %3d", ("a long string", 5000)); # will print out "a lon 500"
    @endcode

    @see
    - @ref string_formatting for information on the formatting string
    - vprintf() for a similar function that does not enforce field widths

    @since %Qore 0.8.4
 */
string f_vprintf(string[doc] fmt, any[doc] varg) [dom=TERMINAL_IO] {
   AbstractQoreNode* node;
   print_node(stdout, node = q_vsprintf(args, 1, 0, xsink));
   return node;
}

//! Outputs the string passed to standard output, using the first argument as a @ref string_formatting "format string" and a second argument giving a list or a single argument to the format string; does not enforce field widths on arguments larger than the given field width
/**
    This function will not truncate output longer than any field width given in the @ref string_formatting "format string"

    @param fmt the @ref string_formatting "format string"
    @param ... the argument(s) corresponding to format specifiers in the format string

    @return the formatted string output corresponding to the arguments given

    @par Example:
    @code{.py}
vprintf("%5s %3d", ("a long string", 5000)); # will print out "a long string 5000"
    @endcode

    @see
    - @ref string_formatting for information on the formatting string
    - f_vprintf() for a similar function that enforces field widths
 */
string vprintf(string[doc] fmt, ...) [dom=TERMINAL_IO] {
   AbstractQoreNode* node;
   print_node(stdout, node = q_vsprintf(args, 0, 0, xsink));
   return node;
}

//! This function variant does nothing at all; it is only included for backwards-compatibility with qore prior to version 0.8.0 for functions that would ignore type errors in arguments
/**
 */
string vprintf() [flags=NOOP] {
   return null_string();
}

//! Flushes output to the console output with print(), printf(), etc
/**
    @par Example:
    @code{.py}
flush();
    @endcode
 */
nothing flush() [dom=TERMINAL_IO] {
   fflush(stdout);
}

//! tries to parse a string value as a boolean
/** @par Example:
    @code{.py}
bool b = parse_boolean(str);
    @endcode

    @param str case-insensitive \c "on", \c "true", \c "enable*", \c "yes", \c "y" are @ref Qore::True "True", the rest is interpreted as a number where 0 is @ref Qore::False "False", everything else is  @ref Qore::True "True"

    @return a boolean value according to the parsed argument

    @since Qore 0.8.12 \c "y" is also parsed as @ref Qore::True "True"
 */
bool parse_boolean(string str) [flags=CONSTANT] {
   return q_parse_bool(str->getBuffer());
}

//! returns the first value passed as a boolean
/** @par Example:
    @code{.py}
bool b = parse_boolean(i);
    @endcode

    @param val the value to convert to a boolean

    @return the first value passed as a boolean
 */
bool parse_boolean(any val) [flags=CONSTANT] {
   return val.getAsBool();
}

//! returns a number corresponding to the string and the argument, giving the format
/** @par Example:
    @code{.py}
number n = parse_number("1.150.200,55", ".,");
    @endcode

    @param str the string to parse
    @param fmt the format of the number in the string, consisting of two characters, the first for the thousands separator, the second for the decimal point (ex: \c ".," for many European locales)

    @return the number value represented by the string

    @since %Qore 0.8.11.1
*/
number parse_number(string str, string fmt) [flags=RET_VALUE_ONLY] {
   TempEncodingHelper tfmt(fmt, str->getEncoding(), xsink);
   if (*xsink)
      return QoreValue();

   QoreString tmp(*str);
   if (fix_num(tmp, **tfmt, xsink))
      return QoreValue();

   return new QoreNumberNode(tmp.getBuffer());
}

//! returns a number corresponding to the string and the argument, giving the format
/** @par Example:
    @code{.py}
number n = parse_number("1.150.200,55", ".,");
    @endcode

    @param str the string to parse
    @param fmt the format of the number in the string, consisting of two characters, the first for the thousands separator, the second for the decimal point (ex: \c ".," for many European locales)

    @return the number value represented by the string

    @since %Qore 0.8.11.1
*/
float parse_float(string str, string fmt) [flags=RET_VALUE_ONLY] {
   TempEncodingHelper tfmt(fmt, str->getEncoding(), xsink);
   if (*xsink)
      return QoreValue();

   QoreString tmp(*str);
   if (fix_num(tmp, **tfmt, xsink))
      return QoreValue();

   return strtod(tmp.getBuffer(), 0);
}
//@}<|MERGE_RESOLUTION|>--- conflicted
+++ resolved
@@ -945,11 +945,7 @@
    // convert pattern encoding to string if necessary
    TempEncodingHelper temp(sep, str->getEncoding(), xsink);
    if (*xsink)
-<<<<<<< HEAD
-      return 0;
-=======
-      return QoreValue();
->>>>>>> ae7bec96
+      return QoreValue();
 
    return split_intern(temp->getBuffer(), temp->strlen(), str->getBuffer(), str->strlen(), str->getEncoding(), with_separator);
 }
@@ -1245,11 +1241,7 @@
    if (*xsink)
       return QoreValue();
 
-<<<<<<< HEAD
-   QoreStringNode *nstr = new QoreStringNode(ccs);
-=======
    QoreStringNode* nstr = new QoreStringNode(ccs);
->>>>>>> ae7bec96
 
    const char* cstr, *pattern;
    cstr = str->getBuffer();
@@ -1622,23 +1614,11 @@
     @throw STRMUL-ERROR \a offset is < 0 or \a smul < 1
  */
 string strmul(softstring str, softint smul, *softint offset) [flags=RET_VALUE_ONLY] {
-<<<<<<< HEAD
-   if (offset < 0) {
-      xsink->raiseException("STRMUL-ERROR", "Offset argument has to be >= 0; value: "QSD, offset);
-      return 0;
-   }
-
-   if (smul < 1) {
-      xsink->raiseException("STRMUL-ERROR", "Multiple argument has to be > 0; value: "QSD, smul);
-      return 0;
-   }
-=======
    if (offset < 0)
       return xsink->raiseException("STRMUL-ERROR", "Offset argument has to be >= 0; value: "QSD, offset);
 
    if (smul < 1)
       return xsink->raiseException("STRMUL-ERROR", "Multiple argument has to be > 0; value: "QSD, smul);
->>>>>>> ae7bec96
 
    QoreStringNodeHolder ret(new QoreStringNode(str));
    while (smul != 1) {
