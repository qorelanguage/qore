--- conflicted
+++ resolved
@@ -1516,15 +1516,9 @@
    const char* p = tmp->getBuffer();
    int64 sl = 0;
    while (true) {
-<<<<<<< HEAD
       qore_offset_t size = enc->getCharLen(p, len - sl);
-      if (size <= 0 || ((sl + size) > (qore_size_t)len))
-	 break;
-=======
-      qore_offset_t size = (qore_offset_t)enc->getCharLen(p, len - sl);
-      if (size <= 0 || ((sl + size) > (qore_offset_t)len))
+      if (size <= 0 || ((sl + size) > len))
          break;
->>>>>>> 317cf8a3
       sl += size;
       p += size;
    }
