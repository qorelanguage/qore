/*
  AbstractQoreNode.cpp

  Qore Programming Language

  Copyright (C) 2003 - 2016 Qore Technologies, s.r.o.

  Permission is hereby granted, free of charge, to any person obtaining a
  copy of this software and associated documentation files (the "Software"),
  to deal in the Software without restriction, including without limitation
  the rights to use, copy, modify, merge, publish, distribute, sublicense,
  and/or sell copies of the Software, and to permit persons to whom the
  Software is furnished to do so, subject to the following conditions:

  The above copyright notice and this permission notice shall be included in
  all copies or substantial portions of the Software.

  THE SOFTWARE IS PROVIDED "AS IS", WITHOUT WARRANTY OF ANY KIND, EXPRESS OR
  IMPLIED, INCLUDING BUT NOT LIMITED TO THE WARRANTIES OF MERCHANTABILITY,
  FITNESS FOR A PARTICULAR PURPOSE AND NONINFRINGEMENT. IN NO EVENT SHALL THE
  AUTHORS OR COPYRIGHT HOLDERS BE LIABLE FOR ANY CLAIM, DAMAGES OR OTHER
  LIABILITY, WHETHER IN AN ACTION OF CONTRACT, TORT OR OTHERWISE, ARISING
  FROM, OUT OF OR IN CONNECTION WITH THE SOFTWARE OR THE USE OR OTHER
  DEALINGS IN THE SOFTWARE.

  Note that the Qore library is released under a choice of three open-source
  licenses: MIT (as above), LGPL 2+, or GPL 2+; see README-LICENSE for more
  information.
*/

#include <qore/Qore.h>
#include "qore/intern/qore_list_private.h"
#include "qore/intern/QoreHashNodeIntern.h"
#include "qore/intern/QoreClosureNode.h"

#include <string.h>
#include <stdlib.h>
#include <stdio.h>
#include <assert.h>

#define TRACK_REFS 0

#if TRACK_REFS
#define REF_LVL (type!=NT_HASH)
#endif

AbstractQoreNode::AbstractQoreNode(qore_type_t t, bool n_value, bool n_needs_eval, bool n_there_can_be_only_one, bool n_custom_reference_handlers) : type(t), value(n_value), needs_eval_flag(n_needs_eval), there_can_be_only_one(n_there_can_be_only_one), custom_reference_handlers(n_custom_reference_handlers), has_value_api(false) {
#if TRACK_REFS
   printd(REF_LVL, "AbstractQoreNode::ref() %p type: %d (0->1)\n", this, type);
#endif
}

AbstractQoreNode::AbstractQoreNode(const AbstractQoreNode& v) : type(v.type), value(v.value), needs_eval_flag(v.needs_eval_flag), there_can_be_only_one(v.there_can_be_only_one), custom_reference_handlers(v.custom_reference_handlers), has_value_api(v.has_value_api) {
#if TRACK_REFS
   printd(REF_LVL, "AbstractQoreNode::ref() %p type: %d (0->1)\n", this, type);
#endif
}

AbstractQoreNode::~AbstractQoreNode() {
#if 0
   printd(5, "AbstractQoreNode::~AbstractQoreNode() type: %d (%s)\n", type, getTypeName());
#endif
}

/*
bool test(const AbstractQoreNode* n) {
   return n->getType() == NT_HASH;
}

static void break_ref() {}
*/

void AbstractQoreNode::ref() const {
#ifdef DEBUG
   /*
   if (test(this)) {
      printd(0, "AbstractQoreNode::ref() %p type: %d %s (%d->%d)\n", this, type, getTypeName(), references, references + 1);
      break_ref();
   }
   */

#if TRACK_REFS
   if (type == NT_OBJECT) {
      const QoreObject *o = reinterpret_cast<const QoreObject*>(this);
      printd(REF_LVL, "AbstractQoreNode::ref() %p type: %d object (%d->%d) object: %p, class: %s\n", this, type, references.load(), references.load() + 1, o, o->getClass()->getName());
   }
   else
      printd(REF_LVL, "AbstractQoreNode::ref() %p type: %d %s (%d->%d)\n", this, type, getTypeName(), references.load(), references.load() + 1);
#endif
#endif
   if (!there_can_be_only_one) {
      if (custom_reference_handlers)
	 customRef();
      else
	 ROreference();
   }
}

AbstractQoreNode* AbstractQoreNode::refSelf() const {
   ref();
   return const_cast<AbstractQoreNode*>(this);
}

bool AbstractQoreNode::derefImpl(ExceptionSink* xsink) {
   return true;
}

void AbstractQoreNode::customRef() const {
   assert(false);
}

void AbstractQoreNode::customDeref(ExceptionSink* xsink) {
   assert(false);
}

//static void break_deref() {}
void AbstractQoreNode::deref(ExceptionSink* xsink) {
   //QORE_TRACE("AbstractQoreNode::deref()");
#ifdef DEBUG
   /*
   if (test(this)) {
      printd(0, "AbstractQoreNode::deref() %p type: %d %s (%d->%d)\n", this, type, getTypeName(), references, references - 1);
      break_deref();
   }
   */
#if TRACK_REFS
   if (type == NT_OBJECT)
      printd(REF_LVL, "QoreObject::deref() %p class: %s (%d->%d) %d\n", this, ((QoreObject*)this)->getClassName(), references.load(), references.load() - 1, custom_reference_handlers);
   else
      printd(REF_LVL, "AbstractQoreNode::deref() %p type: %d %s (%d->%d)\n", this, type, getTypeName(), references.load(), references.load() - 1);

#endif
   if (references.load() > 10000000 || references.load() <= 0){
      if (type == NT_STRING)
	 printd(0, "AbstractQoreNode::deref() WARNING, node %p references: %d (type: %s) (val=\"%s\")\n",
		this, references.load(), getTypeName(), ((QoreStringNode*)this)->getBuffer());
      else
	 printd(0, "AbstractQoreNode::deref() WARNING, node %p references: %d (type: %s)\n", this, references.load(), getTypeName());
      assert(false);
   }
#endif
   assert(references.load() > 0);

   if (there_can_be_only_one) {
      assert(is_unique());
      return;
   }

   if (custom_reference_handlers) {
      customDeref(xsink);
   }
   else if (ROdereference()) {
      if (type < NUM_SIMPLE_TYPES || derefImpl(xsink))
	 delete this;
   }
}

QoreValue AbstractQoreNode::evalValue(ExceptionSink* xsink) const {
   if (!needs_eval_flag)
      return refSelf();

   if (has_value_api) {
      const ParseNode* pn = reinterpret_cast<const ParseNode*>(this);
      ValueEvalRefHolder v(pn, xsink);
      return v.takeReferencedValue();
   }

   return evalImpl(xsink);
}

QoreValue AbstractQoreNode::evalValue(bool& needs_deref, ExceptionSink* xsink) const {
   if (!needs_eval_flag) {
      needs_deref = false;
      return const_cast<AbstractQoreNode*>(this);
   }

   if (has_value_api) {
      const ParseNode* pn = reinterpret_cast<const ParseNode*>(this);
      ValueEvalRefHolder v(pn, xsink);
      return v.takeValue(needs_deref);
   }

   return evalImpl(needs_deref, xsink);
}

// AbstractQoreNode::eval(): return value requires a dereference
AbstractQoreNode* AbstractQoreNode::eval(ExceptionSink* xsink) const {
   if (!needs_eval_flag)
      return refSelf();
   return evalImpl(xsink);
}

// AbstractQoreNode::eval(): return value requires a dereference if needs_deref is true
AbstractQoreNode* AbstractQoreNode::eval(bool &needs_deref, ExceptionSink* xsink) const {
   if (!needs_eval_flag) {
      needs_deref = false;
      return const_cast<AbstractQoreNode*>(this);
   }

   return evalImpl(needs_deref, xsink);
}

int64 AbstractQoreNode::bigIntEvalImpl(ExceptionSink* xsink) const {
   if (has_value_api) {
      const ParseNode* pn = reinterpret_cast<const ParseNode*>(this);
      ValueEvalRefHolder v(pn, xsink);
      return v->getAsBigInt();
   }
   ReferenceHolder<AbstractQoreNode> rv(eval(xsink), xsink);
   return rv ? rv->getAsBigInt() : 0;
}

int AbstractQoreNode::integerEvalImpl(ExceptionSink* xsink) const {
   if (has_value_api) {
      const ParseNode* pn = reinterpret_cast<const ParseNode*>(this);
      ValueEvalRefHolder v(pn, xsink);
      return v->getAsBigInt();
   }
   ReferenceHolder<AbstractQoreNode> rv(eval(xsink), xsink);
   return rv ? rv->getAsInt() : 0;
}

bool AbstractQoreNode::boolEvalImpl(ExceptionSink* xsink) const {
   if (has_value_api) {
      const ParseNode* pn = reinterpret_cast<const ParseNode*>(this);
      ValueEvalRefHolder v(pn, xsink);
      return v->getAsBool();
   }
   ReferenceHolder<AbstractQoreNode> rv(eval(xsink), xsink);
   return rv ? rv->getAsBool() : false;
}

double AbstractQoreNode::floatEvalImpl(ExceptionSink* xsink) const {
   if (has_value_api) {
      const ParseNode* pn = reinterpret_cast<const ParseNode*>(this);
      ValueEvalRefHolder v(pn, xsink);
      return v->getAsFloat();
   }
   ReferenceHolder<AbstractQoreNode> rv(eval(xsink), xsink);
   return rv ? rv->getAsFloat() : 0.0;
}

int64 AbstractQoreNode::bigIntEval(ExceptionSink* xsink) const {
   if (needs_eval_flag)
      return bigIntEvalImpl(xsink);
   return getAsBigInt();
}

int AbstractQoreNode::integerEval(ExceptionSink* xsink) const {
   if (needs_eval_flag)
      return integerEvalImpl(xsink);
   return getAsInt();
}

bool AbstractQoreNode::boolEval(ExceptionSink* xsink) const {
   if (needs_eval_flag)
      return boolEvalImpl(xsink);
   return getAsBool();
}

double AbstractQoreNode::floatEval(ExceptionSink* xsink) const {
   if (needs_eval_flag)
      return floatEvalImpl(xsink);
   return getAsFloat();
}

bool AbstractQoreNode::getAsBool() const {
   if (type == NT_BOOLEAN)
      return reinterpret_cast<const QoreBoolNode*>(this)->getValue();
   return getAsBoolImpl();
}

int AbstractQoreNode::getAsInt() const {
   if (type == NT_INT)
      return (int)(reinterpret_cast<const QoreBigIntNode*>(this)->val);
   return getAsIntImpl();
}

int64 AbstractQoreNode::getAsBigInt() const {
   if (type == NT_INT)
      return reinterpret_cast<const QoreBigIntNode*>(this)->val;
   return getAsBigIntImpl();
}

double AbstractQoreNode::getAsFloat() const {
   if (type == NT_FLOAT)
      return reinterpret_cast<const QoreFloatNode*>(this)->f;
   return getAsFloatImpl();
}

// get the value of the type in a string context, empty string for complex types (default implementation)
QoreString *AbstractQoreNode::getStringRepresentation(bool& del) const {
   del = false;
   return NullString;
}

// empty default implementation
void AbstractQoreNode::getStringRepresentation(QoreString& str) const {
}

// if del is true, then the returned DateTime * should be deleted, if false, then it should not
DateTime *AbstractQoreNode::getDateTimeRepresentation(bool& del) const {
   del = false;
   return ZeroDate;
}

// assign date representation to a DateTime (no action for complex types = default implementation)
void AbstractQoreNode::getDateTimeRepresentation(DateTime& dt) const {
   dt.setDate(0LL);
}

AbstractQoreNode* AbstractQoreNode::parseInit(LocalVar* oflag, int pflag, int& lvids, const QoreTypeInfo*& typeInfo) {
   return this;
}

bool AbstractQoreNode::hasValueApi() const {
   return has_value_api;
}

// for getting relative time values or integer values
int getSecZeroInt(const AbstractQoreNode* a) {
   if (is_nothing(a))
      return 0;

   if (a->getType() == NT_DATE)
      return (int)(reinterpret_cast<const DateTimeNode*>(a)->getRelativeSeconds());

   return a->getAsInt();
}

int64 getSecZeroBigInt(const AbstractQoreNode* a) {
   if (is_nothing(a))
      return 0;

   if (a->getType() == NT_DATE)
      return reinterpret_cast<const DateTimeNode*>(a)->getRelativeSeconds();

   return a->getAsBigInt();
}

// for getting relative time values or integer values
int getSecMinusOneInt(const AbstractQoreNode* a) {
   if (is_nothing(a))
      return -1;

   if (a->getType() == NT_DATE)
      return (int)(reinterpret_cast<const DateTimeNode*>(a)->getRelativeSeconds());

   return a->getAsInt();
}

int64 getSecMinusOneBigInt(const AbstractQoreNode* a) {
   if (is_nothing(a))
      return -1;

   if (a->getType() == NT_DATE)
      return reinterpret_cast<const DateTimeNode*>(a)->getRelativeSeconds();

   return a->getAsBigInt();
}

int getMsZeroInt(const AbstractQoreNode* a) {
   if (is_nothing(a))
      return 0;

   if (a->getType() == NT_DATE)
      return (int)(reinterpret_cast<const DateTimeNode*>(a)->getRelativeMilliseconds());

   return a->getAsInt();
}

int64 getMsZeroBigInt(const AbstractQoreNode* a) {
   if (is_nothing(a))
      return 0;

   if (a->getType() == NT_DATE)
      return reinterpret_cast<const DateTimeNode*>(a)->getRelativeMilliseconds();

   return a->getAsBigInt();
}

// for getting relative time values or integer values
int getMsMinusOneInt(const AbstractQoreNode* a) {
   if (is_nothing(a))
      return -1;

   if (a->getType() == NT_DATE)
      return (int)(reinterpret_cast<const DateTimeNode*>(a)->getRelativeMilliseconds());

   return a->getAsInt();
}

int64 getMsMinusOneBigInt(const AbstractQoreNode* a) {
   if (is_nothing(a))
      return -1;

   if (a->getType() == NT_DATE)
      return reinterpret_cast<const DateTimeNode*>(a)->getRelativeMilliseconds();

   return a->getAsBigInt();
}

int getMicroSecZeroInt(const AbstractQoreNode* a) {
   if (is_nothing(a))
      return 0;

   if (a->getType() == NT_DATE)
      return (int)(reinterpret_cast<const DateTimeNode*>(a)->getRelativeMicroseconds());

   return a->getAsInt();
}

int64 getMicroSecZeroInt64(const AbstractQoreNode* a) {
   if (is_nothing(a))
      return 0;

   if (a->getType() == NT_DATE)
      return (reinterpret_cast<const DateTimeNode*>(a)->getRelativeMicroseconds());

   return a->getAsBigInt();
}

static inline QoreListNode* crlr_list_copy(const QoreListNode* n, ExceptionSink* xsink) {
   assert(xsink);
   ReferenceHolder<QoreListNode> l(new QoreListNode(true), xsink);
   for (unsigned i = 0; i < n->size(); i++) {
      l->push(copy_and_resolve_lvar_refs(n->retrieve_entry(i), xsink));
      if (*xsink)
	 return 0;
   }
   return l.release();
}

static inline QoreValueList* crlr_list_copy(const QoreValueList* n, ExceptionSink* xsink) {
   assert(xsink);
   ReferenceHolder<QoreValueList> l(new QoreValueList, xsink);
   for (unsigned i = 0; i < n->size(); i++) {
      l->push(copy_value_and_resolve_lvar_refs(n->retrieveEntry(i), xsink));
      if (*xsink)
	 return 0;
   }
   return l.release();
}

static inline AbstractQoreNode* crlr_hash_copy(const QoreHashNode* n, ExceptionSink* xsink) {
   assert(xsink);
   ReferenceHolder<QoreHashNode> h(new QoreHashNode(true), xsink);
   ConstHashIterator hi(n);
   while (hi.next()) {
      h->setKeyValue(hi.getKey(), copy_and_resolve_lvar_refs(hi.getValue(), xsink), xsink);
      if (*xsink)
	 return 0;
   }
   return h.release();
}

<<<<<<< HEAD
static inline AbstractQoreNode* crlr_tree_copy(const QoreTreeNode* n, ExceptionSink* xsink) {
   return new QoreTreeNode(get_runtime_location(), copy_and_resolve_lvar_refs(n->left, xsink), n->getOp(),
			   n->right ? copy_and_resolve_lvar_refs(n->right, xsink) : 0);
}

=======
>>>>>>> aed413e5
static inline AbstractQoreNode* crlr_selfcall_copy(const SelfFunctionCallNode* n, ExceptionSink* xsink) {
   QoreListNode* na = const_cast<QoreListNode*>(n->getArgs());
   if (na)
      na = crlr_list_copy(na, xsink);

   return new SelfFunctionCallNode(*n, na);
}

static inline AbstractQoreNode* crlr_fcall_copy(const FunctionCallNode* n, ExceptionSink* xsink) {
   QoreListNode* na = const_cast<QoreListNode*>(n->getArgs());
   if (na)
      na = crlr_list_copy(na, xsink);

   return new FunctionCallNode(n->getFunction(), na, n->getProgram());
}

static inline AbstractQoreNode* crlr_mcall_copy(const MethodCallNode* m, ExceptionSink* xsink) {
   assert(xsink);
   QoreListNode* args = const_cast<QoreListNode*>(m->getArgs());
   //printd(5, "crlr_mcall_copy() m: %p (%s) args: %p (len: %d)\n", m, m->getName(), args, args ? args->size() : 0);
   if (args) {
      ReferenceHolder<QoreListNode> args_holder(crlr_list_copy(args, xsink), xsink);
      if (*xsink)
	 return 0;

      args = args_holder.release();
   }

   return new MethodCallNode(*m, args);
}

static inline AbstractQoreNode* crlr_smcall_copy(const StaticMethodCallNode* m, ExceptionSink* xsink) {
   assert(xsink);
   QoreListNode* args = const_cast<QoreListNode*>(m->getArgs());
   //printd(5, "crlr_mcall_copy() m: %p (%s) args: %p (len: %d)\n", m, m->getName(), args, args ? args->size() : 0);
   if (args) {
      ReferenceHolder<QoreListNode> args_holder(crlr_list_copy(args, xsink), xsink);
      if (*xsink)
	 return 0;

      args = args_holder.release();
   }

   return new StaticMethodCallNode(m->getMethod(), args);
}

static AbstractQoreNode* call_ref_call_copy(const CallReferenceCallNode* n, ExceptionSink* xsink) {
   assert(xsink);
   ReferenceHolder<AbstractQoreNode> exp(copy_and_resolve_lvar_refs(n->getExp(), xsink), xsink);
   if (*xsink)
      return 0;

   QoreListNode* args = const_cast<QoreListNode*>(n->getArgs());
   if (args) {
      ReferenceHolder<QoreListNode> args_holder(crlr_list_copy(args, xsink), xsink);
      if (*xsink)
	 return 0;

      args = args_holder.release();
   }

   return new CallReferenceCallNode(exp.release(), args);
}

static AbstractQoreNode* eval_notnull(const AbstractQoreNode* n, ExceptionSink* xsink) {
   assert(xsink);
   ReferenceHolder<AbstractQoreNode> exp(n->eval(xsink), xsink);
   if (*xsink)
      return 0;

   return exp ? exp.release() : nothing();
}

QoreValue copy_value_and_resolve_lvar_refs(QoreValue& n, ExceptionSink* xsink) {
   if (!n.hasNode())
      return n;
   return copy_and_resolve_lvar_refs(n.getInternalNode(), xsink);
}

AbstractQoreNode* copy_and_resolve_lvar_refs(const AbstractQoreNode* n, ExceptionSink* xsink) {
   if (!n) return 0;

   qore_type_t ntype = n->getType();

   if (ntype == NT_LIST)
      return crlr_list_copy(reinterpret_cast<const QoreListNode*>(n), xsink);

   if (ntype == NT_HASH)
      return crlr_hash_copy(reinterpret_cast<const QoreHashNode*>(n), xsink);

   if (ntype == NT_OPERATOR)
      return reinterpret_cast<const QoreOperatorNode*>(n)->copyBackground(xsink);

   if (ntype == NT_SELF_CALL)
      return crlr_selfcall_copy(reinterpret_cast<const SelfFunctionCallNode*>(n), xsink);

   if (ntype == NT_FUNCTION_CALL || ntype == NT_PROGRAM_FUNC_CALL)
      return crlr_fcall_copy(reinterpret_cast<const FunctionCallNode*>(n), xsink);

   // must make sure to return a value here or it could cause a segfault - parse expressions expect non-NULL values for the operands
   if (ntype == NT_FIND)
      return eval_notnull(n, xsink);

   if (ntype == NT_VARREF && reinterpret_cast<const VarRefNode*>(n)->getType() != VT_GLOBAL)
      return eval_notnull(n, xsink);

   if (ntype == NT_FUNCREFCALL)
      return call_ref_call_copy(reinterpret_cast<const CallReferenceCallNode*>(n), xsink);

   if (ntype == NT_METHOD_CALL)
      return crlr_mcall_copy(reinterpret_cast<const MethodCallNode*>(n), xsink);

   if (ntype == NT_STATIC_METHOD_CALL)
      return crlr_smcall_copy(reinterpret_cast<const StaticMethodCallNode*>(n), xsink);

   if (ntype == NT_PARSEREFERENCE)
      return reinterpret_cast<const ParseReferenceNode*>(n)->evalToIntermediate(xsink);

   // ensure closures are evaluated in the parent thread so closure-bound local vars can be found and bound before
   // launching the background thread (fixes https://github.com/qorelanguage/qore/issues/12)
   if (ntype == NT_CLOSURE)
      return reinterpret_cast<const QoreClosureParseNode*>(n)->evalBackground(xsink);

   assert(ntype != NT_VALUE_LIST);

   return n->refSelf();
}

void SimpleQoreNode::deref() {
   if (there_can_be_only_one) {
      assert(is_unique());
      return;
   }

   if (ROdereference())
      delete this;
}

AbstractQoreNode* SimpleValueQoreNode::evalImpl(ExceptionSink* xsink) const {
   assert(false);
   return 0;
}

AbstractQoreNode* SimpleValueQoreNode::evalImpl(bool &needs_deref, ExceptionSink* xsink) const {
   assert(false);
   return 0;
}

int64 SimpleValueQoreNode::bigIntEvalImpl(ExceptionSink* xsink) const {
   assert(false);
   return 0;
}

int SimpleValueQoreNode::integerEvalImpl(ExceptionSink* xsink) const {
   assert(false);
   return 0;
}

bool SimpleValueQoreNode::boolEvalImpl(ExceptionSink* xsink) const {
   assert(false);
   return false;
}

double SimpleValueQoreNode::floatEvalImpl(ExceptionSink* xsink) const {
   assert(false);
   return 0.0;
}

AbstractQoreNode* UniqueValueQoreNode::realCopy() const {
   return const_cast<UniqueValueQoreNode*>(this);
}

bool needs_scan(const AbstractQoreNode* n) {
   if (!n)
      return false;

   switch (n->getType()) {
      case NT_LIST: return qore_list_private::getScanCount(*static_cast<const QoreListNode*>(n)) ? true : false;
      case NT_HASH: return qore_hash_private::getScanCount(*static_cast<const QoreHashNode*>(n)) ? true : false;
      case NT_OBJECT: return true;
      case NT_VALUE_LIST: assert(false); return qore_value_list_private::getScanCount(*static_cast<const QoreValueList*>(n)) ? true : false;
      case NT_RUNTIME_CLOSURE: return static_cast<const QoreClosureBase*>(n)->needsScan();
      case NT_REFERENCE: return lvalue_ref::get(static_cast<const ReferenceNode*>(n))->needsScan();
   }

   return false;
}

void inc_container_obj(const AbstractQoreNode* n, int dt) {
   assert(n);
   switch (n->getType()) {
      case NT_LIST: qore_list_private::incScanCount(*static_cast<const QoreListNode*>(n), dt); break;
      case NT_HASH: qore_hash_private::incScanCount(*static_cast<const QoreHashNode*>(n), dt); break;
      case NT_OBJECT: qore_object_private::incScanCount(*static_cast<const QoreObject*>(n), dt); break;
      case NT_VALUE_LIST: assert(false); qore_value_list_private::incScanCount(*static_cast<const QoreValueList*>(n), dt); break;
      default: assert(false);
   }
}<|MERGE_RESOLUTION|>--- conflicted
+++ resolved
@@ -3,7 +3,7 @@
 
   Qore Programming Language
 
-  Copyright (C) 2003 - 2016 Qore Technologies, s.r.o.
+  Copyright (C) 2003 - 2017 Qore Technologies, s.r.o.
 
   Permission is hereby granted, free of charge, to any person obtaining a
   copy of this software and associated documentation files (the "Software"),
@@ -454,14 +454,6 @@
    return h.release();
 }
 
-<<<<<<< HEAD
-static inline AbstractQoreNode* crlr_tree_copy(const QoreTreeNode* n, ExceptionSink* xsink) {
-   return new QoreTreeNode(get_runtime_location(), copy_and_resolve_lvar_refs(n->left, xsink), n->getOp(),
-			   n->right ? copy_and_resolve_lvar_refs(n->right, xsink) : 0);
-}
-
-=======
->>>>>>> aed413e5
 static inline AbstractQoreNode* crlr_selfcall_copy(const SelfFunctionCallNode* n, ExceptionSink* xsink) {
    QoreListNode* na = const_cast<QoreListNode*>(n->getArgs());
    if (na)
