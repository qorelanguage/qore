--- conflicted
+++ resolved
@@ -57,12 +57,9 @@
 #include <vector>
 #include <map>
 #include <set>
-<<<<<<< HEAD
 #include <sstream>
-=======
 #include <utility>
 #include <algorithm>
->>>>>>> e12f06ea
 
 const char usage_str[] = "usage: %s [options] <input file(s)...>\n"
     " -d, --dox-output=arg   doxygen output file name\n"
@@ -172,7 +169,6 @@
 
 #define BUFSIZE 1024
 
-<<<<<<< HEAD
 #ifndef HAVE_STD_TO_STRING
 namespace std {
   template <typename T>
@@ -183,7 +179,6 @@
   }
 }
 #endif
-=======
 /*
 static char* strchrs(const char* str, const char* chars) {
    while (*str) {
@@ -194,7 +189,6 @@
    return nullptr;
 }
 */
->>>>>>> e12f06ea
 
 static bool idchar(const char c) {
     return isalnum(c) || c == '_';
