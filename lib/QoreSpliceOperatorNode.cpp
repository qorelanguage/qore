/*
  QoreSpliceOperatorNode.cpp

  Qore Programming Language

  Copyright (C) 2003 - 2017 Qore Technologies, s.r.o.

  Permission is hereby granted, free of charge, to any person obtaining a
  copy of this software and associated documentation files (the "Software"),
  to deal in the Software without restriction, including without limitation
  the rights to use, copy, modify, merge, publish, distribute, sublicense,
  and/or sell copies of the Software, and to permit persons to whom the
  Software is furnished to do so, subject to the following conditions:

  The above copyright notice and this permission notice shall be included in
  all copies or substantial portions of the Software.

  THE SOFTWARE IS PROVIDED "AS IS", WITHOUT WARRANTY OF ANY KIND, EXPRESS OR
  IMPLIED, INCLUDING BUT NOT LIMITED TO THE WARRANTIES OF MERCHANTABILITY,
  FITNESS FOR A PARTICULAR PURPOSE AND NONINFRINGEMENT. IN NO EVENT SHALL THE
  AUTHORS OR COPYRIGHT HOLDERS BE LIABLE FOR ANY CLAIM, DAMAGES OR OTHER
  LIABILITY, WHETHER IN AN ACTION OF CONTRACT, TORT OR OTHERWISE, ARISING
  FROM, OUT OF OR IN CONNECTION WITH THE SOFTWARE OR THE USE OR OTHER
  DEALINGS IN THE SOFTWARE.

  Note that the Qore library is released under a choice of three open-source
  licenses: MIT (as above), LGPL 2+, or GPL 2+; see README-LICENSE for more
  information.
*/

#include <qore/Qore.h>
#include "qore/intern/qore_program_private.h"

QoreString QoreSpliceOperatorNode::splice_str("splice operator expression");

// if del is true, then the returned QoreString * should be spliced, if false, then it must not be
QoreString *QoreSpliceOperatorNode::getAsString(bool &del, int foff, ExceptionSink *xsink) const {
   del = false;
   return &splice_str;
}

int QoreSpliceOperatorNode::getAsString(QoreString &str, int foff, ExceptionSink *xsink) const {
   str.concat(&splice_str);
   return 0;
}

AbstractQoreNode *QoreSpliceOperatorNode::parseInitImpl(LocalVar *oflag, int pflag, int &lvids, const QoreTypeInfo *&typeInfo) {
   assert(!typeInfo);
   const QoreTypeInfo *expTypeInfo = 0;

   pflag &= ~PF_RETURN_VALUE_IGNORED;

   // check lvalue expression
   lvalue_exp = lvalue_exp->parseInit(oflag, pflag | PF_FOR_ASSIGNMENT, lvids, expTypeInfo);
   checkLValue(lvalue_exp, pflag);
   //if (lvalue_exp && check_lvalue(lvalue_exp))
   //   parse_error("the splice operator expects an lvalue as the first expression, got '%s' instead", lvalue_exp->getTypeName());

   if (expTypeInfo->hasType()) {
      if (!expTypeInfo->parseAcceptsReturns(NT_LIST)
            && !expTypeInfo->parseAcceptsReturns(NT_BINARY)
            && !expTypeInfo->parseAcceptsReturns(NT_STRING)) {
	 QoreStringNode *desc = new QoreStringNode("the lvalue expression (1st position) with the 'splice' operator is ");
	 expTypeInfo->getThisType(*desc);
	 desc->sprintf(", therefore this operation is invalid and would throw an exception at run-time; the 'splice' operator only operates on lists, strings, and binary objects");
	 qore_program_private::makeParseException(getProgram(), "PARSE-TYPE-ERROR", desc);
      }
      else
	 returnTypeInfo = typeInfo = expTypeInfo;
   }

   // check offset expression
   expTypeInfo = 0;
   offset_exp = offset_exp->parseInit(oflag, pflag, lvids, expTypeInfo);
   if (expTypeInfo->nonNumericValue())
      expTypeInfo->doNonNumericWarning("the offset expression (2nd position) with the 'splice' operator is ");

   // check length expression, if any
   if (length_exp) {
      expTypeInfo = 0;
      length_exp = length_exp->parseInit(oflag, pflag, lvids, expTypeInfo);
      if (expTypeInfo->nonNumericValue())
	 expTypeInfo->doNonNumericWarning("the length expression (3nd position) with the 'splice' operator is ");
   }

   // check new value expression, if any
   if (new_exp) {
      expTypeInfo = 0;
      new_exp = new_exp->parseInit(oflag, pflag, lvids, expTypeInfo);
   }

   return this;
}

QoreValue QoreSpliceOperatorNode::evalValueImpl(bool& needs_deref, ExceptionSink* xsink) const {
   printd(5, "QoreSpliceOperatorNode::splice() lvalue_exp = %p, offset_exp: %p, length_exp: %p, new_exp: %p, isEvent: %d\n", lvalue_exp, offset_exp, length_exp, new_exp, xsink->isEvent());

   // evaluate arguments
   ValueEvalRefHolder eoffset(offset_exp, xsink);
   if (*xsink)
      return QoreValue();

   ValueEvalRefHolder elength(length_exp, xsink);
   if (*xsink)
      return QoreValue();

   ValueEvalRefHolder exp(new_exp, xsink);
   if (*xsink)
      return QoreValue();

   ReferenceHolder<> exp_holder(xsink);
   if (new_exp)
      exp_holder = exp.getReferencedValue();

   // get ptr to current value (lvalue is locked for the scope of the LValueHelper object)
   LValueHelper val(lvalue_exp, xsink);
   if (!val)
      return QoreValue();

   // if value is not a list or string, throw exception
   qore_type_t vt = val.getType();

   if (vt == NT_NOTHING) {
      // see if the lvalue has a default type
      const QoreTypeInfo *typeInfo = val.getTypeInfo();
      if (typeInfo == softListTypeInfo || typeInfo == listTypeInfo || typeInfo == stringTypeInfo || typeInfo == softStringTypeInfo) {
         if (val.assign(typeInfo->getDefaultValue()))
            return QoreValue();
         vt = val.getType();
      }
   }

   if (vt != NT_LIST && vt != NT_STRING && vt != NT_BINARY) {
      xsink->raiseException("EXTRACT-ERROR", "first (lvalue) argument to the extract operator is not a list, string, or binary object");
      return QoreValue();
   }

   // no exception can occur here
   val.ensureUnique();

   qore_size_t offset = (qore_size_t)eoffset->getAsBigInt();

#ifdef DEBUG
   if (vt == NT_LIST) {
      QoreListNode *vl = reinterpret_cast<QoreListNode*>(val.getValue());
<<<<<<< HEAD
      printd(5, "op_splice() val: %p (size: " QSD ") offset: " QSD "\n", vl, (int64)vl->size(), (int64)offset);
   }
   else if (vt == NT_STRING) {
      QoreStringNode *vs = reinterpret_cast<QoreStringNode*>(val.getValue());
      printd(5, "op_splice() val: %p (strlen: " QSD ") offset: " QSD "\n", vs, (int64)vs->strlen(), (int64)offset);
=======
      printd(5, "op_splice() val: %p (size: " QSD ") offset: " QSD "\n", vl, vl->size(), offset);
   }
   else if (vt == NT_STRING) {
      QoreStringNode *vs = reinterpret_cast<QoreStringNode*>(val.getValue());
      printd(5, "op_splice() val: %p (strlen: " QSD ") offset: " QSD "\n", vs, vs->strlen(), offset);
>>>>>>> 647f2ce6
   }
#endif

   if (vt == NT_LIST) {
      QoreListNode *vl = reinterpret_cast<QoreListNode *>(val.getValue());
      if (!length_exp && !new_exp) {
         vl->splice(offset, xsink);
      }
      else {
         qore_size_t length = (qore_size_t)elength->getAsBigInt();
         if (!new_exp) {
            vl->splice(offset, length, xsink);
         }
         else {
            vl->splice(offset, length, *exp_holder, xsink);
         }
      }
   }
   else if (vt == NT_STRING) {
      QoreStringNode *vs = reinterpret_cast<QoreStringNode *>(val.getValue());
      if (!length_exp && !new_exp)
         vs->splice(offset, xsink);
      else {
         qore_size_t length = (qore_size_t)elength->getAsBigInt();
         if (!new_exp)
            vs->splice(offset, length, xsink);
         else
            vs->splice(offset, length, *exp_holder, xsink);
      }
   }
   else { // must be a binary
      BinaryNode* b = reinterpret_cast<BinaryNode*>(val.getValue());
      if (!length_exp && !new_exp)
         b->splice(offset, b->size());
      else {
         qore_size_t length = (qore_size_t)elength->getAsBigInt();
         if (!new_exp)
            b->splice(offset, length);
         else {
            qore_type_t t = get_node_type(*exp_holder);
            if (t == NT_BINARY) {
               const BinaryNode* b1 = reinterpret_cast<const BinaryNode*>(*exp_holder);
               b->splice(offset, length, b1->getPtr(), b1->size());
            }
            else {
               QoreStringNodeValueHelper sv(*exp_holder);
               if (!sv->strlen())
                  b->splice(offset, length);
               else
                  b->splice(offset, length, sv->getBuffer(), sv->size());
            }
         }
      }
   }

   // reference for return value
   if (!ref_rv || *xsink)
      return QoreValue();

   return val.getReferencedValue();
}<|MERGE_RESOLUTION|>--- conflicted
+++ resolved
@@ -143,19 +143,15 @@
 #ifdef DEBUG
    if (vt == NT_LIST) {
       QoreListNode *vl = reinterpret_cast<QoreListNode*>(val.getValue());
-<<<<<<< HEAD
       printd(5, "op_splice() val: %p (size: " QSD ") offset: " QSD "\n", vl, (int64)vl->size(), (int64)offset);
    }
    else if (vt == NT_STRING) {
       QoreStringNode *vs = reinterpret_cast<QoreStringNode*>(val.getValue());
       printd(5, "op_splice() val: %p (strlen: " QSD ") offset: " QSD "\n", vs, (int64)vs->strlen(), (int64)offset);
-=======
-      printd(5, "op_splice() val: %p (size: " QSD ") offset: " QSD "\n", vl, vl->size(), offset);
    }
    else if (vt == NT_STRING) {
       QoreStringNode *vs = reinterpret_cast<QoreStringNode*>(val.getValue());
       printd(5, "op_splice() val: %p (strlen: " QSD ") offset: " QSD "\n", vs, vs->strlen(), offset);
->>>>>>> 647f2ce6
    }
 #endif
 
