--- conflicted
+++ resolved
@@ -157,7 +157,6 @@
          vl->splice(offset, xsink);
       }
       else {
-<<<<<<< HEAD
          qore_size_t length = (qore_size_t)elength->getAsBigInt();
          if (!new_exp) {
             vl->splice(offset, length, xsink);
@@ -165,13 +164,6 @@
          else {
             vl->splice(offset, length, *exp_holder, xsink);
          }
-=======
-	 qore_size_t length = (qore_size_t)elength->getAsBigInt();
-	 if (!new_exp)
-	    vl->splice(offset, length, xsink);
-	 else
-	    vl->splice(offset, length, *exp_holder, xsink);
->>>>>>> 06eef5bc
       }
    }
    else if (vt == NT_STRING) {
