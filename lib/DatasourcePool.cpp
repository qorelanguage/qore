--- conflicted
+++ resolved
@@ -96,15 +96,8 @@
 
 // common constructor code
 void DatasourcePool::init(ExceptionSink* xsink) {
-<<<<<<< HEAD
-   pool[0] = config.get();
-
-   // open connection to server
-   pool[0]->open(xsink);
-=======
    // ths intiial Datasource creation could throw an exception if there is an error in a driver option, for example
    std::auto_ptr<Datasource> ds(config.get(xsink));
->>>>>>> 1ffac7f3
    if (*xsink)
       return;
 
@@ -114,10 +107,6 @@
 
    pool[0] = ds.release();
    //printd(5, "DP::init() open %s: %p (%d)\n", ndsl->getName(), pool[0], xsink->isEvent());
-<<<<<<< HEAD
-
-=======
->>>>>>> 1ffac7f3
    // add to free list
    free_list.push_back(0);
 
@@ -198,6 +187,8 @@
       callback_arg = 0;
 #endif
    }
+
+   config.del(xsink);
 }
 
 #if 0
@@ -332,10 +323,7 @@
    thread_use_t::iterator i = tmap.find(tid);
    if (i != tmap.end()) {
       ++stats_hits;
-<<<<<<< HEAD
-=======
       //printd(5, "DatasourcePool::getDSIntern() this: %p returning already allocated ds: %p\n", this, pool[i->second]);
->>>>>>> 1ffac7f3
       return pool[i->second];
    }
 
