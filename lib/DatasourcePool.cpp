--- conflicted
+++ resolved
@@ -165,13 +165,6 @@
 
     while (++cmax < min) {
         ds.reset(config.get(this, xsink));
-<<<<<<< HEAD
-        if (*xsink)
-            return;
-        ds->open(xsink);
-        if (*xsink)
-            return;
-=======
         if (*xsink) {
             return;
         }
@@ -179,7 +172,6 @@
         if (*xsink) {
             return;
         }
->>>>>>> 907b034d
         pool[cmax] = ds.release();
         //printd(5, "DP::init() open %s: %p (%d)\n", ndsl->getName(), pool[cmax], xsink->isEvent());
         // add to free list
