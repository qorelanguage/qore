/*
  DatasourcePool.cpp

  Qore Programming Language

  Copyright (C) 2003 - 2017 Qore Technologies, s.r.o.

  Permission is hereby granted, free of charge, to any person obtaining a
  copy of this software and associated documentation files (the "Software"),
  to deal in the Software without restriction, including without limitation
  the rights to use, copy, modify, merge, publish, distribute, sublicense,
  and/or sell copies of the Software, and to permit persons to whom the
  Software is furnished to do so, subject to the following conditions:

  The above copyright notice and this permission notice shall be included in
  all copies or substantial portions of the Software.

  THE SOFTWARE IS PROVIDED "AS IS", WITHOUT WARRANTY OF ANY KIND, EXPRESS OR
  IMPLIED, INCLUDING BUT NOT LIMITED TO THE WARRANTIES OF MERCHANTABILITY,
  FITNESS FOR A PARTICULAR PURPOSE AND NONINFRINGEMENT. IN NO EVENT SHALL THE
  AUTHORS OR COPYRIGHT HOLDERS BE LIABLE FOR ANY CLAIM, DAMAGES OR OTHER
  LIABILITY, WHETHER IN AN ACTION OF CONTRACT, TORT OR OTHERWISE, ARISING
  FROM, OUT OF OR IN CONNECTION WITH THE SOFTWARE OR THE USE OR OTHER
  DEALINGS IN THE SOFTWARE.

  Note that the Qore library is released under a choice of three open-source
  licenses: MIT (as above), LGPL 2+, or GPL 2+; see README-LICENSE for more
  information.
*/

#include <qore/Qore.h>
#include "qore/intern/DatasourcePool.h"
#include "qore/intern/qore_ds_private.h"
#include <memory>

DatasourcePool::DatasourcePool(ExceptionSink* xsink, DBIDriver* ndsl, const char* user, const char* pass,
			       const char* db, const char* charset, const char* hostname, unsigned mn, unsigned mx, int port, const QoreHashNode* opts,
			       Queue* q, AbstractQoreNode* a) :
      pool(new Datasource*[mx]),
      tid_list(new int[mx]),
      min(mn),
      max(mx),
      cmax(0),
      wait_count(0),
      wait_max(0),
      tl_warning_ms(0),
      tl_timeout_ms(120000),
      stats_reqs(0),
      stats_hits(0),
      warning_callback(0),
      callback_arg(0),
      config(ndsl, user, pass, db, charset, hostname, port, opts, q, a),
      valid(false) {
   //assert(mn > 0);
   //assert(mx > min);
   //assert(db != 0 && db[0]);

   assert(!(a && !q));

   // create minimum datasources if possible
   printd(5, "DatasourcePool::DatasourcePool(driver: %p user: %s pass: %s db: %s charset: %s host: %s min: %d max: %d port: %d) pool: %p\n",
          ndsl, user ? user : "(null)", pass ? pass : "(null)", db ? db : "(null)", charset ? charset : "(null)",
	  hostname ? hostname : "(null)", min, max, port, pool);

   init(xsink);
}

DatasourcePool::DatasourcePool(const DatasourcePool& old, ExceptionSink* xsink) :
   pool(new Datasource*[old.max]),
   tid_list(new int[old.max]),
   min(old.min),
   max(old.max),
   cmax(0),
   wait_count(0),
   wait_max(0),
   tl_warning_ms(old.tl_warning_ms),
   tl_timeout_ms(old.tl_timeout_ms),
   stats_reqs(0),
   stats_hits(0),
   warning_callback(old.warning_callback ? old.warning_callback->refRefSelf() : 0),
   callback_arg(old.callback_arg ? old.callback_arg->refSelf() : 0),
   config(old.config),
   valid(false) {
   init(xsink);
}

DatasourcePool::~DatasourcePool() {
   //printd(5, "DatasourcePool::~DatasourcePool() this: %p\n", this);
   for (unsigned i = 0; i < cmax; ++i)
      delete pool[i];
   delete [] tid_list;
   delete [] pool;
   assert(!warning_callback);
   assert(!callback_arg);
}

// common constructor code
void DatasourcePool::init(ExceptionSink* xsink) {
   assert(xsink);
   // ths initial Datasource creation could throw an exception if there is an error in a driver option, for example
   std::unique_ptr<Datasource> ds(config.get(xsink));
   if (*xsink)
      return;

   ds->open(xsink);
   if (*xsink)
      return;

   pool[0] = ds.release();
   //printd(5, "DP::init() open %s: %p (%d)\n", ndsl->getName(), pool[0], xsink->isEvent());
   // add to free list
   free_list.push_back(0);

   while (++cmax < min) {
      ds.reset(config.get());
      ds->open(xsink);
      if (*xsink)
         return;
      pool[cmax] = ds.release();
      //printd(5, "DP::init() open %s: %p (%d)\n", ndsl->getName(), pool[cmax], xsink->isEvent());
      // add to free list
      free_list.push_back(cmax);
   }
   valid = true;
}

void DatasourcePool::cleanup(ExceptionSink* xsink) {
   int tid = gettid();

   // thread must have a Datasource allocated
   SafeLocker sl((QoreThreadLock *)this);
   thread_use_t::iterator i = tmap.find(tid);
   assert(i != tmap.end());
   sl.unlock();

#ifndef DEBUG_1
   xsink->raiseException("DATASOURCEPOOL-LOCK-EXCEPTION", "%s:%s@%s: TID %d terminated while in a transaction with connection %d; transaction will be automatically rolled back and the datasource returned to the pool", pool[0]->getDriverName(), pool[0]->getUsernameStr().c_str(), pool[0]->getDBNameStr().c_str(), tid, i->second);
#else
   QoreString* sql = getAndResetSQL();
   xsink->raiseException("DATASOURCEPOOL-LOCK-EXCEPTION", "%s:%s@%s: TID %d terminated while in a transaction; transaction will be automatically rolled back and the datasource returned to the pool\n%s", pool[0]->getDriverName(), pool[0]->getUsernameStr().c_str(), pool[0]->getDBNameStr().c_str(), tid, sql ? sql->getBuffer() : "<no data>");
   if (sql)
      delete sql;
#endif

   // execute rollback on Datasource before releasing to pool
   pool[i->second]->rollback(xsink);

   // grab lock to add to free list and erase thread map entry
   sl.lock();
   free_list.push_back(i->second);
   // erase thread map entry
   tmap.erase(i);
   // signal any waiting threads
   if (wait_count)
      signal();
}

void DatasourcePool::destructor(ExceptionSink* xsink) {
   //printd(5, "DatasourcePool::destructor() this: %p\n", this);
   SafeLocker sl((QoreThreadLock*)this);

   // mark object as invalid in case any threads are waiting on a free Datasource
   valid = false;

   int tid = gettid();
   thread_use_t::iterator i = tmap.find(tid);
   unsigned curr = i == tmap.end() ? (unsigned)-1 : i->second;

   for (unsigned j = 0; j < cmax; ++j) {
      if (j != curr && pool[j]->isInTransaction())
	 xsink->raiseException("DATASOURCEPOOL-ERROR", "%s:%s@%s: TID %d deleted DatasourcePool while TID %d using connection %d/%d was in a transaction", pool[0]->getDriverName(), pool[0]->getUsernameStr().c_str(), pool[0]->getDBNameStr().c_str(), gettid(), tid_list[j], j + 1, cmax);
   }

   if (i != tmap.end() && pool[curr]->isInTransaction()) {
      xsink->raiseException("DATASOURCEPOOL-LOCK-EXCEPTION", "%s:%s@%s: TID %d deleted DatasourcePool while in a transaction; transaction will be automatically rolled back", pool[0]->getDriverName(), pool[0]->getUsernameStr().c_str(), pool[0]->getDBNameStr().c_str(), tid);
      sl.unlock();

      // execute rollback on Datasource before releasing to pool
      pool[curr]->rollback(xsink);

      freeDS(xsink);
   }

   if (warning_callback) {
      warning_callback->deref(xsink);
      discard(callback_arg, xsink);
#ifdef DEBUG
      warning_callback = 0;
      callback_arg = 0;
#endif
   }

   config.del(xsink);
}

#if 0
void DatasourcePool::addSQL(const char* cmd, const QoreString* sql) {
   QoreString* str = thread_local_storage.get();
   if (!str)
      str = new QoreString;
   else
      str->concat('\n');
   str->sprintf("%s(): %s", cmd, sql->getBuffer());
   thread_local_storage.set(str);
}

void DatasourcePool::resetSQL() {
   QoreString* str = thread_local_storage.get();
   if (str) {
      delete str;
      thread_local_storage.set(0);
   }
}

QoreString* DatasourcePool::getAndResetSQL() {
   QoreString* str = thread_local_storage.get();
   thread_local_storage.set(0);
   return str;
}
#endif

void DatasourcePool::freeDS(ExceptionSink* xsink) {
   // remove from thread resource list
   //printd(5, "DatasourcePool::freeDS() remove_thread_resource(this: %p)\n", this);

   remove_thread_resource(this);

   int tid = gettid();

   AutoLocker al((QoreThreadLock*)this);

   thread_use_t::iterator i = tmap.find(tid);
   assert(!pool[i->second]->isInTransaction());
   free_list.push_back(i->second);

   // issue 1250: close any other statements created on this datasource
<<<<<<< HEAD
   qore_ds_private::get(*pool[i->second])->transactionDone(true, true, xsink);
=======
   qore_ds_private::get(*pool[i->second])->transactionDone(true, xsink);
>>>>>>> bb90b704

   tmap.erase(i);

   if (wait_count)
      signal();
}

Datasource* DatasourcePool::getDS(bool &new_ds, ExceptionSink* xsink) {
   assert(xsink);
   assert(!*xsink);

   // total # of microseconds waiting for a new connection
   int64 wait_total = 0;
   Datasource* ds = getDSIntern(new_ds, wait_total, xsink);
   if (!ds) {
      assert(*xsink);
      return 0;
   }
   assert(ds);
   assert(!*xsink);

   assert(!(new_ds && ds->isInTransaction()));

   // only run the wait callback if we have a wait time and if no exception was raised acquiring a datasource
   if (wait_total && checkWait(wait_total, xsink)) {
      assert(new_ds);
      assert(!ds->isInTransaction());
      freeDS(xsink);
      return 0;
   }

   // try to open Datasource if it's not open already
   if (!ds->isOpen()) {
      assert(new_ds);
      if (ds->open(xsink)) {
	 assert(!ds->isInTransaction());
	 freeDS(xsink);
	 return 0;
      }
   }

   assert(ds->isOpen());
   assert(!*xsink);

   return ds;
}

Datasource* DatasourcePool::getAllocatedDS() {
   SafeLocker sl((QoreThreadLock*)this);
   // see if thread already has a datasource allocated
   thread_use_t::iterator i = tmap.find(gettid());
   assert(i != tmap.end());
   return pool[i->second];
}

// must be called in the lock
int DatasourcePool::checkWait(int64 wait_total, ExceptionSink* xsink) {
   assert(wait_total);

   ReferenceHolder<ResolvedCallReferenceNode> wc(xsink);

   {
      // get reference to callback and check wait threshold only while holding lock
      AutoLocker al((QoreThreadLock*)this);
      if (!warning_callback || (wait_total / 1000) < tl_warning_ms)
	 return 0;

      wc = warning_callback->refRefSelf();
   }

   // build argument list
   ReferenceHolder<QoreListNode> args(new QoreListNode, xsink);
   args->push(getConfigString());
   args->push(new QoreBigIntNode(wait_total));
   args->push(new QoreBigIntNode(tl_warning_ms));
   args->push(callback_arg ? callback_arg->refSelf() : 0);
   wc->execValue(*args, xsink).discard(xsink);
   return *xsink ? -1 : 0;
}

Datasource* DatasourcePool::getDSIntern(bool& new_ds, int64& wait_total, ExceptionSink* xsink) {
   assert(!new_ds);

   int tid = gettid();

   Datasource* ds;

   SafeLocker sl((QoreThreadLock*)this);

   // increase request counter
   ++stats_reqs;

   // see if thread already has a datasource allocated
   thread_use_t::iterator i = tmap.find(tid);
   if (i != tmap.end()) {
      ++stats_hits;
      //printd(5, "DatasourcePool::getDSIntern() this: %p returning already allocated ds: %p\n", this, pool[i->second]);
      return pool[i->second];
   }

   // will be a new allocation, not already in a transaction
   new_ds = true;

   // iteration flag
   bool iter = false;

   // see if there is a datasource free
   while (true) {
      if (!free_list.empty()) {
	 int fi = free_list.front();
	 free_list.pop_front();
	 // DEBUG
	 //printf("DSP::getDS() assigning tid %d index %d from free list (%N)\n", $tid, $i, $.p[$i]);

	 tmap[tid] = fi;
	 ds = pool[fi];
	 tid_list[fi] = tid;

	 // increase hit counter
	 if (!iter)
	    ++stats_hits;
	 break;
      }

      // see if we can open a new connection
      if (cmax < max) {
	 ds = pool[cmax] = config.get();

	 tmap[tid] = cmax;
	 tid_list[cmax++] = tid;

	 // increase hit counter
	 if (!iter)
	    ++stats_hits;

	 break;
      }

      //printd(5, "DatasourcePool::getDSIntern() this: %p tl_timeout_ms: %d max: %d\n", this, tl_timeout_ms, max);
      // otherwise we sleep until a connection becomes available
      ++wait_count;
      int64 warn_start = q_clock_getmicros();
      int rc = tl_timeout_ms ? wait((QoreThreadLock*)this, tl_timeout_ms) : wait((QoreThreadLock*)this);
      wait_count--;

      // add waiting time to total time
      wait_total += (q_clock_getmicros() - warn_start);

      if (!valid) {
	 xsink->raiseException("DATASOURCEPOOL-ERROR", "%s:%s@%s: DatasourcePool deleted while TID %d waiting on a connection to become free", getDriverName(), pool[0]->getUsernameStr().c_str(), pool[0]->getDBNameStr().c_str(), tid);
	 return 0;
      }

      if (rc && tl_timeout_ms) {
	 xsink->raiseException("DATASOURCEPOOL-TIMEOUT", "%s:%s@%s: TID %d timed out on datasource pool after waiting %d millisecond%s for a free connection (max %d connections in use)",
			       getDriverName(), pool[0]->getUsernameStr().c_str(), pool[0]->getDBNameStr().c_str(), tid,
			       tl_timeout_ms, tl_timeout_ms == 1 ? "" : "s", max);
	 return 0;
      }

      if (!iter)
	 iter = true;
      continue;
   }

   if (wait_total > wait_max)
      wait_max = wait_total;

   sl.unlock();

   // add to thread resource list
   //printd(5, "DatasourcePool::getDSIntern() set_thread_resource(this: %p) ds: %p\n", this, ds);

   set_thread_resource(this);

   assert(ds);
   return ds;
}

AbstractQoreNode* DatasourcePool::select(const QoreString* sql, const QoreListNode* args, ExceptionSink* xsink) {
   DatasourcePoolActionHelper dpah(*this, xsink);
   if (!dpah)
      return 0;

   return dpah->select(sql, args, xsink);
}

QoreHashNode* DatasourcePool::selectRow(const QoreString* sql, const QoreListNode* args, ExceptionSink* xsink) {
   DatasourcePoolActionHelper dpah(*this, xsink);
   if (!dpah)
      return 0;

   return dpah->selectRow(sql, args, xsink);
}

AbstractQoreNode* DatasourcePool::selectRows(const QoreString* sql, const QoreListNode* args, ExceptionSink* xsink) {
   DatasourcePoolActionHelper dpah(*this, xsink);
   if (!dpah)
      return 0;

   return dpah->selectRows(sql, args, xsink);
}

QoreHashNode* DatasourcePool::describe(const QoreString* sql, const QoreListNode* args, ExceptionSink* xsink) {
   DatasourcePoolActionHelper dpah(*this, xsink);
   if (!dpah)
      return 0;

   return dpah->describe(sql, args, xsink);
}

int DatasourcePool::beginTransaction(ExceptionSink* xsink) {
   DatasourcePoolActionHelper dpah(*this, xsink, DAH_ACQUIRE);
   if (!dpah)
      return 0;

   return dpah->beginTransaction(xsink);
}

AbstractQoreNode* DatasourcePool::exec_internal(bool doBind, const QoreString* sql, const QoreListNode* args, ExceptionSink* xsink) {
   DatasourcePoolActionHelper dpah(*this, xsink, DAH_ACQUIRE);
   if (!dpah)
      return 0;

   return doBind ? dpah->exec(sql, args, xsink) : dpah->execRaw(sql, args, xsink);;
}

AbstractQoreNode* DatasourcePool::exec(const QoreString* sql, const QoreListNode* args, ExceptionSink* xsink) {
   return exec_internal(true, sql, args, xsink);
}

AbstractQoreNode* DatasourcePool::execRaw(const QoreString* sql, ExceptionSink* xsink) {
   return exec_internal(false, sql, 0, xsink);
}

int DatasourcePool::commit(ExceptionSink* xsink) {
   DatasourcePoolActionHelper dpah(*this, xsink, DAH_RELEASE);
   if (!dpah)
      return -1;

   //printd(5, "DatasourcePool::commit() this: %p ds: %p: %s@%s\n", this, *dpah, dpah->getUsername(), dpah->getDBName());

   return dpah->commit(xsink);
}

int DatasourcePool::rollback(ExceptionSink* xsink) {
   DatasourcePoolActionHelper dpah(*this, xsink, DAH_RELEASE);
   if (!dpah)
      return -1;

   //printd(5, "DatasourcePool::rollback() this: %p ds: %p\n", this, *dpah);

   return dpah->rollback(xsink);
}

AbstractQoreNode* DatasourcePool::getServerVersion(ExceptionSink* xsink) {
   DatasourcePoolActionHelper dpah(*this, xsink);
   if (!dpah)
      return 0;

   return dpah->getServerVersion(xsink);
}

QoreStringNode* DatasourcePool::toString() {
   QoreStringNode* str = new QoreStringNode();

   SafeLocker sl((QoreThreadLock *)this);
   str->sprintf("this: %p, min: %d, max: %d, cmax: %d, wait_count: %d, thread_map = (", this, min, max, cmax, wait_count);
   thread_use_t::const_iterator ti = tmap.begin();
   while (ti != tmap.end()) {
      str->sprintf("tid %d: %d, ", ti->first, ti->second);
      ++ti;
   }
   if (!tmap.empty())
      str->terminate(str->strlen() - 2);

   str->sprintf("), free_list = (");
   free_list_t::const_iterator fi = free_list.begin();
   while (fi != free_list.end()) {
      str->sprintf("%d, ", *fi);
      ++fi;
   }
   if (!free_list.empty())
      str->terminate(str->strlen() - 2);
   sl.unlock();
   str->concat(')');
   return str;
}

unsigned DatasourcePool::getMin() const {
   return min;
}

unsigned DatasourcePool::getMax() const {
   return max;
}

QoreStringNode* DatasourcePool::getPendingUsername() const {
   return pool[0]->getPendingUsername();
}

QoreStringNode* DatasourcePool::getPendingPassword() const {
   return pool[0]->getPendingPassword();
}

QoreStringNode* DatasourcePool::getPendingDBName() const {
   return pool[0]->getPendingDBName();
}

QoreStringNode* DatasourcePool::getPendingDBEncoding() const {
   return pool[0]->getPendingDBEncoding();
}

QoreStringNode* DatasourcePool::getPendingHostName() const {
   return pool[0]->getPendingHostName();
}

int DatasourcePool::getPendingPort() const {
   return pool[0]->getPendingPort();
}

const QoreEncoding* DatasourcePool::getQoreEncoding() const {
   return pool[0]->getQoreEncoding();
}

bool DatasourcePool::inTransaction() {
   int tid = gettid();
   AutoLocker al((QoreThreadLock *)this);
   return tmap.find(tid) != tmap.end();
}

QoreHashNode* DatasourcePool::getConfigHash() const {
   QoreHashNode* h = pool[0]->getConfigHash();

   // add min and max options
   QoreHashNode* opt = reinterpret_cast<QoreHashNode*>(h->getKeyValue("options"));
   if (!opt) {
      opt = new QoreHashNode;
      h->setKeyValue("options", opt, 0);
   }
   opt->setKeyValue("min", new QoreBigIntNode(min), 0);
   opt->setKeyValue("max", new QoreBigIntNode(max), 0);

   return h;
}

QoreStringNode* DatasourcePool::getConfigString() const {
   QoreStringNode* str = pool[0]->getConfigString();

   // add min and max options
   QoreStringMaker mm(",min=%d,max=%d", min, max);
   if ((*str)[str->size() - 1] == '}')
      str->splice(str->size() - 1, 0, mm, 0);
   else
      str->sprintf("{%s}", mm.getBuffer() + 1);

   return str;
}

void DatasourcePool::clearWarningCallback(ExceptionSink* xsink) {
   AutoLocker al((QoreThreadLock*)this);
   if (warning_callback) {
      discard(callback_arg, xsink);
      warning_callback->deref(xsink);
      warning_callback = 0;
      tl_warning_ms = 0;
   }
}

void DatasourcePool::setWarningCallback(int64 warning_ms, ResolvedCallReferenceNode* cb, AbstractQoreNode* arg, ExceptionSink* xsink) {
   if (warning_ms <= 0) {
      xsink->raiseException("DATASOURCEPOOL-SETWARNINGCALLBACK-ERROR", "DatasourcePool::setWarningCallback() warning ms argument: " QLLD " must be greater than zero; to clear, call DatasourcePool::clearWarningCallback() with no arguments", warning_ms);
      return;
   }
   AutoLocker al((QoreThreadLock*)this);
   if (warning_callback) {
      warning_callback->deref(xsink);
      if (callback_arg)
	 callback_arg->deref(xsink);
   }
   warning_callback = cb;
   tl_warning_ms = warning_ms;
   callback_arg = arg;
}

QoreHashNode* DatasourcePool::getUsageInfo() const {
   AutoLocker al((QoreThreadLock*)this);
   QoreHashNode* h = new QoreHashNode;
   if (warning_callback) {
      h->setKeyValue("callback", warning_callback->refRefSelf(), 0);
      h->setKeyValue("arg", callback_arg ? callback_arg->refSelf() : 0, 0);
      h->setKeyValue("timeout", new QoreBigIntNode(tl_warning_ms), 0);
   }
   h->setKeyValue("wait_max", new QoreBigIntNode(wait_max), 0);
   h->setKeyValue("stats_reqs", new QoreBigIntNode(stats_reqs), 0);
   h->setKeyValue("stats_hits", new QoreBigIntNode(stats_hits), 0);
   return h;
}

void DatasourcePool::setEventQueue(Queue* q, AbstractQoreNode* arg, ExceptionSink* xsink) {
   AutoLocker al((QoreThreadLock*)this);

   // assign to all datasources
   bool first = true;
   for (unsigned i = 0; i < cmax; ++i) {
      if (first) {
	 pool[i]->setEventQueue(q, arg, xsink);
	 first = false;
      }
      else
	 pool[i]->setEventQueue(q ? q->queueRefSelf() : 0, arg ? arg->refSelf() : 0, xsink);
   }

   config.setQueue(q, arg, xsink);
}

QoreListNode* DatasourcePool::getCapabilityList() const {
   return pool[0]->getCapabilityList();
}

int DatasourcePool::getCapabilities() const {
   return pool[0]->getCapabilities();
}<|MERGE_RESOLUTION|>--- conflicted
+++ resolved
@@ -47,8 +47,8 @@
       tl_timeout_ms(120000),
       stats_reqs(0),
       stats_hits(0),
-      warning_callback(0),
-      callback_arg(0),
+      warning_callback(nullptr),
+      callback_arg(nullptr),
       config(ndsl, user, pass, db, charset, hostname, port, opts, q, a),
       valid(false) {
    //assert(mn > 0);
@@ -77,8 +77,8 @@
    tl_timeout_ms(old.tl_timeout_ms),
    stats_reqs(0),
    stats_hits(0),
-   warning_callback(old.warning_callback ? old.warning_callback->refRefSelf() : 0),
-   callback_arg(old.callback_arg ? old.callback_arg->refSelf() : 0),
+   warning_callback(old.warning_callback ? old.warning_callback->refRefSelf() : nullptr),
+   callback_arg(old.callback_arg ? old.callback_arg->refSelf() : nullptr),
    config(old.config),
    valid(false) {
    init(xsink);
@@ -185,8 +185,8 @@
       warning_callback->deref(xsink);
       discard(callback_arg, xsink);
 #ifdef DEBUG
-      warning_callback = 0;
-      callback_arg = 0;
+      warning_callback = nullptr;
+      callback_arg = nullptr;
 #endif
    }
 
@@ -208,13 +208,13 @@
    QoreString* str = thread_local_storage.get();
    if (str) {
       delete str;
-      thread_local_storage.set(0);
+      thread_local_storage.set(nullptr);
    }
 }
 
 QoreString* DatasourcePool::getAndResetSQL() {
    QoreString* str = thread_local_storage.get();
-   thread_local_storage.set(0);
+   thread_local_storage.set(nullptr);
    return str;
 }
 #endif
@@ -234,11 +234,7 @@
    free_list.push_back(i->second);
 
    // issue 1250: close any other statements created on this datasource
-<<<<<<< HEAD
    qore_ds_private::get(*pool[i->second])->transactionDone(true, true, xsink);
-=======
-   qore_ds_private::get(*pool[i->second])->transactionDone(true, xsink);
->>>>>>> bb90b704
 
    tmap.erase(i);
 
@@ -255,7 +251,7 @@
    Datasource* ds = getDSIntern(new_ds, wait_total, xsink);
    if (!ds) {
       assert(*xsink);
-      return 0;
+      return nullptr;
    }
    assert(ds);
    assert(!*xsink);
@@ -267,7 +263,7 @@
       assert(new_ds);
       assert(!ds->isInTransaction());
       freeDS(xsink);
-      return 0;
+      return nullptr;
    }
 
    // try to open Datasource if it's not open already
@@ -276,7 +272,7 @@
       if (ds->open(xsink)) {
 	 assert(!ds->isInTransaction());
 	 freeDS(xsink);
-	 return 0;
+	 return nullptr;
       }
    }
 
@@ -314,7 +310,7 @@
    args->push(getConfigString());
    args->push(new QoreBigIntNode(wait_total));
    args->push(new QoreBigIntNode(tl_warning_ms));
-   args->push(callback_arg ? callback_arg->refSelf() : 0);
+   args->push(callback_arg ? callback_arg->refSelf() : nullptr);
    wc->execValue(*args, xsink).discard(xsink);
    return *xsink ? -1 : 0;
 }
@@ -389,14 +385,14 @@
 
       if (!valid) {
 	 xsink->raiseException("DATASOURCEPOOL-ERROR", "%s:%s@%s: DatasourcePool deleted while TID %d waiting on a connection to become free", getDriverName(), pool[0]->getUsernameStr().c_str(), pool[0]->getDBNameStr().c_str(), tid);
-	 return 0;
+	 return nullptr;
       }
 
       if (rc && tl_timeout_ms) {
 	 xsink->raiseException("DATASOURCEPOOL-TIMEOUT", "%s:%s@%s: TID %d timed out on datasource pool after waiting %d millisecond%s for a free connection (max %d connections in use)",
 			       getDriverName(), pool[0]->getUsernameStr().c_str(), pool[0]->getDBNameStr().c_str(), tid,
 			       tl_timeout_ms, tl_timeout_ms == 1 ? "" : "s", max);
-	 return 0;
+	 return nullptr;
       }
 
       if (!iter)
@@ -421,7 +417,7 @@
 AbstractQoreNode* DatasourcePool::select(const QoreString* sql, const QoreListNode* args, ExceptionSink* xsink) {
    DatasourcePoolActionHelper dpah(*this, xsink);
    if (!dpah)
-      return 0;
+      return nullptr;
 
    return dpah->select(sql, args, xsink);
 }
@@ -429,7 +425,7 @@
 QoreHashNode* DatasourcePool::selectRow(const QoreString* sql, const QoreListNode* args, ExceptionSink* xsink) {
    DatasourcePoolActionHelper dpah(*this, xsink);
    if (!dpah)
-      return 0;
+      return nullptr;
 
    return dpah->selectRow(sql, args, xsink);
 }
@@ -437,7 +433,7 @@
 AbstractQoreNode* DatasourcePool::selectRows(const QoreString* sql, const QoreListNode* args, ExceptionSink* xsink) {
    DatasourcePoolActionHelper dpah(*this, xsink);
    if (!dpah)
-      return 0;
+      return nullptr;
 
    return dpah->selectRows(sql, args, xsink);
 }
@@ -445,7 +441,7 @@
 QoreHashNode* DatasourcePool::describe(const QoreString* sql, const QoreListNode* args, ExceptionSink* xsink) {
    DatasourcePoolActionHelper dpah(*this, xsink);
    if (!dpah)
-      return 0;
+      return nullptr;
 
    return dpah->describe(sql, args, xsink);
 }
@@ -461,7 +457,7 @@
 AbstractQoreNode* DatasourcePool::exec_internal(bool doBind, const QoreString* sql, const QoreListNode* args, ExceptionSink* xsink) {
    DatasourcePoolActionHelper dpah(*this, xsink, DAH_ACQUIRE);
    if (!dpah)
-      return 0;
+      return nullptr;
 
    return doBind ? dpah->exec(sql, args, xsink) : dpah->execRaw(sql, args, xsink);;
 }
@@ -471,7 +467,7 @@
 }
 
 AbstractQoreNode* DatasourcePool::execRaw(const QoreString* sql, ExceptionSink* xsink) {
-   return exec_internal(false, sql, 0, xsink);
+   return exec_internal(false, sql, nullptr, xsink);
 }
 
 int DatasourcePool::commit(ExceptionSink* xsink) {
@@ -497,7 +493,7 @@
 AbstractQoreNode* DatasourcePool::getServerVersion(ExceptionSink* xsink) {
    DatasourcePoolActionHelper dpah(*this, xsink);
    if (!dpah)
-      return 0;
+      return nullptr;
 
    return dpah->getServerVersion(xsink);
 }
@@ -577,10 +573,10 @@
    QoreHashNode* opt = reinterpret_cast<QoreHashNode*>(h->getKeyValue("options"));
    if (!opt) {
       opt = new QoreHashNode;
-      h->setKeyValue("options", opt, 0);
-   }
-   opt->setKeyValue("min", new QoreBigIntNode(min), 0);
-   opt->setKeyValue("max", new QoreBigIntNode(max), 0);
+      h->setKeyValue("options", opt, nullptr);
+   }
+   opt->setKeyValue("min", new QoreBigIntNode(min), nullptr);
+   opt->setKeyValue("max", new QoreBigIntNode(max), nullptr);
 
    return h;
 }
@@ -603,7 +599,7 @@
    if (warning_callback) {
       discard(callback_arg, xsink);
       warning_callback->deref(xsink);
-      warning_callback = 0;
+      warning_callback = nullptr;
       tl_warning_ms = 0;
    }
 }
@@ -628,13 +624,13 @@
    AutoLocker al((QoreThreadLock*)this);
    QoreHashNode* h = new QoreHashNode;
    if (warning_callback) {
-      h->setKeyValue("callback", warning_callback->refRefSelf(), 0);
-      h->setKeyValue("arg", callback_arg ? callback_arg->refSelf() : 0, 0);
-      h->setKeyValue("timeout", new QoreBigIntNode(tl_warning_ms), 0);
-   }
-   h->setKeyValue("wait_max", new QoreBigIntNode(wait_max), 0);
-   h->setKeyValue("stats_reqs", new QoreBigIntNode(stats_reqs), 0);
-   h->setKeyValue("stats_hits", new QoreBigIntNode(stats_hits), 0);
+      h->setKeyValue("callback", warning_callback->refRefSelf(), nullptr);
+      h->setKeyValue("arg", callback_arg ? callback_arg->refSelf() : nullptr, nullptr);
+      h->setKeyValue("timeout", new QoreBigIntNode(tl_warning_ms), nullptr);
+   }
+   h->setKeyValue("wait_max", new QoreBigIntNode(wait_max), nullptr);
+   h->setKeyValue("stats_reqs", new QoreBigIntNode(stats_reqs), nullptr);
+   h->setKeyValue("stats_hits", new QoreBigIntNode(stats_hits), nullptr);
    return h;
 }
 
@@ -649,7 +645,7 @@
 	 first = false;
       }
       else
-	 pool[i]->setEventQueue(q ? q->queueRefSelf() : 0, arg ? arg->refSelf() : 0, xsink);
+	 pool[i]->setEventQueue(q ? q->queueRefSelf() : nullptr, arg ? arg->refSelf() : nullptr, xsink);
    }
 
    config.setQueue(q, arg, xsink);
