/*
  FunctionCallNode.cpp

  Qore Programming Language

  Copyright (C) 2003 - 2016 Qore Technologies, s.r.o.

  Permission is hereby granted, free of charge, to any person obtaining a
  copy of this software and associated documentation files (the "Software"),
  to deal in the Software without restriction, including without limitation
  the rights to use, copy, modify, merge, publish, distribute, sublicense,
  and/or sell copies of the Software, and to permit persons to whom the
  Software is furnished to do so, subject to the following conditions:

  The above copyright notice and this permission notice shall be included in
  all copies or substantial portions of the Software.

  THE SOFTWARE IS PROVIDED "AS IS", WITHOUT WARRANTY OF ANY KIND, EXPRESS OR
  IMPLIED, INCLUDING BUT NOT LIMITED TO THE WARRANTIES OF MERCHANTABILITY,
  FITNESS FOR A PARTICULAR PURPOSE AND NONINFRINGEMENT. IN NO EVENT SHALL THE
  AUTHORS OR COPYRIGHT HOLDERS BE LIABLE FOR ANY CLAIM, DAMAGES OR OTHER
  LIABILITY, WHETHER IN AN ACTION OF CONTRACT, TORT OR OTHERWISE, ARISING
  FROM, OUT OF OR IN CONNECTION WITH THE SOFTWARE OR THE USE OR OTHER
  DEALINGS IN THE SOFTWARE.

  Note that the Qore library is released under a choice of three open-source
  licenses: MIT (as above), LGPL 2+, or GPL 2+; see README-LICENSE for more
  information.
*/

#include <qore/Qore.h>
#include "qore/intern/QoreClassIntern.h"
#include "qore/intern/QoreNamespaceIntern.h"
#include "qore/intern/qore_program_private.h"

#include <vector>

// eval method against an object where the assumed qoreclass and method were saved at parse time
QoreValue AbstractMethodCallNode::exec(QoreObject* o, const char* c_str, ExceptionSink* xsink) const {
   /* the class and method saved at parse time are used here for this run-time
      optimization: the method pointer saved at parse time is used to execute the
      method directly if the object used at run-time is of the same class as
      either the method or the parse-time class.  Actually any class between the
      parse-time class and the method's class could be used, however I'd have to
      check and make sure that search would be quicker than the quick check
      implemented below on average
   */
   if (qc && (o->getClass() == qc || o->getClass() == method->getClass())) {
      //printd(5, "AbstractMethodCallNode::exec() using parse info for %s::%s() qc: %s (o: %s)\n", method->getClassName(), method->getName(), qc->getName(), o->getClass()->getName());
      assert(method);
      if (!o->isValid()) {
	 if (variant)
	    xsink->raiseException("OBJECT-ALREADY-DELETED", "cannot call %s::%s(%s) on an object that has already been deleted", qc->getName(), method->getName(), variant->getSignature()->getSignatureText());
	 else
	    xsink->raiseException("OBJECT-ALREADY-DELETED", "cannot call %s::%s() on an object that has already been deleted", qc->getName(), method->getName());
	 return QoreValue();
      }

      return variant
	 ? qore_method_private::evalNormalVariant(*method, xsink, o, reinterpret_cast<const QoreExternalMethodVariant*>(variant), args)
	 : qore_method_private::eval(*method, xsink, o, args);
   }
   //printd(5, "AbstractMethodCallNode::exec() calling QoreObject::evalMethod() for %s::%s()\n", o->getClassName(), c_str);
   return o->evalMethodValue(c_str, args, xsink);
}

static void invalid_access(QoreFunction* func) {
   // func will always be non-zero with builtin functions
   const char* class_name = func->className();
   parse_error("parse options do not allow access to builtin %s '%s%s%s()'", class_name ? "method" : "function", class_name ? class_name : "", class_name ? "::" : "", func->getName());
}

static void warn_retval_ignored(const QoreProgramLocation& loc, QoreFunction* func) {
   const char* class_name = func->className();
   qore_program_private::makeParseWarning(getProgram(), loc, QP_WARN_RETURN_VALUE_IGNORED, "RETURN-VALUE-IGNORED", "call to %s %s%s%s() does not have any side effects and the return value is ignored; to disable this warning, use '%%disable-warning return-value-ignored' in your code", class_name ? "method" : "function", class_name ? class_name : "", class_name ? "::" : "", func->getName());
}

static void warn_deprecated(const QoreProgramLocation& loc, QoreFunction* func) {
   const char* class_name = func->className();
   qore_program_private::makeParseWarning(getProgram(), loc, QP_WARN_DEPRECATED, "DEPRECATED", "call to deprecated %s %s%s%s(); to disable this warning, use '%%disable-warning deprecated' in your code", class_name ? "method" : "function", class_name ? class_name : "", class_name ? "::" : "", func->getName());
}

static void check_flags(const QoreProgramLocation& loc, QoreFunction* func, int64 flags, int64 pflag) {
   if ((pflag & PF_RETURN_VALUE_IGNORED) && ((flags & QC_CONSTANT) == QC_CONSTANT))
      warn_retval_ignored(loc, func);
   if (flags & QC_DEPRECATED)
      warn_deprecated(loc, func);
}

int FunctionCallBase::parseArgsVariant(const QoreProgramLocation& loc, LocalVar* oflag, int pflag, QoreFunction* func, const QoreTypeInfo*& returnTypeInfo) {
   // number of local variables declared in arguments
   int lvids = 0;

   // number of arguments in call
   unsigned num_args = args ? args->size() : 0;

   // argument type list
   type_vec_t argTypeInfo;
   argTypeInfo.reserve(num_args);

   bool have_arg_type_info = num_args ? false : true;
   // initialize arguments and setup argument type list (argTypeInfo)
   if (num_args) {
      // do arguments need to be evaluated?
      bool needs_eval = args->needs_eval();

      // turn off reference ok and retval ignored flags
      int n_pflag = pflag & ~(PF_RETURN_VALUE_IGNORED);

      update_parse_location(loc);
      // loop through all args
      for (unsigned i = 0; i < num_args; ++i) {
	 //QoreValue& n = args->getEntryReference(i);
	 AbstractQoreNode** n = args->get_entry_ptr(i);
	 assert(*n);
	 argTypeInfo.push_back(0);
	 //printd(5, "FunctionCallBase::parseArgsVariant() this: %p (%s) oflag: %p pflag: %d func: %p i: %d/%d arg: %p (%d %s)\n", this, func ? func->getName() : "n/a", oflag, pflag, func, i, num_args, *n, (*n)->getType(), (*n)->getTypeName());
	 (*n) = (*n)->parseInit(oflag, n_pflag, lvids, argTypeInfo[i]);
	 if (!have_arg_type_info && argTypeInfo[i])
	    have_arg_type_info = true;
	 if (!needs_eval && (*n) && (*n)->needs_eval()) {
	    args->setNeedsEval();
	    needs_eval = true;
	 }
      }
   }

   // resolves pending signatures unconditionally
   if (func) {
      func->resolvePendingSignatures();

      // initialize function or class immediately for possible error messages later (also in case of constant expressions for immediate evaluation)
      const QoreClass* qc = func->getClass();
      if (qc)
         qore_class_private::parseInit(*const_cast<QoreClass*>(qc));
      else
         func->parseInit();

      const qore_class_private* class_ctx = qc ? parse_get_class_priv() : 0;
      if (class_ctx && !qore_class_private::parseCheckPrivateClassAccess(*qc, class_ctx))
	 class_ctx = 0;

      // find variant
      variant = func->parseFindVariant(loc, argTypeInfo, class_ctx);

      QoreProgram* pgm = getProgram();

      //printd(5, "FunctionCallBase::parseArgsVariant() this: %p (%s::)%s ign: %d func: %p have_arg_type_info: %d variant: %p rt: %s\n", this, func->className() ? func->className() : "", func->getName(), pflag & PF_RETURN_VALUE_IGNORED, func, have_arg_type_info, variant, QoreTypeInfo::getName(func->parseGetUniqueReturnTypeInfo()));

      if (variant) {
         //printd(5, "FunctionCallBase::parseArgsVariant() this: %p (%s::)%s variant: %p f: %lld (%lld) (%lld) rt: %s\n", this, func->className() ? func->className() : "", func->getName(), variant, variant->getFunctionality(), variant->getFlags(), variant->getFlags() & QC_RET_VALUE_ONLY, QoreTypeInfo::getName(variant->parseGetReturnTypeInfo()));
         if (qc) {
            assert(dynamic_cast<const MethodVariantBase*>(variant));
            const MethodVariantBase* mv = reinterpret_cast<const MethodVariantBase*>(variant);
            if (mv->isAbstract())
               variant = 0;
	    else if (mv->isPrivate() && !qore_class_private::parseCheckPrivateClassAccess(*qc))
	       parse_error(loc, "illegal call to private method variant %s::%s(%s)", qc->getName(), func->getName(), variant->getSignature()->getSignatureText());
         }
         if (variant) {
	    int64 dflags = variant->getFunctionality();
	    //printd(5, "FunctionCallBase::parseArgsVariant() this: %p (%s::)%s variant: %p dflags: " QLLD " fdflags: " QLLD "\n", this, func->className() ? func->className() : "", func->getName(), variant, dflags, func->parseGetUniqueFunctionality());
            if (dflags && qore_program_private::parseAddDomain(pgm, dflags))
               invalid_access(func);
            int64 flags = variant->getFlags();
            check_flags(loc, func, flags, pflag);
         }
      }
      else {
         //printd(5, "FunctionCallBase::parseArgsVariant() this: %p func: %p f: %lld (%lld) c: %lld (%lld)\n", this, func, func->parseGetUniqueFunctionality(), func->parseGetUniqueFunctionality() & parse_get_parse_options(), func->parseGetUniqueFlags(), func->parseGetUniqueFlags() & QC_RET_VALUE_ONLY);

	 int64 dflags = func->parseGetUniqueFunctionality();
	 if (dflags && qore_program_private::parseAddDomain(pgm, dflags))
	    invalid_access(func);
         check_flags(loc, func, func->parseGetUniqueFlags(), pflag);
      }

      returnTypeInfo = variant ? variant->parseGetReturnTypeInfo() : func->parseGetUniqueReturnTypeInfo();

      //printd(5, "FunctionCallBase::parseArgsVariant() this: %p func: %s variant: %p pflag: %d pe: %d\n", this, func ? func->getName() : "n/a", variant, pflag, func ? func->pendingEmpty() : -1);

      // if the function call is being made as a part of a constant expression and
      // there are uncommitted user variants in the function, then raise an error
      if ((pflag & PF_CONST_EXPRESSION) && !variant && !func->pendingEmpty()) {
         const char* name = func->getName();
         const char* cname = func->className();
         QoreStringNode* desc = new QoreStringNode("cannot ");
         if (cname && !strcmp(name, "constructor"))
            desc->sprintf("instantiate class %s", cname);
         else
            desc->sprintf("cannot call %s%s%s()", cname ? cname : "", cname ? "::" : "", name);

         desc->concat(" in an expression initializing a constant value at parse time when the function has uncommitted variants and the variant cannot be matched at parse time; to fix this error, add enough type information to the call to allow the variant to be resolved");

         parseException(loc, "ILLEGAL-CALL", desc);
      }
   }
   else
      returnTypeInfo = 0;

   return lvids;
}

QoreValue SelfFunctionCallNode::evalValueImpl(bool& needs_deref, ExceptionSink* xsink) const {
   QoreObject* self = runtime_get_stack_object();
   assert(self);

   //printd(5, "SelfFunctionCallNode::evalImpl() this: %p self: %p method: %p (%s) v: %d\n", this, self, method, ns.ostr, self->isValid());
   if (is_copy)
      return self->getClass()->execCopy(self, xsink);

   if (ns.strlist.size() == 1)
      return exec(self, ns.ostr, xsink);

   assert(method);
   return self->evalMethodValue(*method, args, xsink);
}

void SelfFunctionCallNode::parseInitCall(LocalVar* oflag, int pflag, int& lvids, const QoreTypeInfo*& returnTypeInfo) {
   assert(!returnTypeInfo);
   assert(!qc || method);
   lvids += parseArgs(oflag, pflag, method ? method->getFunction() : 0, returnTypeInfo);
   if (method)
      printd(5, "SelfFunctionCallNode::parseInitCall() this: %p resolved '%s' to %p\n", this, method->getName(), method);
}

// called at parse time
AbstractQoreNode* SelfFunctionCallNode::parseInitImpl(LocalVar* oflag, int pflag, int& lvids, const QoreTypeInfo*& returnTypeInfo) {
   assert(!returnTypeInfo);
   if (!oflag) {
      parse_error("cannot call method '%s' outside of class code", getName());
      return this;
   }

   if (!method) {
      qore_class_private* class_ctx = qore_class_private::get(*const_cast<QoreClass*>(oflag->getTypeInfo()->getUniqueReturnClass()));

<<<<<<< HEAD
   // copy method calls will be recognized by name = 0
   if (ns.strlist.size() == 1) {
      if (!strcmp(ns.ostr, "copy")) {
	 printd(5, "SelfFunctionCallNode::parseInitImpl() this: %p resolved to copy constructor\n", this);
	 is_copy = true;
	 if (args)
	    parse_error("no arguments may be passed to copy methods (%d argument%s given in call to %s::copy())", args->size(), args->size() == 1 ? "" : "s", QoreTypeInfo::getUniqueReturnClass(oflag->getTypeInfo())->getName());
=======
      printd(5, "SelfFunctionCallNode::parseInitImpl() this: %p resolving base class call '%s'\n", this, ns.ostr);

      // copy method calls will be recognized by name = 0
      if (ns.strlist.size() == 1) {
	 if (!strcmp(ns.ostr, "copy")) {
	    printd(5, "SelfFunctionCallNode::parseInitImpl() this: %p resolved to copy constructor\n", this);
	    is_copy = true;
	    if (args)
	       parse_error("no arguments may be passed to copy methods (%d argument%s given in call to %s::copy())", args->size(), args->size() == 1 ? "" : "s", class_ctx->name.c_str());
	 }
	 else {
	    assert(!qc);
	    /*
	    if (qc) {
	       method = qore_class_private::get(*qc)->parseResolveSelfMethod(ns.ostr, class_ctx);
	       if (!method) {
		  parse_error("cannot resolve call '%s::%s()' to any accessible method", qc->getName(), ns.ostr);
		  return this;
	       }
	    }
	    else
	    */
	    // raises a parse exception if it fails
	    method = class_ctx->parseResolveSelfMethod(ns.ostr, class_ctx);
	    if (!method)
	       return this;
	 }
      }
      else {
	 assert(!qc);
	 // possible only if old-style is in effect
	 qc = qore_root_ns_private::parseFindScopedClassWithMethod(ns, true);
	 // parse exception raised if !qc
	 if (!qc)
	    return this;
	 // raises a parse exception if it fails
	 method = const_cast<qore_class_private*>(qore_class_private::get(*qc))->parseResolveSelfMethod(ns.getIdentifier(), class_ctx);
	 if (!method)
	    return this;
>>>>>>> 78d9a9a2
      }
   }

   // by here, if there are no errors, the class has been initialized
   parseInitCall(oflag, pflag, lvids, returnTypeInfo);
   return this;
}

int SelfFunctionCallNode::getAsString(QoreString& str, int foff, ExceptionSink* xsink) const {
   str.sprintf("in-object method call (%p) to %s::%s()", this, method->getClass()->getName(), method->getName());
   return 0;
}

// if del is true, then the returned QoreString*  should be deleted, if false, then it must not be
QoreString* SelfFunctionCallNode::getAsString(bool& del, int foff, ExceptionSink* xsink) const {
   del = true;
   QoreString* rv = new QoreString();
   getAsString(*rv, foff, xsink);
   return rv;
}

AbstractQoreNode* SelfFunctionCallNode::makeReferenceNodeAndDeref() {
   AbstractQoreNode* rv;
   if (ns.size() == 1)
      rv = new ParseSelfMethodReferenceNode(ns.takeName());
   else
      rv = new ParseScopedSelfMethodReferenceNode(ns.copy());
   deref();
   return rv;
}

/* get string representation (for %n and %N), foff is for multi-line formatting offset, -1 = no line breaks
   the ExceptionSink is only needed for QoreObject where a method may be executed
   use the QoreNodeAsStringHelper class (defined in QoreStringNode.h) instead of using these functions directly
   returns -1 for exception raised, 0 = OK
*/
int FunctionCallNode::getAsString(QoreString& str, int foff, ExceptionSink* xsink) const {
   str.sprintf("function call to '%s()' (%p)", getName(), this);
   return 0;
}

// if del is true, then the returned QoreString*  should be deleted, if false, then it must not be
QoreString* FunctionCallNode::getAsString(bool& del, int foff, ExceptionSink* xsink) const {
   del = true;
   QoreString* rv = new QoreString();
   getAsString(*rv, foff, xsink);
   return rv;
}

// eval(): return value requires a deref(xsink)
QoreValue FunctionCallNode::evalValueImpl(bool& needs_deref, ExceptionSink* xsink) const {
   //printd(5, "FunctionCallNode::evalImpl() calling %s() current pgm: %p new pgm: %p\n", func->getName(), ::getProgram(), pgm);
   return func->evalFunction(variant, args, pgm, xsink);
}

AbstractQoreNode* FunctionCallNode::parseInitImpl(LocalVar* oflag, int pflag, int& lvids, const QoreTypeInfo*& returnTypeInfo) {
   assert(!returnTypeInfo);
   if (func)
      return this;
   //assert(!func);
   assert(c_str);

   bool abr = parse_check_parse_option(PO_ALLOW_BARE_REFS);

   // try to resolve bare reference if allowed
   if (abr) {
      // check for a local variable with the same name

      bool in_closure;
      LocalVar* id = find_local_var(c_str, in_closure);
      if (id) {
         VarRefNode* vrn = new VarRefNode(takeName(), id, in_closure);
	 CallReferenceCallNode* crcn = new CallReferenceCallNode(vrn, takeArgs());
	 deref();
	 return crcn->parseInit(oflag, pflag, lvids, returnTypeInfo);
      }
   }

   // try to resolve a method call if we are parsing in an object context
   if (oflag) {
      const QoreClass* qc = QoreTypeInfo::getUniqueReturnClass(oflag->getTypeInfo());

      AbstractQoreNode* n = 0;
      if (abr && !qore_class_private::parseResolveInternalMemberAccess(qc, c_str, returnTypeInfo)) {
	 n = new SelfVarrefNode(takeName(), loc);
      }
      else if ((n = qore_class_private::parseFindConstantValue(const_cast<QoreClass*>(qc), c_str, returnTypeInfo, qore_class_private::get(*qc)))) {
	 //printd(5, "FunctionCallNode::parseInitImpl() this: %p n: %p (%d -> %d)\n", this, n, n->reference_count(), n->reference_count() + 1);
	 n->ref();
      }
      else {
	 // check for class static var reference
	 const QoreClass* oqc = 0;
	 ClassAccess access;
	 QoreVarInfo *vi = qore_class_private::parseFindStaticVar(qc, c_str, oqc, access);
	 if (vi) {
	    assert(qc);
	    returnTypeInfo = vi->getTypeInfo();
	    n = new StaticClassVarRefNode(c_str, *oqc, *vi);
	 }
      }

      if (n) {
	 CallReferenceCallNode* crcn = new CallReferenceCallNode(n, takeArgs());
	 deref();
	 return crcn->parseInit(oflag, pflag, lvids, returnTypeInfo);
      }

      if (abr) {
	 SelfFunctionCallNode* sfcn = 0;
	 if (!strcmp(c_str, "copy")) {
	    if (args) {
	       parse_error("no arguments may be passed to copy methods (%d argument%s given in call to %s::copy())", args->size(), args->size() == 1 ? "" : "s", qc->getName());
	       return this;
	    }
	    sfcn = new SelfFunctionCallNode(takeName(), 0);
	 }
	 else {
	    const QoreMethod *m = qore_class_private::parseFindSelfMethod(const_cast<QoreClass*>(qc), c_str);
	    if (m)
	       sfcn = new SelfFunctionCallNode(takeName(), takeArgs(), m, parse_get_class());
	 }
	 if (sfcn) {
	    deref();
	    sfcn->parseInitCall(oflag, pflag, lvids, returnTypeInfo);
	    return sfcn;
	 }
      }
   }

   return parseInitCall(oflag, pflag, lvids, returnTypeInfo);
}

AbstractQoreNode* FunctionCallNode::parseInitCall(LocalVar* oflag, int pflag, int& lvids, const QoreTypeInfo*& returnTypeInfo) {
   assert(!func);
   assert(c_str);
   assert(!returnTypeInfo);

   bool abr = parse_check_parse_option(PO_ALLOW_BARE_REFS);

   AbstractQoreNode* n = 0;

   // try to resolve a global var
   if (abr) {
      Var* v = qore_root_ns_private::parseFindGlobalVar(c_str);
      if (v)
	 n = new GlobalVarRefNode(takeName(), v);
   }

   // see if a constant can be resolved
   if (!n) {
      n = qore_root_ns_private::parseFindConstantValue(c_str, returnTypeInfo, false);
      if (n)
	 n->ref();
   }

   if (n) {
      CallReferenceCallNode* crcn = new CallReferenceCallNode(n, takeArgs());
      deref();
      return crcn->parseInit(oflag, pflag, lvids, returnTypeInfo);
   }

   // resolves the function
   func = qore_root_ns_private::parseResolveFunction(c_str);
   free(c_str);
   c_str = 0;

   if (func)
      parseInitFinalizedCall(oflag, pflag, lvids, returnTypeInfo);

   return this;
}

void FunctionCallNode::parseInitFinalizedCall(LocalVar* oflag, int pflag, int& lvids, const QoreTypeInfo*& returnTypeInfo) {
   assert(!returnTypeInfo);
   assert(func);
   lvids += parseArgs(oflag, pflag, const_cast<QoreFunction*>(func), returnTypeInfo);
}

AbstractQoreNode* FunctionCallNode::makeReferenceNodeAndDerefImpl() {
   return new UnresolvedCallReferenceNode(takeName());
}

AbstractQoreNode* ProgramFunctionCallNode::makeReferenceNodeAndDerefImpl() {
   return new UnresolvedProgramCallReferenceNode(takeName());
}

AbstractQoreNode* ScopedObjectCallNode::parseInitImpl(LocalVar* oflag, int pflag, int& lvids, const QoreTypeInfo*& typeInfo) {
   assert(!typeInfo);
   if (name) {
      assert(!oc);
      // find object class
      if ((oc = qore_root_ns_private::parseFindScopedClass(loc, *name))) {
	 // check if parse options allow access to this class
	 int64 cflags = oc->getDomain();
	 if (cflags && qore_program_private::parseAddDomain(getProgram(), cflags))
	    parseException("ILLEGAL-CLASS-INSTANTIATION", "parse options do not allow access to the '%s' class", oc->getName());
	 // check if the class has pending changes and is used in a constant initialization expression
	 if (pflag & PF_CONST_EXPRESSION && qore_class_private::parseHasPendingChanges(*oc))
	    parseException("ILLEGAL-CLASS-INSTANTIATION", "cannot instantiate '%s' class for assignment in a constant expression in the parse initialization phase when the class has uncommitted changes", oc->getName());
      }
      delete name;
      name = 0;
   }
#ifdef DEBUG
   else assert(oc);
#endif

   const QoreMethod *constructor = oc ? oc->parseGetConstructor() : 0;
   lvids += parseArgs(oflag, pflag, constructor ? constructor->getFunction() : 0, typeInfo);

   if (oc) {
      // parse init the class and check if we're trying to instantiate an abstract class
      qore_class_private::parseCheckAbstractNew(*const_cast<QoreClass*>(oc));

      // initialize class immediately, in case the class will be instantiated immediately after during parsing
      // to be assigned to a constant
      //qore_class_private::parseInit(*const_cast<QoreClass*>(oc));

      typeInfo = oc->getTypeInfo();
      desc.sprintf("new %s", oc->getName());
   }
   else
      typeInfo = 0;

   //printd(5, "ScopedObjectCallNode::parseInitImpl() this: %p constructor: %p variant: %p\n", this, constructor, variant);

   if (((constructor && (qore_method_private::parseGetAccess(*constructor) > Public)) || (variant && CONMV_const(variant)->isPrivate())) && !qore_class_private::parseCheckPrivateClassAccess(*oc)) {
      if (variant)
	 parse_error("illegal external access to private constructor %s::constructor(%s)", oc->getName(), variant->getSignature()->getSignatureText());
      else
	 parse_error("illegal external access to private constructor of class %s", oc->getName());
   }

   //printd(5, "ScopedObjectCallNode::parseInitImpl() this: %p class: %s (%p) constructor: %p function: %p variant: %p\n", this, oc->getName(), oc, constructor, constructor ? constructor->getFunction() : 0, variant);

   return this;
}

QoreValue ScopedObjectCallNode::evalValueImpl(bool& needs_deref, ExceptionSink* xsink) const {
   return qore_class_private::execConstructor(*oc, variant, args, xsink);
}

QoreValue MethodCallNode::execPseudo(const AbstractQoreNode* n, ExceptionSink* xsink) const {
   //printd(5, "MethodCallNode::execPseudo() %s::%s() variant: %p\n", qc->getName(), method->getName(), variant);
   // if n is nothing make sure and use the "<nothing>" class with a dynamic method lookup
   if (is_nothing(n) && qc != QC_PSEUDONOTHING)
      return qore_class_private::evalPseudoMethod(QC_PSEUDONOTHING, n, method->getName(), args, xsink);
   else
      return qore_class_private::evalPseudoMethod(qc, method, variant, n, args, xsink);
}

AbstractQoreNode* StaticMethodCallNode::makeReferenceNodeAndDeref() {
   if (args) {
      parse_error("argument given to static method call reference");
      return this;
   }

   UnresolvedStaticMethodCallReferenceNode* rv = new UnresolvedStaticMethodCallReferenceNode(takeScope());
   deref();
   return rv;
}

AbstractQoreNode* StaticMethodCallNode::parseInitImpl(LocalVar* oflag, int pflag, int& lvids, const QoreTypeInfo*& typeInfo) {
   assert(!typeInfo);
   bool abr = parse_check_parse_option(PO_ALLOW_BARE_REFS);

   QoreClass* qc = qore_root_ns_private::parseFindScopedClassWithMethod(*scope, false);

   const QoreClass* pc = oflag && abr ? oflag->getTypeInfo()->getUniqueReturnClass() : 0;

   // see if this is a call to a base class method if bare refs are allowed
   // and we're parsing in a class context and the class found is in the
   // current class parse context
<<<<<<< HEAD
   bool m_priv = false;
   if (qc)
      method = (oflag && abr && QoreTypeInfo::getUniqueReturnClass(oflag->getTypeInfo())->parseCheckHierarchy(qc))
	 ? qore_class_private::parseFindAnyMethodIntern(qc, scope->getIdentifier(), m_priv)
	 : qore_class_private::parseFindStaticMethodTree(*qc, scope->getIdentifier(), m_priv);
=======
   if (qc) {
      qore_class_private* class_ctx = oflag
         ? qore_class_private::get(*const_cast<QoreClass*>(pc ? pc : oflag->getTypeInfo()->getUniqueReturnClass()))
         : parse_get_class_priv();
      if (class_ctx && !qore_class_private::parseCheckPrivateClassAccess(*qc, class_ctx))
         class_ctx = 0;
      if (pc && class_ctx) {
	 // checks access already
	 method = qore_class_private::get(*qc)->parseFindAnyMethodStaticFirst(scope->getIdentifier(), class_ctx);
         if (method && !method->isStatic() && !strcmp(method->getName(), "copy")) {
            parseException("INVALID-METHOD", "cannot explicitly call base class %s::%s() copy method", qc->getName(), scope->getIdentifier());
            return this;
         }
	 //printd(5, "StaticMethodCallNode::parseInitImpl() '%s' pc: %s qc: %smethod: %p\n", scope->ostr, pc->getName(), qc->getName(), method);
      }
      else
	 method = qore_class_private::get(*qc)->parseFindStaticMethod(scope->getIdentifier(), class_ctx);
   }
>>>>>>> 78d9a9a2

   //printd(5, "StaticMethodCallNode::parseInitImpl() %s qc: %p '%s' method: %p '%s()'\n", scope->ostr, qc, qc ? qc->getName() : "n/a", method, scope->getIdentifier());

   // see if a constant can be resolved
   if (!method) {
      {
	 // see if this is a function call to a function defined in a namespace
	 const QoreFunction* f = qore_root_ns_private::parseResolveFunction(*scope);
	 if (f) {
	    FunctionCallNode* fcn = new FunctionCallNode(f, takeArgs(), 0);
	    deref();
	    fcn->parseInitFinalizedCall(oflag, pflag, lvids, typeInfo);
	    return fcn;
	 }
      }

      AbstractQoreNode* n = 0;

      if (abr) {
         Var* v = qore_root_ns_private::parseFindGlobalVar(*scope);
         if (v)
            n = new GlobalVarRefNode(strdup(scope->getIdentifier()), v);
      }

      if (!n)
         n = qore_root_ns_private::parseFindReferencedConstantValue(*scope, typeInfo, false);

      if (n) {
	 CallReferenceCallNode* crcn = new CallReferenceCallNode(n, takeArgs());
	 deref();
	 return crcn->parseInit(oflag, pflag, lvids, typeInfo);
      }

      parse_error("cannot resolve call '%s()' to any reachable and callable object", scope->ostr);
      return this;
   }

   // check class capabilities against parse options
   if (qore_program_private::parseAddDomain(getProgram(), qc->getDomain())) {
      parseException("INVALID-METHOD", "class '%s' implements capabilities that are not allowed by current parse options", qc->getName());
      return this;
   }

   if (!method->isStatic()) {
      SelfFunctionCallNode* sfcn = new SelfFunctionCallNode(scope->takeName(), takeArgs(), method, qc);
      //SelfFunctionCallNode* sfcn = new SelfFunctionCallNode(scope->takeName(), takeArgs(), qc);
      deref();
      sfcn->parseInit(oflag, pflag, lvids, typeInfo);
      return sfcn;
   }

   assert(method->isStatic());

   delete scope;
   scope = 0;

   // need to get the current contextual class when parsing in case we're in a static method for example
   if (!pc)
      pc = parse_get_class();

   lvids += parseArgs(oflag, pflag, method->getFunction(), typeInfo);
   return this;
}

QoreValue StaticMethodCallNode::evalValueImpl(bool& needs_deref, ExceptionSink* xsink) const {
   // FIXME: implement rv as QoreValue
   return qore_method_private::eval(*method, xsink, 0, args);
}<|MERGE_RESOLUTION|>--- conflicted
+++ resolved
@@ -49,16 +49,16 @@
       //printd(5, "AbstractMethodCallNode::exec() using parse info for %s::%s() qc: %s (o: %s)\n", method->getClassName(), method->getName(), qc->getName(), o->getClass()->getName());
       assert(method);
       if (!o->isValid()) {
-	 if (variant)
-	    xsink->raiseException("OBJECT-ALREADY-DELETED", "cannot call %s::%s(%s) on an object that has already been deleted", qc->getName(), method->getName(), variant->getSignature()->getSignatureText());
-	 else
-	    xsink->raiseException("OBJECT-ALREADY-DELETED", "cannot call %s::%s() on an object that has already been deleted", qc->getName(), method->getName());
-	 return QoreValue();
+         if (variant)
+            xsink->raiseException("OBJECT-ALREADY-DELETED", "cannot call %s::%s(%s) on an object that has already been deleted", qc->getName(), method->getName(), variant->getSignature()->getSignatureText());
+         else
+            xsink->raiseException("OBJECT-ALREADY-DELETED", "cannot call %s::%s() on an object that has already been deleted", qc->getName(), method->getName());
+         return QoreValue();
       }
 
       return variant
-	 ? qore_method_private::evalNormalVariant(*method, xsink, o, reinterpret_cast<const QoreExternalMethodVariant*>(variant), args)
-	 : qore_method_private::eval(*method, xsink, o, args);
+         ? qore_method_private::evalNormalVariant(*method, xsink, o, reinterpret_cast<const QoreExternalMethodVariant*>(variant), args)
+         : qore_method_private::eval(*method, xsink, o, args);
    }
    //printd(5, "AbstractMethodCallNode::exec() calling QoreObject::evalMethod() for %s::%s()\n", o->getClassName(), c_str);
    return o->evalMethodValue(c_str, args, xsink);
@@ -110,18 +110,18 @@
       update_parse_location(loc);
       // loop through all args
       for (unsigned i = 0; i < num_args; ++i) {
-	 //QoreValue& n = args->getEntryReference(i);
-	 AbstractQoreNode** n = args->get_entry_ptr(i);
-	 assert(*n);
-	 argTypeInfo.push_back(0);
-	 //printd(5, "FunctionCallBase::parseArgsVariant() this: %p (%s) oflag: %p pflag: %d func: %p i: %d/%d arg: %p (%d %s)\n", this, func ? func->getName() : "n/a", oflag, pflag, func, i, num_args, *n, (*n)->getType(), (*n)->getTypeName());
-	 (*n) = (*n)->parseInit(oflag, n_pflag, lvids, argTypeInfo[i]);
-	 if (!have_arg_type_info && argTypeInfo[i])
-	    have_arg_type_info = true;
-	 if (!needs_eval && (*n) && (*n)->needs_eval()) {
-	    args->setNeedsEval();
-	    needs_eval = true;
-	 }
+         //QoreValue& n = args->getEntryReference(i);
+         AbstractQoreNode** n = args->get_entry_ptr(i);
+         assert(*n);
+         argTypeInfo.push_back(0);
+         //printd(5, "FunctionCallBase::parseArgsVariant() this: %p (%s) oflag: %p pflag: %d func: %p i: %d/%d arg: %p (%d %s)\n", this, func ? func->getName() : "n/a", oflag, pflag, func, i, num_args, *n, (*n)->getType(), (*n)->getTypeName());
+         (*n) = (*n)->parseInit(oflag, n_pflag, lvids, argTypeInfo[i]);
+         if (!have_arg_type_info && argTypeInfo[i])
+            have_arg_type_info = true;
+         if (!needs_eval && (*n) && (*n)->needs_eval()) {
+            args->setNeedsEval();
+            needs_eval = true;
+         }
       }
    }
 
@@ -138,7 +138,7 @@
 
       const qore_class_private* class_ctx = qc ? parse_get_class_priv() : 0;
       if (class_ctx && !qore_class_private::parseCheckPrivateClassAccess(*qc, class_ctx))
-	 class_ctx = 0;
+         class_ctx = 0;
 
       // find variant
       variant = func->parseFindVariant(loc, argTypeInfo, class_ctx);
@@ -154,12 +154,12 @@
             const MethodVariantBase* mv = reinterpret_cast<const MethodVariantBase*>(variant);
             if (mv->isAbstract())
                variant = 0;
-	    else if (mv->isPrivate() && !qore_class_private::parseCheckPrivateClassAccess(*qc))
-	       parse_error(loc, "illegal call to private method variant %s::%s(%s)", qc->getName(), func->getName(), variant->getSignature()->getSignatureText());
+            else if (mv->isPrivate() && !qore_class_private::parseCheckPrivateClassAccess(*qc))
+               parse_error(loc, "illegal call to private method variant %s::%s(%s)", qc->getName(), func->getName(), variant->getSignature()->getSignatureText());
          }
          if (variant) {
-	    int64 dflags = variant->getFunctionality();
-	    //printd(5, "FunctionCallBase::parseArgsVariant() this: %p (%s::)%s variant: %p dflags: " QLLD " fdflags: " QLLD "\n", this, func->className() ? func->className() : "", func->getName(), variant, dflags, func->parseGetUniqueFunctionality());
+            int64 dflags = variant->getFunctionality();
+            //printd(5, "FunctionCallBase::parseArgsVariant() this: %p (%s::)%s variant: %p dflags: " QLLD " fdflags: " QLLD "\n", this, func->className() ? func->className() : "", func->getName(), variant, dflags, func->parseGetUniqueFunctionality());
             if (dflags && qore_program_private::parseAddDomain(pgm, dflags))
                invalid_access(func);
             int64 flags = variant->getFlags();
@@ -169,9 +169,9 @@
       else {
          //printd(5, "FunctionCallBase::parseArgsVariant() this: %p func: %p f: %lld (%lld) c: %lld (%lld)\n", this, func, func->parseGetUniqueFunctionality(), func->parseGetUniqueFunctionality() & parse_get_parse_options(), func->parseGetUniqueFlags(), func->parseGetUniqueFlags() & QC_RET_VALUE_ONLY);
 
-	 int64 dflags = func->parseGetUniqueFunctionality();
-	 if (dflags && qore_program_private::parseAddDomain(pgm, dflags))
-	    invalid_access(func);
+         int64 dflags = func->parseGetUniqueFunctionality();
+         if (dflags && qore_program_private::parseAddDomain(pgm, dflags))
+            invalid_access(func);
          check_flags(loc, func, func->parseGetUniqueFlags(), pflag);
       }
 
@@ -233,57 +233,47 @@
    }
 
    if (!method) {
-      qore_class_private* class_ctx = qore_class_private::get(*const_cast<QoreClass*>(oflag->getTypeInfo()->getUniqueReturnClass()));
-
-<<<<<<< HEAD
-   // copy method calls will be recognized by name = 0
-   if (ns.strlist.size() == 1) {
-      if (!strcmp(ns.ostr, "copy")) {
-	 printd(5, "SelfFunctionCallNode::parseInitImpl() this: %p resolved to copy constructor\n", this);
-	 is_copy = true;
-	 if (args)
-	    parse_error("no arguments may be passed to copy methods (%d argument%s given in call to %s::copy())", args->size(), args->size() == 1 ? "" : "s", QoreTypeInfo::getUniqueReturnClass(oflag->getTypeInfo())->getName());
-=======
+      qore_class_private* class_ctx = qore_class_private::get(*const_cast<QoreClass*>(QoreTypeInfo::getUniqueReturnClass(oflag->getTypeInfo())));
+
       printd(5, "SelfFunctionCallNode::parseInitImpl() this: %p resolving base class call '%s'\n", this, ns.ostr);
 
       // copy method calls will be recognized by name = 0
       if (ns.strlist.size() == 1) {
-	 if (!strcmp(ns.ostr, "copy")) {
-	    printd(5, "SelfFunctionCallNode::parseInitImpl() this: %p resolved to copy constructor\n", this);
-	    is_copy = true;
-	    if (args)
-	       parse_error("no arguments may be passed to copy methods (%d argument%s given in call to %s::copy())", args->size(), args->size() == 1 ? "" : "s", class_ctx->name.c_str());
-	 }
-	 else {
-	    assert(!qc);
-	    /*
-	    if (qc) {
-	       method = qore_class_private::get(*qc)->parseResolveSelfMethod(ns.ostr, class_ctx);
-	       if (!method) {
-		  parse_error("cannot resolve call '%s::%s()' to any accessible method", qc->getName(), ns.ostr);
-		  return this;
-	       }
-	    }
-	    else
-	    */
-	    // raises a parse exception if it fails
-	    method = class_ctx->parseResolveSelfMethod(ns.ostr, class_ctx);
-	    if (!method)
-	       return this;
-	 }
+         if (!strcmp(ns.ostr, "copy")) {
+            printd(5, "SelfFunctionCallNode::parseInitImpl() this: %p resolved to copy constructor\n", this);
+            is_copy = true;
+            if (args)
+               parse_error("no arguments may be passed to copy methods (%d argument%s given in call to %s::copy())", args->size(), args->size() == 1 ? "" : "s", class_ctx->name.c_str());
+         }
+         else {
+            assert(!qc);
+            /*
+            if (qc) {
+               method = qore_class_private::get(*qc)->parseResolveSelfMethod(ns.ostr, class_ctx);
+               if (!method) {
+                  parse_error("cannot resolve call '%s::%s()' to any accessible method", qc->getName(), ns.ostr);
+                  return this;
+               }
+            }
+            else
+            */
+            // raises a parse exception if it fails
+            method = class_ctx->parseResolveSelfMethod(ns.ostr, class_ctx);
+            if (!method)
+               return this;
+         }
       }
       else {
-	 assert(!qc);
-	 // possible only if old-style is in effect
-	 qc = qore_root_ns_private::parseFindScopedClassWithMethod(ns, true);
-	 // parse exception raised if !qc
-	 if (!qc)
-	    return this;
-	 // raises a parse exception if it fails
-	 method = const_cast<qore_class_private*>(qore_class_private::get(*qc))->parseResolveSelfMethod(ns.getIdentifier(), class_ctx);
-	 if (!method)
-	    return this;
->>>>>>> 78d9a9a2
+         assert(!qc);
+         // possible only if old-style is in effect
+         qc = qore_root_ns_private::parseFindScopedClassWithMethod(ns, true);
+         // parse exception raised if !qc
+         if (!qc)
+            return this;
+         // raises a parse exception if it fails
+         method = const_cast<qore_class_private*>(qore_class_private::get(*qc))->parseResolveSelfMethod(ns.getIdentifier(), class_ctx);
+         if (!method)
+            return this;
       }
    }
 
@@ -356,9 +346,9 @@
       LocalVar* id = find_local_var(c_str, in_closure);
       if (id) {
          VarRefNode* vrn = new VarRefNode(takeName(), id, in_closure);
-	 CallReferenceCallNode* crcn = new CallReferenceCallNode(vrn, takeArgs());
-	 deref();
-	 return crcn->parseInit(oflag, pflag, lvids, returnTypeInfo);
+         CallReferenceCallNode* crcn = new CallReferenceCallNode(vrn, takeArgs());
+         deref();
+         return crcn->parseInit(oflag, pflag, lvids, returnTypeInfo);
       }
    }
 
@@ -368,49 +358,49 @@
 
       AbstractQoreNode* n = 0;
       if (abr && !qore_class_private::parseResolveInternalMemberAccess(qc, c_str, returnTypeInfo)) {
-	 n = new SelfVarrefNode(takeName(), loc);
+         n = new SelfVarrefNode(takeName(), loc);
       }
       else if ((n = qore_class_private::parseFindConstantValue(const_cast<QoreClass*>(qc), c_str, returnTypeInfo, qore_class_private::get(*qc)))) {
-	 //printd(5, "FunctionCallNode::parseInitImpl() this: %p n: %p (%d -> %d)\n", this, n, n->reference_count(), n->reference_count() + 1);
-	 n->ref();
+         //printd(5, "FunctionCallNode::parseInitImpl() this: %p n: %p (%d -> %d)\n", this, n, n->reference_count(), n->reference_count() + 1);
+         n->ref();
       }
       else {
-	 // check for class static var reference
-	 const QoreClass* oqc = 0;
-	 ClassAccess access;
-	 QoreVarInfo *vi = qore_class_private::parseFindStaticVar(qc, c_str, oqc, access);
-	 if (vi) {
-	    assert(qc);
-	    returnTypeInfo = vi->getTypeInfo();
-	    n = new StaticClassVarRefNode(c_str, *oqc, *vi);
-	 }
+         // check for class static var reference
+         const QoreClass* oqc = 0;
+         ClassAccess access;
+         QoreVarInfo *vi = qore_class_private::parseFindStaticVar(qc, c_str, oqc, access);
+         if (vi) {
+            assert(qc);
+            returnTypeInfo = vi->getTypeInfo();
+            n = new StaticClassVarRefNode(c_str, *oqc, *vi);
+         }
       }
 
       if (n) {
-	 CallReferenceCallNode* crcn = new CallReferenceCallNode(n, takeArgs());
-	 deref();
-	 return crcn->parseInit(oflag, pflag, lvids, returnTypeInfo);
+         CallReferenceCallNode* crcn = new CallReferenceCallNode(n, takeArgs());
+         deref();
+         return crcn->parseInit(oflag, pflag, lvids, returnTypeInfo);
       }
 
       if (abr) {
-	 SelfFunctionCallNode* sfcn = 0;
-	 if (!strcmp(c_str, "copy")) {
-	    if (args) {
-	       parse_error("no arguments may be passed to copy methods (%d argument%s given in call to %s::copy())", args->size(), args->size() == 1 ? "" : "s", qc->getName());
-	       return this;
-	    }
-	    sfcn = new SelfFunctionCallNode(takeName(), 0);
-	 }
-	 else {
-	    const QoreMethod *m = qore_class_private::parseFindSelfMethod(const_cast<QoreClass*>(qc), c_str);
-	    if (m)
-	       sfcn = new SelfFunctionCallNode(takeName(), takeArgs(), m, parse_get_class());
-	 }
-	 if (sfcn) {
-	    deref();
-	    sfcn->parseInitCall(oflag, pflag, lvids, returnTypeInfo);
-	    return sfcn;
-	 }
+         SelfFunctionCallNode* sfcn = 0;
+         if (!strcmp(c_str, "copy")) {
+            if (args) {
+               parse_error("no arguments may be passed to copy methods (%d argument%s given in call to %s::copy())", args->size(), args->size() == 1 ? "" : "s", qc->getName());
+               return this;
+            }
+            sfcn = new SelfFunctionCallNode(takeName(), 0);
+         }
+         else {
+            const QoreMethod *m = qore_class_private::parseFindSelfMethod(const_cast<QoreClass*>(qc), c_str);
+            if (m)
+               sfcn = new SelfFunctionCallNode(takeName(), takeArgs(), m, parse_get_class());
+         }
+         if (sfcn) {
+            deref();
+            sfcn->parseInitCall(oflag, pflag, lvids, returnTypeInfo);
+            return sfcn;
+         }
       }
    }
 
@@ -430,14 +420,14 @@
    if (abr) {
       Var* v = qore_root_ns_private::parseFindGlobalVar(c_str);
       if (v)
-	 n = new GlobalVarRefNode(takeName(), v);
+         n = new GlobalVarRefNode(takeName(), v);
    }
 
    // see if a constant can be resolved
    if (!n) {
       n = qore_root_ns_private::parseFindConstantValue(c_str, returnTypeInfo, false);
       if (n)
-	 n->ref();
+         n->ref();
    }
 
    if (n) {
@@ -477,13 +467,13 @@
       assert(!oc);
       // find object class
       if ((oc = qore_root_ns_private::parseFindScopedClass(loc, *name))) {
-	 // check if parse options allow access to this class
-	 int64 cflags = oc->getDomain();
-	 if (cflags && qore_program_private::parseAddDomain(getProgram(), cflags))
-	    parseException("ILLEGAL-CLASS-INSTANTIATION", "parse options do not allow access to the '%s' class", oc->getName());
-	 // check if the class has pending changes and is used in a constant initialization expression
-	 if (pflag & PF_CONST_EXPRESSION && qore_class_private::parseHasPendingChanges(*oc))
-	    parseException("ILLEGAL-CLASS-INSTANTIATION", "cannot instantiate '%s' class for assignment in a constant expression in the parse initialization phase when the class has uncommitted changes", oc->getName());
+         // check if parse options allow access to this class
+         int64 cflags = oc->getDomain();
+         if (cflags && qore_program_private::parseAddDomain(getProgram(), cflags))
+            parseException("ILLEGAL-CLASS-INSTANTIATION", "parse options do not allow access to the '%s' class", oc->getName());
+         // check if the class has pending changes and is used in a constant initialization expression
+         if (pflag & PF_CONST_EXPRESSION && qore_class_private::parseHasPendingChanges(*oc))
+            parseException("ILLEGAL-CLASS-INSTANTIATION", "cannot instantiate '%s' class for assignment in a constant expression in the parse initialization phase when the class has uncommitted changes", oc->getName());
       }
       delete name;
       name = 0;
@@ -513,9 +503,9 @@
 
    if (((constructor && (qore_method_private::parseGetAccess(*constructor) > Public)) || (variant && CONMV_const(variant)->isPrivate())) && !qore_class_private::parseCheckPrivateClassAccess(*oc)) {
       if (variant)
-	 parse_error("illegal external access to private constructor %s::constructor(%s)", oc->getName(), variant->getSignature()->getSignatureText());
+         parse_error("illegal external access to private constructor %s::constructor(%s)", oc->getName(), variant->getSignature()->getSignatureText());
       else
-	 parse_error("illegal external access to private constructor of class %s", oc->getName());
+         parse_error("illegal external access to private constructor of class %s", oc->getName());
    }
 
    //printd(5, "ScopedObjectCallNode::parseInitImpl() this: %p class: %s (%p) constructor: %p function: %p variant: %p\n", this, oc->getName(), oc, constructor, constructor ? constructor->getFunction() : 0, variant);
@@ -553,51 +543,43 @@
 
    QoreClass* qc = qore_root_ns_private::parseFindScopedClassWithMethod(*scope, false);
 
-   const QoreClass* pc = oflag && abr ? oflag->getTypeInfo()->getUniqueReturnClass() : 0;
+   const QoreClass* pc = oflag && abr ? QoreTypeInfo::getUniqueReturnClass(oflag->getTypeInfo()) : 0;
 
    // see if this is a call to a base class method if bare refs are allowed
    // and we're parsing in a class context and the class found is in the
    // current class parse context
-<<<<<<< HEAD
-   bool m_priv = false;
-   if (qc)
-      method = (oflag && abr && QoreTypeInfo::getUniqueReturnClass(oflag->getTypeInfo())->parseCheckHierarchy(qc))
-	 ? qore_class_private::parseFindAnyMethodIntern(qc, scope->getIdentifier(), m_priv)
-	 : qore_class_private::parseFindStaticMethodTree(*qc, scope->getIdentifier(), m_priv);
-=======
    if (qc) {
       qore_class_private* class_ctx = oflag
-         ? qore_class_private::get(*const_cast<QoreClass*>(pc ? pc : oflag->getTypeInfo()->getUniqueReturnClass()))
+         ? qore_class_private::get(*const_cast<QoreClass*>(pc ? pc : QoreTypeInfo::getUniqueReturnClass(oflag->getTypeInfo())))
          : parse_get_class_priv();
       if (class_ctx && !qore_class_private::parseCheckPrivateClassAccess(*qc, class_ctx))
          class_ctx = 0;
       if (pc && class_ctx) {
-	 // checks access already
-	 method = qore_class_private::get(*qc)->parseFindAnyMethodStaticFirst(scope->getIdentifier(), class_ctx);
+         // checks access already
+         method = qore_class_private::get(*qc)->parseFindAnyMethodStaticFirst(scope->getIdentifier(), class_ctx);
          if (method && !method->isStatic() && !strcmp(method->getName(), "copy")) {
             parseException("INVALID-METHOD", "cannot explicitly call base class %s::%s() copy method", qc->getName(), scope->getIdentifier());
             return this;
          }
-	 //printd(5, "StaticMethodCallNode::parseInitImpl() '%s' pc: %s qc: %smethod: %p\n", scope->ostr, pc->getName(), qc->getName(), method);
+         //printd(5, "StaticMethodCallNode::parseInitImpl() '%s' pc: %s qc: %smethod: %p\n", scope->ostr, pc->getName(), qc->getName(), method);
       }
       else
-	 method = qore_class_private::get(*qc)->parseFindStaticMethod(scope->getIdentifier(), class_ctx);
-   }
->>>>>>> 78d9a9a2
+         method = qore_class_private::get(*qc)->parseFindStaticMethod(scope->getIdentifier(), class_ctx);
+   }
 
    //printd(5, "StaticMethodCallNode::parseInitImpl() %s qc: %p '%s' method: %p '%s()'\n", scope->ostr, qc, qc ? qc->getName() : "n/a", method, scope->getIdentifier());
 
    // see if a constant can be resolved
    if (!method) {
       {
-	 // see if this is a function call to a function defined in a namespace
-	 const QoreFunction* f = qore_root_ns_private::parseResolveFunction(*scope);
-	 if (f) {
-	    FunctionCallNode* fcn = new FunctionCallNode(f, takeArgs(), 0);
-	    deref();
-	    fcn->parseInitFinalizedCall(oflag, pflag, lvids, typeInfo);
-	    return fcn;
-	 }
+         // see if this is a function call to a function defined in a namespace
+         const QoreFunction* f = qore_root_ns_private::parseResolveFunction(*scope);
+         if (f) {
+            FunctionCallNode* fcn = new FunctionCallNode(f, takeArgs(), 0);
+            deref();
+            fcn->parseInitFinalizedCall(oflag, pflag, lvids, typeInfo);
+            return fcn;
+         }
       }
 
       AbstractQoreNode* n = 0;
@@ -612,9 +594,9 @@
          n = qore_root_ns_private::parseFindReferencedConstantValue(*scope, typeInfo, false);
 
       if (n) {
-	 CallReferenceCallNode* crcn = new CallReferenceCallNode(n, takeArgs());
-	 deref();
-	 return crcn->parseInit(oflag, pflag, lvids, typeInfo);
+         CallReferenceCallNode* crcn = new CallReferenceCallNode(n, takeArgs());
+         deref();
+         return crcn->parseInit(oflag, pflag, lvids, typeInfo);
       }
 
       parse_error("cannot resolve call '%s()' to any reachable and callable object", scope->ostr);
