/*
  QoreReferenceCounter.cpp

  Qore Programming Language

  Copyright (C) 2003 - 2017 Qore Technologies, s.r.o.

  Permission is hereby granted, free of charge, to any person obtaining a
  copy of this software and associated documentation files (the "Software"),
  to deal in the Software without restriction, including without limitation
  the rights to use, copy, modify, merge, publish, distribute, sublicense,
  and/or sell copies of the Software, and to permit persons to whom the
  Software is furnished to do so, subject to the following conditions:

  The above copyright notice and this permission notice shall be included in
  all copies or substantial portions of the Software.

  THE SOFTWARE IS PROVIDED "AS IS", WITHOUT WARRANTY OF ANY KIND, EXPRESS OR
  IMPLIED, INCLUDING BUT NOT LIMITED TO THE WARRANTIES OF MERCHANTABILITY,
  FITNESS FOR A PARTICULAR PURPOSE AND NONINFRINGEMENT. IN NO EVENT SHALL THE
  AUTHORS OR COPYRIGHT HOLDERS BE LIABLE FOR ANY CLAIM, DAMAGES OR OTHER
  LIABILITY, WHETHER IN AN ACTION OF CONTRACT, TORT OR OTHERWISE, ARISING
  FROM, OUT OF OR IN CONNECTION WITH THE SOFTWARE OR THE USE OR OTHER
  DEALINGS IN THE SOFTWARE.

  Note that the Qore library is released under a choice of three open-source
  licenses: MIT (as above), LGPL 2+, or GPL 2+; see README-LICENSE for more
  information.
*/

#include <qore/Qore.h>

QoreReferenceCounter::QoreReferenceCounter() : references(1) {
}

// we ignore the old reference count and set the new reference count to 1 as with all new objects
QoreReferenceCounter::QoreReferenceCounter(const QoreReferenceCounter& old) : references(1) {
}

QoreReferenceCounter::~QoreReferenceCounter() {
}

int QoreReferenceCounter::reference_count() const {
   return references.load();
}

bool QoreReferenceCounter::is_unique() const {
   return references.load() == 1;
}

void QoreReferenceCounter::ROreference() const {
#ifdef DEBUG
   if (references.load() < 0 || references.load() > 10000000) {
      printd(0, "QoreReferenceCounter::ROreference() this=%p references=%d\n", this, references.load());
      assert(false);
   }
#endif
<<<<<<< HEAD
   ++references;
=======
#ifdef HAVE_ATOMIC_MACROS
   atomic_inc(&references);
#else
   mRO.lock();
   ++references;
   mRO.unlock();
#endif
>>>>>>> ac476409
}

// returns true when references reach zero
bool QoreReferenceCounter::ROdereference() const {
#ifdef DEBUG
   if (references.load() <= 0 || references.load() > 10000000) {
      printd(0, "QoreReferenceCounter::ROdereference() this=%p references=%d\n", this, references.load());
      assert(false);
   }
#endif
   return references.fetch_sub(1) == 1 ? true : false;
}<|MERGE_RESOLUTION|>--- conflicted
+++ resolved
@@ -55,17 +55,7 @@
       assert(false);
    }
 #endif
-<<<<<<< HEAD
    ++references;
-=======
-#ifdef HAVE_ATOMIC_MACROS
-   atomic_inc(&references);
-#else
-   mRO.lock();
-   ++references;
-   mRO.unlock();
-#endif
->>>>>>> ac476409
 }
 
 // returns true when references reach zero
