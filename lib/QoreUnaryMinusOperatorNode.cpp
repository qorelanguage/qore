--- conflicted
+++ resolved
@@ -57,15 +57,15 @@
       }
 
       case NT_FLOAT: {
-	 return -(v->getAsFloat());
+         return -(v->getAsFloat());
       }
 
       case NT_DATE: {
-	 return v->get<const DateTimeNode>()->unaryMinus();
+         return v->get<const DateTimeNode>()->unaryMinus();
       }
 
       case NT_INT: {
-	 return -(v->getAsBigInt());
+         return -(v->getAsBigInt());
       }
    }
 
@@ -79,55 +79,38 @@
       const QoreTypeInfo* eti = 0;
       exp = exp->parseInit(oflag, pflag, lvids, eti);
 
-      if (eti->hasType()) {
-	 int tcnt = 0;
-	 if (bigIntTypeInfo->parseAccepts(eti)) {
-	    typeInfo = bigIntTypeInfo;
-	    ++tcnt;
-	 }
+      if (QoreTypeInfo::hasType(eti)) {
+         int tcnt = 0;
+         if (QoreTypeInfo::parseAccepts(bigIntTypeInfo, eti)) {
+            typeInfo = bigIntTypeInfo;
+            ++tcnt;
+         }
 
-	 if (floatTypeInfo->parseAccepts(eti)) {
-	    typeInfo = floatTypeInfo;
-	    ++tcnt;
-	 }
+         if (QoreTypeInfo::parseAccepts(floatTypeInfo, eti)) {
+            typeInfo = floatTypeInfo;
+            ++tcnt;
+         }
 
-	 if (numberTypeInfo->parseAccepts(eti)) {
-	    typeInfo = numberTypeInfo;
-	    ++tcnt;
-	 }
+         if (QoreTypeInfo::parseAccepts(numberTypeInfo, eti)) {
+            typeInfo = numberTypeInfo;
+            ++tcnt;
+         }
 
-<<<<<<< HEAD
-      if (QoreTypeInfo::hasType(typeInfo)) {
-	 if (QoreTypeInfo::isType(typeInfo, NT_FLOAT))
-	    typeInfo = floatTypeInfo;
-	 else if (QoreTypeInfo::isType(typeInfo, NT_NUMBER))
-            typeInfo = numberTypeInfo;
-	 else if (QoreTypeInfo::isType(typeInfo, NT_DATE))
-	    typeInfo = dateTypeInfo;
-	 else if (QoreTypeInfo::isType(typeInfo, NT_INT))
-	    typeInfo = bigIntTypeInfo;
-	 else {
-	    if (QoreTypeInfo::returnsSingle(typeInfo))
-	       typeInfo = bigIntTypeInfo;
-	    else
-	       typeInfo = 0;
-=======
-	 if (dateTypeInfo->parseAccepts(eti)) {
-	    typeInfo = dateTypeInfo;
-	    ++tcnt;
-	 }
+         if (QoreTypeInfo::parseAccepts(dateTypeInfo, eti)) {
+            typeInfo = dateTypeInfo;
+            ++tcnt;
+         }
 
-	 // if multiple types match, then set to no type (FIXME: can't currently handle multiple possible types)
-	 if (tcnt > 0)
-	    typeInfo = 0;
-	 else if (!tcnt) {
-	    typeInfo = bigIntTypeInfo;
-	    QoreStringNode* edesc = new QoreStringNode("the expression with the unary minus '-' operator is ");
-            eti->getThisType(*edesc);
+         // if multiple types match, then set to no type (FIXME: can't currently handle multiple possible types)
+         if (tcnt > 0)
+            typeInfo = 0;
+         else if (!tcnt) {
+            typeInfo = bigIntTypeInfo;
+            QoreStringNode* edesc = new QoreStringNode("the expression with the unary minus '-' operator is ");
+            QoreTypeInfo::getThisType(eti, *edesc);
             edesc->concat(" and so this expression will always return 0; the unary minus '-' operator only returns a value with integers, floats, numbers, and relative date/time values");
             qore_program_private::makeParseWarning(getProgram(), QP_WARN_INVALID_OPERATION, "INVALID-OPERATION", edesc);
->>>>>>> 78d9a9a2
-	 }
+         }
       }
    }
 
