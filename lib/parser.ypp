%{ /* -*- mode: c++; indent-tabs-mode: nil -*-

  parser.ypp

  Qore Programming Language

  Copyright (C) 2003 - 2017 Qore Technologies, s.r.o.

  Permission is hereby granted, free of charge, to any person obtaining a
  copy of this software and associated documentation files (the "Software"),
  to deal in the Software without restriction, including without limitation
  the rights to use, copy, modify, merge, publish, distribute, sublicense,
  and/or sell copies of the Software, and to permit persons to whom the
  Software is furnished to do so, subject to the following conditions:

  The above copyright notice and this permission notice shall be included in
  all copies or substantial portions of the Software.

  THE SOFTWARE IS PROVIDED "AS IS", WITHOUT WARRANTY OF ANY KIND, EXPRESS OR
  IMPLIED, INCLUDING BUT NOT LIMITED TO THE WARRANTIES OF MERCHANTABILITY,
  FITNESS FOR A PARTICULAR PURPOSE AND NONINFRINGEMENT. IN NO EVENT SHALL THE
  AUTHORS OR COPYRIGHT HOLDERS BE LIABLE FOR ANY CLAIM, DAMAGES OR OTHER
  LIABILITY, WHETHER IN AN ACTION OF CONTRACT, TORT OR OTHERWISE, ARISING
  FROM, OUT OF OR IN CONNECTION WITH THE SOFTWARE OR THE USE OR OTHER
  DEALINGS IN THE SOFTWARE.

  Note that the Qore library is released under a choice of three open-source
  licenses: MIT (as above), LGPL 2+, or GPL 2+; see README-LICENSE for more
  information.
*/

#include "qore/Qore.h"
#include "qore/intern/BreakStatement.h"
#include "qore/intern/ContinueStatement.h"
#include "qore/intern/ReturnStatement.h"
#include "qore/intern/RethrowStatement.h"
#include "qore/intern/ThreadExitStatement.h"
#include "qore/intern/ExpressionStatement.h"
#include "qore/intern/DoWhileStatement.h"
#include "qore/intern/SummarizeStatement.h"
#include "qore/intern/ContextStatement.h"
#include "qore/intern/IfStatement.h"
#include "qore/intern/WhileStatement.h"
#include "qore/intern/ForStatement.h"
#include "qore/intern/ForEachStatement.h"
#include "qore/intern/TryStatement.h"
#include "qore/intern/ThrowStatement.h"
#include "qore/intern/StatementBlock.h"
#include "qore/intern/ParserSupport.h"
#include "qore/intern/SwitchStatement.h"
#include "qore/intern/CaseNodeWithOperator.h"
#include "qore/intern/CaseNodeRegex.h"
#include "qore/intern/OnBlockExitStatement.h"
#include "qore/intern/ConstantList.h"
#include "qore/intern/GlobalVariableList.h"
#include "qore/intern/QoreNamespaceIntern.h"
#include "qore/intern/QoreParseHashNode.h"
#include "qore/intern/ModuleInfo.h"

#include "parser.hpp"

#include "qore/intern/QoreClassIntern.h"
#include "qore/intern/qore_program_private.h"

#include <stdio.h>
#include <string.h>
#include <stdlib.h>

#include <memory>
#include <utility>
#include <vector>

#define YYINITDEPTH 300
//#define YYDEBUG 1

#define YYLLOC_DEFAULT(Current, Rhs, N)                      \
   do                                                        \
      if (N) {                                               \
         (Current).first_line = YYRHSLOC(Rhs, 1).first_line; \
         (Current).first_col  = YYRHSLOC(Rhs, 1).first_col;  \
         (Current).last_line  = YYRHSLOC(Rhs, N).last_line;  \
         (Current).last_col   = YYRHSLOC(Rhs, N).last_col;   \
      }                                                      \
      else {                                                 \
         (Current).first_line = (Current).last_line =        \
            YYRHSLOC(Rhs, 0).last_line;                      \
         (Current).first_col = (Current).last_col =          \
            YYRHSLOC(Rhs, 0).last_col;                       \
      }                                                      \
   while (0)

class HashElement {
public:
   AbstractQoreNode* key;
   AbstractQoreNode* value;
   QoreProgramLocation loc;

   DLLLOCAL HashElement(AbstractQoreNode* k, AbstractQoreNode* v, int sl, int el) : key(k), value(v), loc(sl, el) {
      //traceout("HashElement::HashElement()");
   }

   DLLLOCAL ~HashElement() {
      discard(key, 0);
      discard(value, 0);
   }

   DLLLOCAL void addDelete(QoreParseHashNode* h) {
      h->add(key, value, loc);
      key = value = 0;
      delete this;
   }
};

static AbstractQoreNode* makeErrorTree(AbstractQoreNode* left, AbstractQoreNode* right) {
   discard(left, 0);
   discard(right, 0);
   return &False;
}

// for constant definitions
class ConstNode {
public:
   QoreProgramLocation loc;
   NamedScope name;
   AbstractQoreNode* value;
   bool pub;

  DLLLOCAL ConstNode(const QoreProgramLocation& loc, char* n, AbstractQoreNode* v, bool p = false) : loc(loc), name(n), value(v), pub(p) {
      // see if constant definitions are allowed
      if (parse_check_parse_option(PO_NO_CONSTANT_DEFS))
         parse_error(loc, "illegal constant definition \"%s\" (conflicts with parse option PO_NO_CONSTANT_DEFS)", n);
   }
   DLLLOCAL AbstractQoreNode* takeValue() {
      AbstractQoreNode* rv = value;
      value = 0;
      return rv;
   }
   DLLLOCAL const std::string &getName() const {
      return name.getIdentifierStr();
   }
   DLLLOCAL bool isPublic() const {
      return pub;
   }
};

class ObjClassDef {
public:
   QoreProgramLocation loc;
   NamedScope *name;
   QoreClass* oc;

   DLLLOCAL ObjClassDef(const QoreProgramLocation& loc, NamedScope *n, QoreClass* o) : loc(loc), name(n), oc(o) {
   }

   DLLLOCAL ObjClassDef(const QoreProgramLocation& loc, char* n, QoreClass* o) : loc(loc), name(new NamedScope(n)), oc(o) {
   }

   DLLLOCAL ~ObjClassDef() {
      delete name;
   }
};

class ParseUserFunctionBase {
public:
   QoreProgramLocation loc;
   UserFunctionVariant* variant;

   DLLLOCAL ParseUserFunctionBase(const QoreProgramLocation& loc, UserFunctionVariant* v) : loc(loc), variant(v) {
   }

   DLLLOCAL ~ParseUserFunctionBase() {
      if (variant)
         variant->deref();
   }

   DLLLOCAL void setPublic() {
      variant->setModulePublic();
   }
};

class ParseUserFunction : public ParseUserFunctionBase {
public:
   char* name;

   DLLLOCAL ParseUserFunction(const QoreProgramLocation& loc, char* n_name, UserFunctionVariant* n_variant) : ParseUserFunctionBase(loc, n_variant), name(n_name) {
   }

   DLLLOCAL ~ParseUserFunction() {
      if (name)
         free(name);
   }

   DLLLOCAL void add(qore_ns_private& ns) {
      qore_root_ns_private::addPendingVariant(ns, name, variant);
      variant = 0;
      // make sure definition was legal
      if (parse_check_parse_option(PO_NO_SUBROUTINE_DEFS)) {
         const char* nsn = ns.name.c_str();
         parse_error(loc, "function '%s%s%s()' cannot be defined (conflicts with parse option PO_NO_SUBROUTINE_DEFS)", nsn[0] ? nsn : "", nsn[0] ? "::" : "", name);
      }

      delete this;
   }
};

class ParseScopedUserFunction : public ParseUserFunctionBase {
public:
   NamedScope name;

   DLLLOCAL ParseScopedUserFunction(const QoreProgramLocation& loc, char* n_name, UserFunctionVariant* n_variant) : ParseUserFunctionBase(loc, n_variant), name(n_name) {
   }

   DLLLOCAL void add(qore_ns_private& ns) {
      qore_root_ns_private::addPendingVariant(ns, name, variant);
      variant = 0;
      // make sure definition was legal
      if (parse_check_parse_option(PO_NO_SUBROUTINE_DEFS))
         parse_error(loc, "function '%s()' cannot be defined (conflicts with parse option PO_NO_SUBROUTINE_DEFS)", name.ostr);

      delete this;
   }
};

struct GVarDecl {
   QoreProgramLocation loc;
   bool pub;

   DLLLOCAL GVarDecl(const QoreProgramLocation& loc, bool p) : loc(loc), pub(p) {
   }

   DLLLOCAL virtual ~GVarDecl() {
   }

   DLLLOCAL virtual void add(qore_ns_private& ns) = 0;

   DLLLOCAL virtual AbstractQoreNode* makeVar() = 0;
};

struct GVarSingleDecl : public GVarDecl {
   char* name;
   const QoreTypeInfo* typeInfo;
   QoreParseTypeInfo* parseTypeInfo;

   DLLLOCAL GVarSingleDecl(const QoreProgramLocation& loc, char* n, const QoreTypeInfo* ti, QoreParseTypeInfo* pti, bool p, bool bare) : GVarDecl(loc, p), name(n), typeInfo(ti), parseTypeInfo(pti) {
      //printd(5, "GVarSingleDecl::GVarSingleDecl() '%s' %d-%d\n", n, loc.start_line, loc.end_line);
      if (bare) {
         if (!parse_check_parse_option(PO_ALLOW_BARE_REFS))
            parse_error(loc, "global variable '%s' declared without '$' prefix, but parse option 'allow-bare-refs' is not set", n);
      }
      else {
         if (parse_check_parse_option(PO_ALLOW_BARE_REFS))
            parse_error(loc, "reference to variable '$%s' with the '$' sign is not allowed when parse option 'allow-bare-refs' is set", n);
      }
   }

   DLLLOCAL virtual ~GVarSingleDecl() {
      if (name)
         free(name);

      delete parseTypeInfo;
   }

   DLLLOCAL char* takeName() {
      char* rv = name;
      name = 0;
      return rv;
   }

   DLLLOCAL QoreParseTypeInfo* takeParseTypeInfo() {
      QoreParseTypeInfo* rv = parseTypeInfo;
      parseTypeInfo = nullptr;
      return rv;
   }

   DLLLOCAL virtual void add(qore_ns_private& ns) {
      ns.parseAddGlobalVarDecl(loc, takeName(), typeInfo, takeParseTypeInfo(), pub);
      delete this;
   }

   DLLLOCAL virtual AbstractQoreNode* makeVar() {
      GlobalVarRefNode* gv = typeInfo
         ? new GlobalVarRefNode(loc, takeName(), typeInfo)
         : new GlobalVarRefNode(loc, takeName(), takeParseTypeInfo());
      if (pub)
         gv->setPublic();

      delete this;
      return gv;
   }
};

struct GVarListDecl : public GVarDecl {
   QoreListNode* l;

   DLLLOCAL GVarListDecl(const QoreProgramLocation& loc, QoreListNode* list, bool p) : GVarDecl(loc, p), l(list) {
      bool bareok = parse_check_parse_option(PO_ALLOW_BARE_REFS);

      ListIterator li(l);
      while (li.next()) {
         AbstractQoreNode* n = li.getValue();
         qore_type_t t = get_node_type(n);
         if (t == NT_BAREWORD) {
            BarewordNode* b = reinterpret_cast<BarewordNode*>(n);
            if (!bareok)
               parse_error(loc, "global variable '%s' in global variable declaration list declared without '$' prefix, but parse option 'allow-bare-refs' is not set", b->str);
         }
         else if (t == NT_VARREF) {
            VarRefNode* vrn = reinterpret_cast<VarRefNode*>(n);
            if (vrn->explicitScope()) {
               if (vrn->getType() == VT_LOCAL)
                  parse_error(loc, "illegal use of 'my %s' in global variable declaration list", vrn->getName());
               else if (vrn->getType() == VT_GLOBAL)
                  parse_error(loc, "illegal use of 'our %s' in global variable declaration list", vrn->getName());
            }
         }
         else
            parse_error(loc, "element %d in list following 'our' is not a variable reference (%s)", li.index(), get_type_name(n));
      }
   }

   DLLLOCAL virtual ~GVarListDecl() {
      if (l)
         l->deref(0);
   }

   DLLLOCAL QoreListNode* takeList() {
      QoreListNode* rv = l;
      l = 0;
      return rv;
   }

   DLLLOCAL virtual void add(qore_ns_private& ns) {
      ListIterator li(l);
      while (li.next()) {
         AbstractQoreNode* n = li.getValue();
         qore_type_t t = get_node_type(n);
         if (t == NT_BAREWORD) {
            BarewordNode* b = reinterpret_cast<BarewordNode*>(n);
            ns.parseAddGlobalVarDecl(loc, b->takeString(), 0, 0, pub);
         }
         else if (t == NT_VARREF) {
            VarRefNode* vrn = reinterpret_cast<VarRefNode*>(n);
            if (!vrn->explicitScope()) {
               VarRefDeclNode* vrdn = dynamic_cast<VarRefDeclNode*>(vrn);
               if (vrdn)
                  ns.parseAddGlobalVarDecl(loc, vrn->takeName(), vrdn->getTypeInfo(), vrdn->takeParseTypeInfo(), pub);
               else
                  ns.parseAddGlobalVarDecl(loc, vrn->takeName(), 0, 0, pub);
            }
         }
      }

      delete this;
   }

   DLLLOCAL virtual AbstractQoreNode* makeVar() {
      l->setVariableList();
      ListIterator li(l);
      while (li.next()) {
         AbstractQoreNode* n = li.getValue();
         qore_type_t t = get_node_type(n);
         VarRefNode* vrn = 0;
         if (t == NT_BAREWORD) {
            BarewordNode* b = reinterpret_cast<BarewordNode*>(n);
            GlobalVarRefNode* v = new GlobalVarRefNode(loc, b->takeString());
            b->deref();
            AbstractQoreNode** p = li.getValuePtr();
            *p = vrn = v;
         }
         else if (t == NT_VARREF) {
            vrn = reinterpret_cast<VarRefNode*>(n);
            if (!vrn->explicitScope()) {
               vrn->makeGlobal();
               vrn->setExplicitScope();
            }
         }

         if (vrn && pub)
            vrn->setPublic();
      }

      QoreListNode* rv = takeList();
      delete this;
      return rv;
   }
};

static int check_method(const QoreProgramLocation& loc, const char* name, BCAList* bcal, RetTypeInfo* returnTypeInfo) {
   bool con = !strcmp(name, "constructor");
   bool dst = !con && !strcmp(name, "destructor");

   // see if a return type is given for special methods
   if (returnTypeInfo && (con || dst)) {
      parse_error(loc, "%s methods may not declare a return type", name);
      return -1;
   }

   if (bcal && !con) {
      parse_error(loc, "base class constructor lists are only legal when defining constructor() methods");
      return -1;
   }

   return 0;
}

#define OFM_PUBLIC     (1 << 0)
#define OFM_PRIVATE    (1 << 1)
#define OFM_INTERNAL   (1 << 2)
#define OFM_SYNCED     (1 << 3)
#define OFM_STATIC     (1 << 4)
#define OFM_DEPRECATED (1 << 5)
#define OFM_FINAL      (1 << 6)
#define OFM_ABSTRACT   (1 << 7)

static inline MethodVariantBase* new_method_variant(const QoreProgramLocation& loc, const char* name, int mod, int n_sig_first_line, int n_sig_last_line, AbstractQoreNode* params, BCAList* bcal, RetTypeInfo* returnTypeInfo, StatementBlock *b) {
   //printd(5, "new_method_variant() '%s' b: %p\n", name, b);
   int64 flags = QC_NO_FLAGS;

   if (get_pop_argv_ref())
      flags |= QC_USES_EXTRA_ARGS;

   ClassAccess access = Public;
   if (mod & OFM_PRIVATE) {
      if (mod & OFM_INTERNAL)
         parse_error(loc, "%s() methods cannot be both private:hierarchy and private:internal", name);
      if (mod & OFM_PUBLIC)
         parse_error(loc, "%s() methods cannot be both public and private", name);
      access = Private;
   }
   else if (mod & OFM_INTERNAL) {
      if (mod & OFM_PUBLIC)
         parse_error(loc, "%s() methods cannot be both public and private", name);
      access = Internal;
   }

   if (mod & OFM_DEPRECATED)
      flags |= QC_DEPRECATED;

   if (!strcmp(name, "constructor")) {
      if (mod & OFM_SYNCED)
         parse_error(loc, "%s() methods cannot be synchronized", name);
      if (mod & OFM_FINAL)
         parse_error(loc, "%s() methods cannot be declared final; declare the class final instead", name);
      if (mod & OFM_ABSTRACT)
         parse_error(loc, "%s() methods cannot be declared abstract", name);
      if (returnTypeInfo) {
         parse_error(loc, "return type information cannot be defined for %s() methods", name);
         delete returnTypeInfo;
      }
      return new UserConstructorVariant(access, b, n_sig_first_line, n_sig_last_line, params, bcal, flags);
   }
   if (bcal) {
      parse_error(loc, "only constructors may have base class constructor arguments");
      delete bcal;
      bcal = 0;
   }
   if (!strcmp(name, "destructor")) {
      if (params) {
         parse_error(loc, "parameters cannot be defined for destructors");
         params->deref(0);
      }
      if (mod & OFM_SYNCED)
         parse_error(loc, "%s() methods cannot be synchronized", name);
      if (mod & OFM_FINAL)
         parse_error(loc, "%s() methods cannot be declared final; declare the class final instead", name);
      if (mod & OFM_ABSTRACT)
         parse_error(loc, "%s() methods cannot be declared abstract", name);
      if (returnTypeInfo) {
         parse_error(loc, "return type information cannot be defined for %s() methods", name);
         delete returnTypeInfo;
      }
      if (access > Public)
	 parse_error(loc, "destructors cannot be private");
      return new UserDestructorVariant(b, n_sig_first_line, n_sig_last_line);
   }
   if (!strcmp(name, "copy")) {
      if (mod & OFM_FINAL)
         parse_error(loc, "%s() methods cannot be declared final; declare the class final instead", name);
      return new UserCopyVariant(access, b, n_sig_first_line, n_sig_last_line, params, returnTypeInfo, mod & OFM_SYNCED);
   }

   if (!strcmp(name, "methodGate") || !strcmp(name, "memberGate") || !strcmp(name, "memberNotification")) {
      if (mod & OFM_FINAL)
         parse_error(loc, "%s() methods cannot be declared final; they are not inherited anyway", name);
      if (mod & OFM_ABSTRACT)
         parse_error(loc, "%s() methods cannot be declared abstract; they are not inherited anyway", name);
   }

   if (mod & OFM_FINAL && mod & OFM_ABSTRACT)
      parse_error(loc, "method '%s()' is declared both final and abstract", name);

   return new UserMethodVariant(access, mod & OFM_FINAL, b, n_sig_first_line, n_sig_last_line, params, returnTypeInfo, mod & OFM_SYNCED, flags, mod & OFM_ABSTRACT);
}

struct MethodDef {
   QoreProgramLocation loc;
   MethodVariantBase* m;
   NamedScope name;
   bool static_flag;

   DLLLOCAL MethodDef(const QoreProgramLocation& loc, int mod, char* n, int n_sig_first_line, int n_sig_last_line, AbstractQoreNode* params, BCAList* bcal, RetTypeInfo* returnTypeInfo, StatementBlock *b) : loc(loc), m(0), name(n), static_flag(mod & OFM_STATIC) {
      if (check_method(loc, name.getIdentifier(), bcal, returnTypeInfo)) {
         if (params)
            params->deref(0);
         delete bcal;
         delete b;
         delete returnTypeInfo;
         return;
      }

      m = new_method_variant(loc, name.getIdentifier(), mod, n_sig_first_line, n_sig_last_line, params, bcal, returnTypeInfo, b);
   }

   DLLLOCAL ~MethodDef() {
      delete m;
   }

   DLLLOCAL void parseAddToClassAndDel() {
      if (m) {
         // if there are any errors, the function below will delete memory
         // the following method takes ownership of "m" unconditionally
         qore_root_ns_private::parseAddMethodToClass(loc, name, m, static_flag);
         m = 0;
      }
      delete this;
   }

   DLLLOCAL void add(qore_ns_private& ns) {
      // the following method takes ownership of "m" unconditionally
      ns.parseAddMethodToClass(loc, name, m, static_flag);
      m = 0;
   }
};

static AbstractQoreNode* parse_hash_map(const QoreProgramLocation& loc, QoreParseHashNode* exp, QoreListNode* l) {
   assert(l && (l->size() == 1 || l->size() == 2));
   ReferenceHolder<> exph(exp, 0);
   ReferenceHolder<> lh(l, 0);

   // check hash expression
   size_t len = exp->size();

   if (len == 0) {
       qore_program_private::makeParseWarning(getProgram(), loc, QP_WARN_INVALID_OPERATION, "INVALID-OPERATION",
            "empty hash as an argument to the hash map operator, this expression will always evaluate to an empty hash");
       return new QoreHashNode;
   }

   if (len != 1) {
      parse_error(loc, "invalid initial argument to hash map operator, expected a single key value pair; got %d hash elements instead", len);
      return &True;
   }

   if (l->size() == 1) {
      AbstractQoreNode* iter = l->shift();
      return new QoreHashMapOperatorNode(loc, exp->takeFirstKeyNode(), exp->takeFirstValueNode(), iter);
   }

   AbstractQoreNode* iter = l->shift();
   AbstractQoreNode* select = l->shift();
   return new QoreHashMapSelectOperatorNode(loc, exp->takeFirstKeyNode(), exp->takeFirstValueNode(), iter, select);
}

static AbstractQoreNode* parse_map(const QoreProgramLocation& loc, AbstractQoreNode* exp, QoreListNode* l) {
   assert(l && (l->size() == 1 || l->size() == 2));
   ReferenceHolder<> lh(l, 0);

   if (l->size() == 1) {
      AbstractQoreNode* arg = l->shift();
      return new QoreMapOperatorNode(loc, exp, arg);
   }

   AbstractQoreNode* iterator_exp = l->shift();
   AbstractQoreNode* select_exp = l->shift();
   return new QoreMapSelectOperatorNode(loc, exp, iterator_exp, select_exp);
}

#define NSN_NONE  0
#define NSN_OCD   1
#define NSN_CONST 2
#define NSN_NS    3
#define NSN_FUNC  4
#define NSN_SFUNC 5
#define NSN_VAR   6
#define NSN_METH  7

struct NSNode {
   int type;
   union {
      ObjClassDef* ocd;
      ConstNode* cn;
      QoreNamespace* ns;
      ParseUserFunction* func;
      ParseScopedUserFunction* sfunc;
      GVarDecl* gv;
      MethodDef* meth;
   } n;

   DLLLOCAL NSNode(ObjClassDef *o) { type = NSN_OCD; n.ocd = o; }
   DLLLOCAL NSNode(ConstNode *c) { type = NSN_CONST; n.cn = c; }
   DLLLOCAL NSNode(QoreNamespace *s) { type = NSN_NS; n.ns = s; }
   DLLLOCAL NSNode(ParseUserFunction* f) : type(NSN_FUNC) {
      n.func = f;
   }
   DLLLOCAL NSNode(ParseScopedUserFunction* f) : type(NSN_SFUNC) {
      n.sfunc = f;
   }

   DLLLOCAL NSNode(GVarDecl* gv) : type(NSN_VAR) {
      n.gv = gv;
   }

   DLLLOCAL NSNode(MethodDef* m) : type(NSN_METH) {
      n.meth = m;
   }

   DLLLOCAL void deref() {
      switch (type) {
         case NSN_OCD:
            delete n.ocd;
            break;
         case NSN_CONST:
            delete n.cn;
            break;
         case NSN_NS:
            delete n.ns;
            break;
         case NSN_FUNC:
            delete n.func;
            break;
         case NSN_SFUNC:
            delete n.sfunc;
            break;
         case NSN_VAR:
            delete n.gv;
            break;
         case NSN_METH:
            delete n.meth;
            break;
         default:
            assert(false);
            // no break
      }
      delete this;
   }

   DLLLOCAL void add(qore_ns_private& ns) {
      switch (type) {
         case NSN_OCD:
            //printd(5, "ocd: %s %d-%d c: %d-%d\n", n.ocd->oc->getName(), n.ocd->loc.start_line, n.ocd->loc.end_line, qore_class_private::get(*n.ocd->oc)->loc.start_line, qore_class_private::get(*n.ocd->oc)->loc.end_line);
            ns.parseAddPendingClass(n.ocd->loc, *(n.ocd->name), n.ocd->oc);
            delete n.ocd;
            break;
         case NSN_CONST:
            ns.parseAddConstant(n.cn->loc, n.cn->name, n.cn->value, n.cn->pub);
            delete n.cn;
            break;
         case NSN_NS:
            ns.parseAddNamespace(n.ns);
            break;
         case NSN_FUNC:
            n.func->add(ns);
            break;
         case NSN_SFUNC:
            n.sfunc->add(ns);
            break;
         case NSN_VAR:
            n.gv->add(ns);
            break;
         case NSN_METH:
            n.meth->add(ns);
            delete n.meth;
            break;
         default:
            assert(false);
            // no break
      }
      delete this;
   }
};

typedef std::vector<NSNode*>nsnode_list_t;

struct NSNodeList : public nsnode_list_t {
   DLLLOCAL void deref() {
      for (nsnode_list_t::iterator i = begin(), e = end(); i != e; ++i)
         (*i)->deref();

      delete this;
   }

   DLLLOCAL void add(qore_ns_private& ns) {
      for (nsnode_list_t::iterator i = begin(), e = end(); i != e; ++i)
         (*i)->add(ns);
   }
};

static QoreListNode* make_list(AbstractQoreNode* a1, AbstractQoreNode* a2) {
   QoreListNode* l = new QoreListNode;
   l->push(a1);
   l->push(a2);
   return l;
}

static QoreListNode* splice_expressions(AbstractQoreNode* a1, AbstractQoreNode* a2) {
   //tracein("splice_expressions()");
   if (a1 && a1->getType() == NT_LIST) {
      QoreListNode* l = reinterpret_cast<QoreListNode*>(a1);
      if (!l->isFinalized()) {
         //printd(5, "LIST x\n");
         l->push(a2);
         return l;
      }
   }
   return make_list(a1, a2);
}

typedef std::pair<char*, QoreMemberInfo*> member_pair_t;
typedef std::pair<char*, QoreVarInfo*> var_pair_t;

#define MI_Member 0
#define MI_Constant 1
#define MI_Var 2

struct MemberInfo {
protected:
   DLLLOCAL MemberInfo(const QoreProgramLocation& loc) : loc(loc) {
   }

public:
   QoreProgramLocation loc;
   char* name;
   unsigned char type;
   union {
      QoreMemberInfo* memberInfo;
      QoreVarInfo* varInfo;
      AbstractQoreNode* exp;
   } u;

   DLLLOCAL MemberInfo(char* n, QoreMemberInfo* mi) : loc(mi->loc), name(n), type(MI_Member)  {
      u.memberInfo = mi;
      if (!(mi && mi->parseHasTypeInfo()) && parse_check_parse_option(PO_REQUIRE_TYPES))
         parse_error(mi->loc, "member '%s' declared without type information, but parse options require type information for all declarations", name);
   }

   DLLLOCAL MemberInfo(const QoreProgramLocation& loc, char* n, AbstractQoreNode* exp) : loc(loc), name(n), type(MI_Constant) {
      u.exp = exp;
   }

   DLLLOCAL ~MemberInfo() {
      if (name)
         free(name);
      switch (type) {
         case MI_Member:
            delete u.memberInfo;
            break;
         case MI_Var:
            delete u.varInfo;
            break;
         case MI_Constant:
            if (u.exp)
               u.exp->deref(0);
            break;
      }
   }

   DLLLOCAL member_pair_t getPair() {
      assert(type == MI_Member);
      member_pair_t m = std::make_pair(name, u.memberInfo);
      name = 0;
      u.memberInfo = 0;
      return m;
   }

   DLLLOCAL var_pair_t getVarPair() {
      assert(type == MI_Var);
      var_pair_t m = std::make_pair(name, u.varInfo);
      name = 0;
      u.varInfo = 0;
      return m;
   }

   DLLLOCAL AbstractQoreNode* takeExp() {
      assert(type == MI_Constant);
      AbstractQoreNode* rv = u.exp;
      u.exp = 0;
      return rv;
   }
};

struct ClassVarInfo : public MemberInfo {
   DLLLOCAL ClassVarInfo(char* n, QoreVarInfo* vi) : MemberInfo(vi->loc) {
      name = n;
      type = MI_Var;
      u.varInfo = vi;
      if (!(vi && vi->parseHasTypeInfo()) && parse_check_parse_option(PO_REQUIRE_TYPES))
         parse_error(vi->loc, "class static variable '%s' declared without type information, but parse options require type information for all declarations", name);
   }

   DLLLOCAL char* takeName() {
      char* n = name;
      name = 0;
      return n;
   }
};

class MemberList {
protected:
   // for new class members
   QoreMemberMap mmap;
   // for new class constants
   ConstantList cmap;
   // for new class static variables
   QoreVarMap vmap;

   DLLLOCAL MemberList() : cmap((qore_class_private*)0) {
   }

public:
   DLLLOCAL MemberList(MemberInfo* member) : cmap((qore_class_private*)0) {
      if (!member)
         return;

      if (member->type == MI_Member)
         mmap.addNoCheck(member->getPair());
      else if (member->type == MI_Constant)
         cmap.parseAdd(member->loc, member->name, member->takeExp());
      else
         vmap.addNoCheck(member->getVarPair());

      delete member;
   }

   DLLLOCAL ~MemberList() {
   }

   // takes over ownership of name and typeInfo
   DLLLOCAL int add(MemberInfo* member) {
      if (!member)
         return -1;

      if (member->type == MI_Member) {
         if (mmap.inList(member->name)) {
            parse_error(member->loc, "duplicate member declaration '%s'", member->name);
            delete member;
            return -1;
         }

         // add new member to list
         mmap.addNoCheck(member->getPair());
         delete member;
      }
      else if (member->type == MI_Constant) {
         if (cmap.inList(member->name)) {
            parse_error(member->loc, "duplicate constant declaration '%s'", member->name);
            delete member;
            return -1;
         }
         if (vmap.find(member->name)) {
            parse_error(member->loc, "constant declaration collides with static class variable declaration '%s'", member->name);
            delete member;
            return -1;
         }

         // add new constant to list
         cmap.parseAdd(member->loc, member->name, member->takeExp());
         delete member;
      }
      else {
         assert(member->type == MI_Var);
         if (vmap.find(member->name)) {
            parse_error(member->loc, "duplicate static class variable declaration '%s'", member->name);
            delete member;
            return -1;
         }
         if (cmap.inList(member->name)) {
            parse_error(member->loc, "static class variable declaration collides with constant declaration '%s'", member->name);
            delete member;
            return -1;
         }

         // add new member to list
         vmap.addNoCheck(member->getVarPair());
         delete member;
      }

      return 0;
   }

   DLLLOCAL void merge(QoreClass* qc, ClassAccess access) {
      mmap.moveAllTo(qc, access);
      vmap.moveAllTo(qc, access);

      // merge constants
      qore_class_private::get(*qc)->parseAssimilateConstants(cmap, access);
   }
};

class EmptyMemberList : public MemberList {
public:
   DLLLOCAL EmptyMemberList() {
   }
};

struct ParserTypeStruct {
protected:
   DLLLOCAL ParserTypeStruct(QoreParseTypeInfo* n_parseTypeInfo) : typeInfo(0), parseTypeInfo(n_parseTypeInfo) {
   }

   DLLLOCAL ParserTypeStruct() {
   }

public:
   const QoreTypeInfo* typeInfo;
   QoreParseTypeInfo* parseTypeInfo;

   DLLLOCAL ParserTypeStruct(const QoreTypeInfo* n_typeInfo) : typeInfo(n_typeInfo), parseTypeInfo(0) {
   }

   DLLLOCAL ParserTypeStruct(char* id) {
      const QoreTypeInfo* t = getBuiltinUserTypeInfo(id);
      //printd(0, "ParserTypeStruct::ParserTypeStruct('%s') t: %p %s\n", id, t, QoreTypeInfo::getName(t));
      if (t) {
         free(id);
         typeInfo = t;
         parseTypeInfo = 0;
         return;
      }

      typeInfo = 0;
      parseTypeInfo = new QoreParseTypeInfo(id);
   }

   DLLLOCAL ~ParserTypeStruct() {
      delete parseTypeInfo;
   }

   DLLLOCAL const QoreTypeInfo* getTypeInfo() const {
      return typeInfo;
   }

   // static version of method, checking for null pointer
   DLLLOCAL static const QoreTypeInfo* getTypeInfo(ParserTypeStruct* pts) {
      return pts ? pts->getTypeInfo() : 0;
   }

   DLLLOCAL QoreParseTypeInfo* getParseTypeInfo() {
      QoreParseTypeInfo* rv = parseTypeInfo;
      parseTypeInfo = 0;
      return rv;
   }

   // static version of method, checking for null pointer
   DLLLOCAL static QoreParseTypeInfo* getParseTypeInfo(ParserTypeStruct* pts) {
      return pts ? pts->getParseTypeInfo() : 0;
   }

   DLLLOCAL const char* getClassName() {
      assert(parseTypeInfo);
      return parseTypeInfo->cscope->ostr;
   }
};

struct ParserScopedTypeStruct : public ParserTypeStruct {
   DLLLOCAL ParserScopedTypeStruct(char* sr) : ParserTypeStruct(new QoreParseTypeInfo(sr)) {
   }
};

struct ParserOrNothingTypeStruct : public ParserTypeStruct {
   DLLLOCAL ParserOrNothingTypeStruct(char* id) {
      const QoreTypeInfo* t = getBuiltinUserOrNothingTypeInfo(id);
      if (t) {
         free(id);
         typeInfo = t;
         parseTypeInfo = 0;
         return;
      }

      typeInfo = 0;
      parseTypeInfo = new QoreParseTypeInfo(id, true);
   }
};

struct ParserScopedOrNothingTypeStruct : public ParserTypeStruct {
   DLLLOCAL ParserScopedOrNothingTypeStruct(char* sr) : ParserTypeStruct(new QoreParseTypeInfo(sr, true)) {
   }
};

static AbstractQoreNode* process_dot(int sline, int eline, AbstractQoreNode* l, AbstractQoreNode* r) {
   qore_type_t rtype = r->getType();
   switch (rtype) {
      case NT_BAREWORD: {
         BarewordNode* b = reinterpret_cast<BarewordNode*>(r);
         if (!b->isFinalized()) {
            AbstractQoreNode* rv = new QoreHashObjectDereferenceOperatorNode(QoreProgramLocation(sline, eline), l, b->makeQoreStringNode());
            b->deref();
            return rv;
         }
         break;
      }

      case NT_FUNCTION_CALL: {
         FunctionCallNode* f = reinterpret_cast<FunctionCallNode*>(r);
         assert(!f->getFunction());
         if (!f->isFinalized()) {
            MethodCallNode* m = new MethodCallNode(QoreProgramLocation(sline, eline), f->takeName(), f->takeArgs());
            f->deref();

            return new QoreDotEvalOperatorNode(QoreProgramLocation(sline, eline), l, m);
         }
         break;
      }
   }

   return new QoreHashObjectDereferenceOperatorNode(QoreProgramLocation(sline, eline), l, r);
}

static int check_strong_encapsulation(const QoreProgramLocation& loc, const char* type, const char* name) {
   if (parse_check_parse_option(PO_STRONG_ENCAPSULATION)) {
      parse_error(loc, "illegal out of line %s definition \"%s\" (conflicts with parse option PO_STRONG_ENCAPSULATION)", type, name);
      return -1;
   }
   return 0;
}

static int check_case(const QoreProgramLocation& loc, const char* op, AbstractQoreNode* exp) {
   // ignore if NULL (= NOTHING)
   if (node_has_effect(exp)) {
      if (op)
         parse_error(loc, "case expression with '%s' needs run-time evaluation", op);
      else
         parse_error(loc, "case expression needs run-time evaluation", op);
      return -1;
   }
   return 0;
}

static void check_funcmod(const QoreProgramLocation& loc, int mod) {
   if (mod & (OFM_PRIVATE|OFM_INTERNAL))
      parse_error(loc, "illegal 'private' modifier in function declaration");
   if (mod & OFM_STATIC)
      parse_error(loc, "illegal 'static' modifier in function declaration");
   if (mod & OFM_FINAL)
      parse_error(loc, "illegal 'final' modifier in function declaration");
   if (mod & OFM_ABSTRACT)
      parse_error(loc, "illegal 'abstract' modifier in function declaration");
}

static void check_classmod(const QoreProgramLocation& loc, int mod, QoreClass& qc) {
   if (mod & (OFM_PRIVATE|OFM_INTERNAL))
      parse_error(loc, "illegal 'private' modifier in class declaration");
   if (mod & OFM_SYNCED)
      parse_error(loc, "illegal 'synchronized' modifier in class declaration");
   if (mod & OFM_STATIC)
      parse_error(loc, "illegal 'static' modifier in class declaration");
   if (mod & OFM_PUBLIC)
      qore_class_private::setPublic(qc);
   if (mod & OFM_DEPRECATED)
      parse_error(loc, "illegal 'deprecated' modifier in class declaration");
   if (mod & OFM_FINAL)
      qore_class_private::setFinal(qc);
   if (mod & OFM_ABSTRACT)
      parse_error(loc, "illegal 'abstract' modifier in class declaration");
}

static void check_nsmod(const QoreProgramLocation& loc, int mod, qore_ns_private& ns) {
   if (mod & (OFM_PRIVATE|OFM_INTERNAL))
      parse_error(loc, "illegal 'private' modifier in namespace declaration");
   if (mod & OFM_SYNCED)
      parse_error(loc, "illegal 'synchronized' modifier in namespace declaration");
   if (mod & OFM_STATIC)
      parse_error(loc, "illegal 'static' modifier in namespace declaration");
   if (mod & OFM_PUBLIC)
      ns.setPublic();
   if (mod & OFM_DEPRECATED)
      parse_error(loc, "illegal 'deprecated' modifier in namespace declaration");
   if (mod & OFM_FINAL)
      parse_error(loc, "illegal 'final' modifier in namespace declaration");
   if (mod & OFM_ABSTRACT)
      parse_error(loc, "illegal 'abstract' modifier in namespace declaration");
}

bool node_has_effect(const AbstractQoreNode* n) {
   if (!n || n->is_value())
      return false;

   if (n->getType() == NT_OPERATOR)
      return reinterpret_cast<const QoreOperatorNode*>(n)->hasEffect();

   const ParseNode* pn = dynamic_cast<const ParseNode*>(n);
   return pn ? pn->has_effect() : true;
}

struct MethodNode {
public:
   // name of method
   char* name;
   // method variant to add to class
   MethodVariantBase *m;
   // static flag
   bool static_flag;

   DLLLOCAL MethodNode(char* mname, MethodVariantBase *v, bool n_static) : name(mname), m(v), static_flag(n_static) {
   }

   DLLLOCAL ~MethodNode() {
      free(name);
      delete m;
   }

   DLLLOCAL void addAndDelete(QoreClass* qc) {
      qore_class_private::addUserMethod(*qc, name, m, static_flag);
      m = 0;
      delete this;
   }

   DLLLOCAL const QoreProgramLocation& getLoc() const {
      return m->getUserVariantBase()->getUserSignature()->getParseLocation();
   }
};

static AbstractQoreNode* is_rewritable_op(AbstractQoreNode* n) {
   qore_type_t nt = get_node_type(n);
   if (nt == NT_OPERATOR) {
      QoreBinaryLValueOperatorNode* op = dynamic_cast<QoreBinaryLValueOperatorNode*>(n);
      if (op)
         return op->getRight();
   }

   return 0;
}

static AbstractQoreNode* checkRewriteList(QoreListNode* l) {
   if (!parse_check_parse_option(PO_BROKEN_LIST_PARSING))
      return l;

   // rewrite expression if it's a list without parentheses and
   // the first expression has one of the following operators:
   // =, +=, -=
   if (l->isFinalized())
      return l;

   AbstractQoreNode* e0 = l->retrieve_entry(0);

   AbstractQoreNode* r = is_rewritable_op(e0);
   if (r) {
      AbstractQoreNode* last = e0;
      AbstractQoreNode* top = e0;
      while (true) {
         AbstractQoreNode* nr = is_rewritable_op(r);
         if (!nr)
            break;
         last = r;
         r = nr;
      }
      assert(dynamic_cast<QoreBinaryLValueOperatorNode*>(last));
      // take first element from list (the tree) and make it the new expression
      QoreBinaryLValueOperatorNode* op = reinterpret_cast<QoreBinaryLValueOperatorNode*>(last);
      l->swap(0, op->swapRight(l));
      return top;
   }

   return l;
}

void ignore_return_value(AbstractQoreNode* n) {
   qore_type_t t = get_node_type(n);
   if (t == NT_OPERATOR)
      reinterpret_cast<QoreOperatorNode*>(n)->ignoreReturnValue();
}

static qore_var_t get_var_type() {
   return parse_check_parse_option(PO_ASSUME_LOCAL) ? VT_LOCAL : VT_UNRESOLVED;
}

static QoreOperatorNode* processAssignment(int sline, int eline, AbstractQoreNode* $1, AbstractQoreNode* $3) {
   return ($1 && $1->getType() == NT_LIST)
      ? static_cast<QoreOperatorNode*>(new QoreListAssignmentOperatorNode(QoreProgramLocation(sline, eline), $1, $3))
      : static_cast<QoreOperatorNode*>(new QoreAssignmentOperatorNode(QoreProgramLocation(sline, eline), $1, $3));
}

static AbstractQoreNode* processCall(int sline, int eline, AbstractQoreNode* $1, AbstractQoreNode* $3) {
    AbstractQoreNode* $$;
   //printd(5, "1=%s (%p), 3=%s (%p)\n", $1->getTypeName(), $1, $3 ? $3->getTypeName() : "n/a", $3);
   qore_type_t t = get_node_type($1);
   if (t == NT_BAREWORD) {
      BarewordNode* b = reinterpret_cast<BarewordNode*>($1);
      // take string from node and delete node
      char* str = b->takeString();
      b->deref();
      printd(5, "parsing call %s() args=%p %s\n", str, $3, $3 ? $3->getTypeName() : "n/a");
      $$ = new FunctionCallNode(QoreProgramLocation(sline, eline), str, make_args($3));
   }
   else if (t == NT_CONSTANT) {
      ScopedRefNode* c = reinterpret_cast<ScopedRefNode*>($1);
      // take NamedScope from node and delete node
      NamedScope *ns = c->takeName();
      c->deref();
      assert(ns->size() > 1);
      printd(5, "parsing scoped call (static method, new object call, or program function call) %s()\n", ns->ostr);
      $$ = new StaticMethodCallNode(QoreProgramLocation(sline, eline), ns, make_args($3));
   }
   else if (t == NT_SELF_VARREF) {
      SelfVarrefNode* v = reinterpret_cast<SelfVarrefNode*>($1);
      // take string from node and delete node
      char* str = v->takeString();
      v->deref();
      //printd(5, "parsing in-object method call %s()\n", str);
      $$ = new SelfFunctionCallNode(QoreProgramLocation(sline, eline), str, make_args($3));
   }
   else {
      QoreHashObjectDereferenceOperatorNode* hodon;

      if (t == NT_OPERATOR) {
         hodon = dynamic_cast<QoreHashObjectDereferenceOperatorNode*>($1);
         if (hodon) {
            AbstractQoreNode* r = hodon->getRight();
            if (!r || r->getType() != NT_STRING)
               hodon = 0;
         }
      }
      else
         hodon = 0;

      if (hodon) {
         // create an object method call node
         // take the string
         QoreStringNode* str = reinterpret_cast<QoreStringNode*>(hodon->swapRight(0));
         assert(str->getEncoding() == QCS_DEFAULT);
         char* cstr = str->giveBuffer();
         assert(cstr);
         str->deref();

         MethodCallNode* mc = new MethodCallNode(QoreProgramLocation(sline, eline), cstr, make_args($3));

         // destroy the original operator and create a new operator object
         assert(hodon->is_unique());
         AbstractQoreNode* l = hodon->swapLeft(0);
         hodon->deref(0);

         $$ = new QoreDotEvalOperatorNode(QoreProgramLocation(sline, eline), l, mc);
      }
      else {
         $$ = 0;
         if ($1 && $1->getType() == NT_VARREF) {
            VarRefNode* r = reinterpret_cast<VarRefNode*>($1);
            qore_var_t vartype = r->getType();

            if (vartype != VT_UNRESOLVED) {
               $$ = r->makeNewCall($3);
               //printd(5, "makeNewCall(%p) returned %p (%s)\n", $3, $$, get_type_name($$));
               if (!$$)
                  parseException(QoreProgramLocation(sline, eline), "INVALID-CODE-REFERENCE-CALL", "%s variable '%s' declared as a function reference call", r->getType() == VT_GLOBAL ? "global" : "local", r->getName());
            }
         }
         if (!$$) {
            $$ = new CallReferenceCallNode(QoreProgramLocation(sline, eline), $1, make_args($3));
            printd(5, "made new CallReferenceCallNode: %p exp=%p %s\n", $$, $1, get_type_name($1));
         }
      }
   }
   return $$;
}
<<<<<<< HEAD

static void check_operator(const AbstractQoreNode *n, const Operator *parent, const Operator *child) {
    if (n->getType() == NT_TREE && parse_check_parse_option(PO_BROKEN_LOGIC_PRECEDENCE)) {
        const QoreTreeNode *tn = reinterpret_cast<const QoreTreeNode *>(n);
        if (!tn->getInParenthesis() && tn->getOp() == child) {
            qore_program_private::makeParseWarning(getProgram(), QP_WARN_BROKEN_LOGIC_PRECEDENCE, "BROKEN-LOGIC-PRECEDENCE", "%s gets under %s in the parse tree as an impact of broken-logic-precedence flag being set - please consider using parenthesis to enforce the desired operator precedence", child->getDescription(), parent->getDescription());
        }
    }
}
=======
>>>>>>> afd62f95
%}

%pure-parser
%lex-param {yyscan_t yyscanner}
%parse-param {yyscan_t yyscanner}
%locations
%error-verbose

%union {
   bool b;
   int i4;
   int64 integer;
   double decimal;
   QoreStringNode* String;
   char* string;
   BinaryNode* binary;
   AbstractQoreNode* node;
   QoreParseHashNode* hash;
   QoreListNode* list;
   AbstractStatement* statement;
   struct MemberInfo* memberinfo;
   struct ClassVarInfo* classvarinfo;
   StatementBlock *sblock;
   ContextModList* cmods;
   ContextMod *cmod;
   class HashElement* hashelement;
   QoreFunction* userfunc;
   struct MethodNode* methodnode;
   class MemberList* memberlist;
   QoreClass* qoreclass;
   class ConstNode* constnode;
   QoreNamespace *ns;
   struct NSNodeList* nsnlist;
   struct NSNode* nsn;
   class ObjClassDef* classdef;
   DateTimeNode* datetime;
   QoreRegexSubst* RegexSubst;
   QoreTransliteration* Trans;
   SwitchStatement* switchstmt;
   CaseNode* casenode;
   BCList* sclist;
   class BCNode* sclnode;
   BCAList* bcalist;
   BCANode* bcanode;
   NamedScope *nscope;
   QoreRegex* Regex;
   QoreImplicitArgumentNode* implicit_arg;
   RetTypeInfo* returnTypeInfo;
   struct ParserTypeStruct* parsertype;
   class ParseUserFunction* parsefunc;
   class ParseScopedUserFunction* sparsefunc;
   struct GVarDecl* gv;
   QoreNumberNode* num;
   TryModuleError* trymod;
   struct MethodDef* methoddef;
}

%{

#define LEX_PARAMETERS YYSTYPE *lvalp, YYLTYPE *loc, yyscan_t scanner

DLLLOCAL int yylex(LEX_PARAMETERS);

DLLLOCAL void yyerror(YYLTYPE *loc, yyscan_t scanner, const char* str) {
   //printd(5, "yyerror() location: %d-%d: \"%s\"\n", loc->first_line, loc->last_line, str);
   parse_error(QoreProgramLocation(loc->first_line, loc->last_line), "%s", str);
}

%}

// define string aliases for token names for more user-friendly error reporting
%token TOK_RETURN "return"
%token TOK_RETURNS "returns"
%token TOK_MY "my"
%token TOK_DO "do"
%token TOK_TRY "try"
%token TOK_THROW "throw"
%token TOK_CATCH "catch"
%token TOK_WHERE "where"
%token TOK_WHILE "while"
%token TOK_IF "if"
%token TOK_FOR "for"
%token TOK_SUB "sub"
%token TOK_THREAD_EXIT "thread_exit"
%token TOK_BREAK "break"
%token TOK_CONTINUE "continue"
%token TOK_CONTEXT_ROW "%%"
%token TOK_FIND "find"
%token TOK_FOREACH "foreach"
%token TOK_IN "in"
%token TOK_DELETE "delete"
%token TOK_REMOVE "remove"
%token TOK_PRIVATE "private"
%token TOK_PRIVATEINTERNAL "private:internal"
%token TOK_PRIVATEHIERARCHY "private:hierarchy"
%token TOK_PUBLIC "public"
%token TOK_SYNCHRONIZED "synchronized"
%token TOK_DEPRECATED "deprecated"
%token TOK_CONTEXT "context"
%token TOK_SORT_BY "sortBy"
%token TOK_SORT_DESCENDING_BY "sortDescendingBy"
%token TOK_SUB_CONTEXT "subcontext"
%token TOK_CONST "const"
%token TOK_SUMMARIZE "summarize"
%token TOK_BY "by"
%token TOK_OUR "our"
%token TOK_RETHROW "rethrow"
%token TOK_SWITCH "switch"
%token TOK_CASE "case"
%token TOK_DEFAULT "default"
%token TOK_INHERITS "inherits"
%token TOK_ELSE "else"
%token TOK_STATIC "static"
%token TOK_NAMESPACE "namespace"
%token TOK_MODULE "module"
%token TOK_FINAL "final"
%token TOK_ABSTRACT "abstract"

// currently unused tokens
//%token TOK_FINALLY "finally"
//%token TOK_INTERFACE "interface"
%token TOK_UNREFERENCE "unreference"

// operator tokens
%token P_INCREMENT "++ operator"
%token P_DECREMENT "-- operator"
%token PLUS_EQUALS "+= operator"
%token MINUS_EQUALS "-= operator"
%token AND_EQUALS "&= operator"
%token OR_EQUALS "|= operator"
%token MODULA_EQUALS "%= operator"
%token MULTIPLY_EQUALS "*= operator"
%token DIVIDE_EQUALS "/= operator"
%token XOR_EQUALS "^= operator"
%token SHIFT_LEFT_EQUALS "<<= operator"
%token SHIFT_RIGHT_EQUALS ">>= operator"
%token TOK_UNSHIFT "unshift"
%token TOK_PUSH "push"
%token TOK_POP "pop"
%token TOK_SHIFT "shift"
%token TOK_CHOMP "chomp"
%token TOK_TRIM "trim"
%token LOGICAL_AND "&& operator"
%token LOGICAL_OR "|| operator"
%token BROKEN_LOGICAL_OR "|| operator (compat)"
%token BROKEN_BINARY_OR "| operator (compat)"
%token BROKEN_BINARY_XOR "^ operator (compat)"
%token LOGICAL_EQ "== operator"
%token LOGICAL_NE "!= operator"
%token LOGICAL_LE "<= operator"
%token LOGICAL_GE ">= operator"
%token LOGICAL_CMP "<=> operator"
%token ABSOLUTE_EQ "=== operator"
%token ABSOLUTE_NE "!== operator"
%token REGEX_MATCH "=~ operator"
%token REGEX_NMATCH "!~ operator"
%token TOK_EXISTS "exists"
%token TOK_INSTANCEOF "instanceof"
%token SHIFT_RIGHT ">> operator"
%token SHIFT_LEFT "<< operator"
%token TOK_ELEMENTS "elements"
%token TOK_KEYS "keys"
%token TOK_NEW "new"
%token TOK_BACKGROUND "background"
%token TOK_ON_EXIT "on_exit"
%token TOK_ON_SUCCESS "on_success"
%token TOK_ON_ERROR "on_error"
%token TOK_MAP "map"
%token TOK_FOLDR "foldr"
%token TOK_FOLDL "foldl"
%token TOK_SELECT "select"
%token TOK_SPLICE "splice"
%token TOK_EXTRACT "extract"
%token IMPLICIT_ELEMENT "$# operator"
%token NULL_COALESCING "?? operator"
%token VALUE_COALESCING "?* operator"

//other (needed for correct locations)
%token QUOTED_WORD_BEGIN "quoted string beginning (no data)"
%token REGEX_BEGIN "regular expression beginning (no data)"
%token REGEX_EXTRACT_BEGIN "regular expression extraction beginning (no data)"
%token REGEX_SUBST_BEGIN "regular expression substitution beginning (no data)"
%token REGEX_TRANS_BEGIN "transliteration beginning (no data)"

 // tokens returning data
%token <integer> INTEGER "integer value"
%token <decimal> QFLOAT "floating-point value"
%token <num> NUMBER "arbitrary-precision number"
%token <string> IDENTIFIER "identifier"
%token <string> VAR_REF "variable reference"
%token <string> BACKQUOTE "backquote expression"
%token <string> SELF_REF "in-object member reference"
%token <string> KW_IDENTIFIER_OPENPAREN "identifier or keyword used as function or method identifier"
%token <string> SCOPED_REF "namespace or class-scoped reference"
%token <string> SCOPED_VREF "namespace-scoped global variable reference"
%token <string> CONTEXT_REF "context reference"
%token <string> COMPLEX_CONTEXT_REF "named context reference"
%token <string> QORE_CAST "cast operator"
%token <string> CLASS_STRING "simple class declaration"
%token <datetime> DATETIME "date/time value"
%token <String> QUOTED_WORD "quoted string"
%token <binary> BINARY "binary constant value"
%token <RegexSubst> REGEX_SUBST "regular expression substitution expression"
%token <Trans> REGEX_TRANS "transliteration expression"
%token <nscope> CLASS_SCOPED_REF "scoped class declaration"
%token <nscope> BASE_CLASS_CALL "call to base class method"
%token <Regex> REGEX "regular expression"
%token <Regex> REGEX_EXTRACT "regular expression extraction expression"
%token <implicit_arg> IMPLICIT_ARG_REF "implicit argument reference"
%token <String> DOT_KW_IDENTIFIER "keyword used as hash key or object member reference"
%token <trymod> TRY_MODULE_ERROR "%try-module error token"

%nonassoc IFX SCOPED_REF SCOPED_VREF
%nonassoc TOK_ELSE

// FIXME: check precedence
%nonassoc TOK_UNSHIFT TOK_PUSH TOK_SPLICE TOK_EXTRACT TOK_MAP TOK_FOLDR TOK_FOLDL TOK_SELECT
%left ','
%right PLUS_EQUALS MINUS_EQUALS AND_EQUALS OR_EQUALS MODULA_EQUALS MULTIPLY_EQUALS DIVIDE_EQUALS XOR_EQUALS SHIFT_LEFT_EQUALS SHIFT_RIGHT_EQUALS '='
%right '?' ':'
%right NULL_COALESCING VALUE_COALESCING
%left LOGICAL_OR
%left LOGICAL_AND BROKEN_LOGICAL_OR
%left '|'
%left '^'
%left '&' BROKEN_BINARY_OR BROKEN_BINARY_XOR
%left '<' '>' LOGICAL_EQ LOGICAL_NE LOGICAL_LE LOGICAL_GE LOGICAL_CMP ABSOLUTE_EQ ABSOLUTE_NE REGEX_MATCH REGEX_NMATCH
%right TOK_EXISTS TOK_INSTANCEOF
%left SHIFT_RIGHT SHIFT_LEFT    // binary shift right and left
%left '+' '-'                   // arithmetic plus and minus
%left '%'                       // modulo
%left '*' '/'                   // arithmetic multiply and divide
%right TOK_ELEMENTS TOK_KEYS
%nonassoc TOK_SHIFT TOK_POP TOK_CHOMP TOK_TRIM
%left NEG                     // unary minus, defined for precedence
%left UPLUS           // unary plus, defined for precedence
%right '~' '\\'               // binary not, reference operator
%left '!'                     // logical not
%right TOK_BACKGROUND TOK_DELETE TOK_REMOVE QORE_CAST
%nonassoc TOK_NEW
%nonassoc P_INCREMENT P_DECREMENT
%left '{' '[' '.' '(' DOT_KW_IDENTIFIER  // list and object references, etc, defined for precedence

%type <sblock>         block
%type <sblock>         statement_or_block
%type <sblock>         statements
%type <statement>      statement
%type <statement>      return_statement
%type <statement>      try_statement
%type <node>           exp
%type <node>           exp_n
%type <node>           exp_c
%type <node>           myexp
%type <node>           scalar
%type <hash>           hash
%type <hash>           alt_hash
%type <list>           list
%type <list>           list_n
%type <String>         quoted_word
%type <String>         string
%type <hashelement>    hash_element
%type <cmods>          context_mods
%type <cmod>           context_mod
%type <methodnode>     inline_methoddef
%type <memberlist>     internal_member_list
%type <memberlist>     private_member_list
%type <memberlist>     public_member_list
%type <memberlist>     member_list
%type <memberinfo>     member
%type <memberlist>     member_list2
%type <memberinfo>     member2
%type <classvarinfo>   classvardecl
%type <qoreclass>      class_attributes
%type <classdef>       class_def
%type <ns>             top_namespace_decl
%type <nsnlist>        namespace_decls
%type <nsn>            namespace_decl
%type <constnode>      scoped_const_decl
%type <constnode>      unscoped_const_decl
%type <i4>             method_modifiers
%type <i4>             method_modifier
%type <i4>             nsc_modifiers
%type <returnTypeInfo> return_value
%type <string>         optname
%type <statement>      switch_statement
%type <switchstmt>     case_block
%type <casenode>       case_code
%type <sclist>         superclass_list
%type <sclist>         inheritance_list
%type <sclnode>        superclass
%type <bcalist>        base_constructor_list
%type <bcalist>        base_constructors
%type <bcanode>        base_constructor
%type <string>         ident_openparen
%type <parsertype>     qtypedef
%type <parsertype>     uncqtypedef
%type <parsefunc>      sub_def
%type <sparsefunc>     scoped_sub_def
%type <b>              ppub
%type <gv>             gvardecl
%type <methoddef>      outofline_methoddef
%type <Regex>          regex
%type <Regex>          regex_extract
%type <RegexSubst>     regex_subst
%type <Trans>          regex_trans

 // destructor actions for elements that need deleting when parse errors occur
%destructor { delete $$; } TRY_MODULE_ERROR REGEX REGEX_SUBST REGEX_EXTRACT REGEX_TRANS BASE_CLASS_CALL CLASS_SCOPED_REF block statement_or_block statements statement return_statement try_statement hash_element context_mods context_mod inline_methoddef class_def top_namespace_decl scoped_const_decl unscoped_const_decl switch_statement case_block case_code superclass base_constructor internal_member_list private_member_list public_member_list member_list member_list2 base_constructor_list base_constructors return_value member member2 superclass_list inheritance_list qtypedef uncqtypedef classvardecl sub_def scoped_sub_def gvardecl outofline_methoddef hash alt_hash regex regex_extract regex_subst regex_trans
%destructor { qore_class_private::get(*$$)->deref(); } class_attributes
%destructor { free($$); } IDENTIFIER VAR_REF SELF_REF CONTEXT_REF COMPLEX_CONTEXT_REF BACKQUOTE SCOPED_REF SCOPED_VREF KW_IDENTIFIER_OPENPAREN QORE_CAST CLASS_STRING optname ident_openparen
%destructor { if ($$) $$->deref(); } namespace_decl namespace_decls quoted_word string QUOTED_WORD DATETIME BINARY IMPLICIT_ARG_REF DOT_KW_IDENTIFIER
%destructor { if ($$) $$->deref(0); } exp exp_n exp_c myexp scalar list

%%
top_level_commands:
        top_level_command
        | top_level_commands top_level_command
        ;

top_level_command:
        sub_def {
           $1->add(*(qore_ns_private::get(*(getRootNS()))));
        }
        | scoped_sub_def {
           // see if strong encapsulation is enabled
           check_strong_encapsulation($1->loc, "function", $1->name.ostr);
           $1->add(*(qore_ns_private::get(*(getRootNS()))));
        }
        | class_def {
           qore_root_ns_private::parseAddClass($1->loc, *($1->name), $1->oc);

           // see if class definitions are allowed
           if (parse_check_parse_option(PO_NO_CLASS_DEFS))
              parse_error($1->loc, "illegal class definition \"%s\" (conflicts with parse option NO_CLASS_DEFS)", $1->oc->getName());
           delete $1;
        }
        | scoped_const_decl {
           // see if strong encapsulation is enabled
           check_strong_encapsulation($1->loc, "constant", $1->name.ostr);
           qore_root_ns_private::parseAddConstant($1->loc, *getRootNS(), $1->name, $1->value, $1->pub);
           delete $1;
        }
        | unscoped_const_decl {
           qore_root_ns_private::parseAddConstant($1->loc, *getRootNS(), $1->name, $1->value, $1->pub);
           delete $1;
        }
        | outofline_methoddef {
           // see if strong encapsulation is enabled
           check_strong_encapsulation($1->loc, "method", $1->name.ostr);
           $1->parseAddToClassAndDel();
        }
        | statement {
           if ($1) {
              if ($1->isParseDeclaration())
                 delete $1;
              else
                 qore_program_private::addStatement(*(getProgram()), $1);
           }
        }
        | '{' '}'
        | '{' statements '}' {
           // set line range
           $2->loc.start_line = @1.first_line;
           $2->loc.end_line = @2.last_line;
           qore_program_private::addStatement(*(getProgram()), $2);
        }
        | top_namespace_decl {
           QoreProgramLocation loc(@1.first_line, @1.last_line);
           qore_root_ns_private::parseAddNamespace($1);
           // see if ns declaration is legal
           if (parse_check_parse_option(PO_NO_NAMESPACE_DEFS))
              parse_error(loc, "illegal namespace definition \"%s\" (conflicts with parse option PO_NO_NAMESPACE_DEFINITION)", $1->getName());
        }
        | TOK_MODULE '{' module_decls '}' {
           QoreModuleDefContext* qmd = get_module_def_context();
           if (!qmd)
              qore_program_private::makeParseWarning(getProgram(), QoreProgramLocation(@1.first_line, @4.last_line), QP_WARN_MODULE_ONLY, "MODULE-ONLY", "module definitions are ignored when not defining a module");
           else {
              QoreUserModuleDefContextHelper* uqmd = static_cast<QoreUserModuleDefContextHelper*>(qmd);
              uqmd->close();
           }
           // registered internally
        }
        | TRY_MODULE_ERROR {
           bool has_dollar = $1->var[0] == '$';
           if (!has_dollar) {
              if (!parse_check_parse_option(PO_ALLOW_BARE_REFS))
                 parse_error(QoreProgramLocation(@1.first_line, @1.last_line), "%%try-module variable '%s' declared without '$' prefix, but parse option 'allow-bare-refs' is not set", $1->var);
           }
           else {
              $1->fixName();
              if (parse_check_parse_option(PO_ALLOW_BARE_REFS))
                 parse_error(QoreProgramLocation(@1.first_line, @1.last_line), "%%try-module variable '%s' declared with '$' prefix, but parse option 'allow-bare-refs' is set", $1->var);
           }

           if (parse_check_parse_option(PO_NO_TOP_LEVEL_STATEMENTS)) {
              parse_error(QoreProgramLocation(@1.first_line, @1.last_line), "'%%try-module' with exception variable cannot be used with parse option NO_TOP_LEVEL_STATEMENTS; use %%try-module without an exception variable instead");
           }
           else {
              VarRefTryModuleErrorNode* left = new VarRefTryModuleErrorNode(QoreProgramLocation(@1.first_line, @1.last_line), $1->takeName());
              QoreAssignmentOperatorNode* exp = new QoreAssignmentOperatorNode(QoreProgramLocation(@1.first_line, @1.last_line), left, $1->takeExceptionHash());
              qore_program_private::addStatement(*(getProgram()), new ExpressionStatement(@1.first_line, @1.last_line, exp));
           }
           delete $1;
        }
        ;

module_decls:
        module_decl {
        }
        | module_decls module_decl {
        }
        ;

module_decl:
        IDENTIFIER '=' exp ';' {
           QoreModuleDefContext* qmd = get_module_def_context();
           QoreProgramLocation loc(@1.first_line, @3.last_line);
           if (!qmd)
              qore_program_private::makeParseWarning(getProgram(), loc, QP_WARN_MODULE_ONLY, "MODULE-ONLY", "cannot add module tag '%s' = <%s> when not defining a module", $1, get_type_name($3));
           else
              qmd->set(loc, $1, $3);

           free($1);
           $3->deref(0);
        }
        ;

ppub:   /* empty */
        { $$ = false; }
        | TOK_PUBLIC {
           $$ = true;
        }
        ;

gvardecl:
        ppub TOK_OUR uncqtypedef SCOPED_REF {
           QoreProgramLocation loc($1 ? @1.first_line : @2.first_line, @4.last_line);
           // see if strong encapsulation is enabled
           check_strong_encapsulation(loc, "global variable", $4);
           const QoreTypeInfo* t = ParserTypeStruct::getTypeInfo($3);
           $$ = new GVarSingleDecl(loc, $4, t, t ? 0 : ParserTypeStruct::getParseTypeInfo($3), $1, true);
           delete $3;
        }
        | ppub TOK_OUR SCOPED_REF {
           QoreProgramLocation loc($1 ? @1.first_line : @2.first_line, @3.last_line);
           // see if strong encapsulation is enabled
           check_strong_encapsulation(loc, "global variable", $3);
           $$ = new GVarSingleDecl(loc, $3, 0, 0, $1, true);
        }
        | ppub TOK_OUR uncqtypedef IDENTIFIER {
           QoreProgramLocation loc($1 ? @1.first_line : @2.first_line, @4.last_line);
           const QoreTypeInfo* t = ParserTypeStruct::getTypeInfo($3);
           $$ = new GVarSingleDecl(loc, $4, t, t ? 0 : ParserTypeStruct::getParseTypeInfo($3), $1, true);
           delete $3;
        }
        | ppub TOK_OUR IDENTIFIER {
           $$ = new GVarSingleDecl(QoreProgramLocation($1 ? @1.first_line : @2.first_line, @3.last_line), $3, 0, 0, $1, true);
        }
        | ppub TOK_OUR qtypedef SCOPED_VREF {
           QoreProgramLocation loc($1 ? @1.first_line : @2.first_line, @4.last_line);
           // see if strong encapsulation is enabled
           check_strong_encapsulation(loc, "global variable", $4);
           const QoreTypeInfo* t = ParserTypeStruct::getTypeInfo($3);
           $$ = new GVarSingleDecl(loc, $4, t, t ? 0 : ParserTypeStruct::getParseTypeInfo($3), $1, false);
           delete $3;
        }
        | ppub TOK_OUR qtypedef VAR_REF {
           const QoreTypeInfo* t = ParserTypeStruct::getTypeInfo($3);
           $$ = new GVarSingleDecl(QoreProgramLocation($1 ? @1.first_line : @2.first_line, @4.last_line), $4, t, t ? 0 : ParserTypeStruct::getParseTypeInfo($3), $1, false);
           delete $3;
        }
        | ppub TOK_OUR '(' list ')' {
           $$ = new GVarListDecl(QoreProgramLocation($1 ? @1.first_line : @2.first_line, @5.last_line), $4, $1);
        }
        ;

top_namespace_decl:
        nsc_modifiers TOK_NAMESPACE '{' namespace_decls '}' {
           QoreProgramLocation loc($1 ? @1.first_line : @2.first_line, @5.last_line);
           qore_ns_private* p = new qore_ns_private(loc);
           check_nsmod(loc, $1, *p);
           $4->add(*p);
           delete $4;
           $$ = p->ns;
        }
        | nsc_modifiers TOK_NAMESPACE ';' {
           QoreProgramLocation loc($1 ? @1.first_line : @2.first_line, @2.last_line);
           qore_ns_private* p = new qore_ns_private(loc);
           check_nsmod(loc, $1, *p);
           $$ = p->ns;
        }
        | nsc_modifiers TOK_NAMESPACE '{' '}' {
           QoreProgramLocation loc($1 ? @1.first_line : @2.first_line, @4.last_line);
           qore_ns_private* p = new qore_ns_private(loc);
           check_nsmod(loc, $1, *p);
           $$ = p->ns;
        }
        ;

namespace_decls:
        namespace_decl {
           $$ = new NSNodeList;
           if ($1)
              $$->push_back($1);
        }
        | namespace_decls namespace_decl {
           $$ = $1;
           if ($2)
              $$->push_back($2);
        }
        ;

namespace_decl:
        scoped_const_decl {
           // see if strong encapsulation is enabled
           check_strong_encapsulation($1->loc, "constant", $1->name.ostr);
           $$ = new NSNode($1);
        }
        | unscoped_const_decl {
           $$ = new NSNode($1);
        }
        | class_def {
           $$ = new NSNode($1);
           // see if class definitions are allowed
           if (parse_check_parse_option(PO_NO_CLASS_DEFS))
              parse_error(QoreProgramLocation(@1.first_line, @1.last_line), "illegal class definition \"%s\" (conflicts with parse option PO_NO_CLASS_DEFS)", $1->oc->getName());
        }
        | sub_def {
           $$ = new NSNode($1);
        }
        | scoped_sub_def {
           // see if strong encapsulation is enabled
           check_strong_encapsulation($1->loc, "function", $1->name.ostr);
           $$ = new NSNode($1);
        }
        | gvardecl ';' {
           $$ = new NSNode($1);
        }
        | top_namespace_decl {
           $$ = new NSNode($1);
           // see if ns declaration is legal
           if (parse_check_parse_option(PO_NO_NAMESPACE_DEFS))
              parse_error(QoreProgramLocation(@1.first_line, @1.last_line), "illegal namespace definition \"%s\" (conflicts with parse option PO_NO_NAMESPACE_DEFINITION)", $1->getName());
        }
        | outofline_methoddef {
           $$ = new NSNode($1);
        }
        ;

unscoped_const_decl:
        TOK_CONST IDENTIFIER '=' exp ';' {
           $$ = new ConstNode(QoreProgramLocation(@1.first_line, @4.last_line), $2, $4);
        }
        | TOK_PUBLIC TOK_CONST IDENTIFIER '=' exp ';' {
           $$ = new ConstNode(QoreProgramLocation(@1.first_line, @5.last_line), $3, $5, true);
        }
        ;

scoped_const_decl:
        TOK_CONST SCOPED_REF '=' exp ';' {
           $$ = new ConstNode(QoreProgramLocation(@1.first_line, @4.last_line), $2, $4);
        }
        | TOK_PUBLIC TOK_CONST SCOPED_REF '=' exp ';' {
           $$ = new ConstNode(QoreProgramLocation(@1.first_line, @5.last_line), $3, $5, true);
        }
        ;

block:
        '{' statements '}'
        { $$ = $2; }
        |
        '{' /* NOTHING */ '}'
        { $$ = new StatementBlock(@1.first_line, @1.last_line); }
        ;

statement_or_block:
        statement
        { $$ = new StatementBlock(@1.first_line, @1.last_line, $1); }
        |
        block
        { $$ = $1; }
        ;

statements:
        statement
        { $$ = new StatementBlock(@1.first_line, @1.last_line, $1); }
        | block
        { $$ = new StatementBlock(@1.first_line, @1.last_line, $1); }
        | statements block
        { $1->addStatement($2); $$ = $1; }
        | statements statement
        { $1->addStatement($2); $$ = $1; }
        ;

optname:
        /* empty */
        { $$ = 0; }
        | IDENTIFIER { $$ = $1; }
        ;

statement:
    ';' { $$ = new StatementBlock(@1.first_line, @1.last_line); }
    | exp_n ';' {
           // if the expression has no effect and it's not a variable declaration
           qore_type_t t = $1 ? $1->getType() : 0;
           bool ok = false;
           if (t == NT_LIST) {
              QoreListNode* l = reinterpret_cast<QoreListNode*>($1);
              // rewrite expression if it's a list without parentheses under certain conditions
              $1 = checkRewriteList(l);

              if (l->isVariableList())
                 ok = true;
           }

           if (!ok && !node_has_effect($1) && (t != NT_VARREF || !reinterpret_cast<VarRefNode*>($1)->parseIsDecl()))
              parse_error(QoreProgramLocation(@1.first_line, @1.last_line), "statement has no effect (%s)", $1 ? $1->getTypeName() : "NOTHING");
           ignore_return_value($1);
           $$ = new ExpressionStatement(@1.first_line, @1.last_line, $1);
        }
        // this should be covered as an expression, but for some reason it isn't...
        | SCOPED_REF '(' myexp ')' ';' {
           NamedScope *ns = new NamedScope($1);
           assert(ns->size() > 1);
           printd(5, "statement: parsing static method call: %s() size=%d\n", ns->ostr, ns->size());
           $$ = new ExpressionStatement(@1.first_line, @1.last_line, new StaticMethodCallNode(QoreProgramLocation(@1.first_line, @4.last_line), ns, make_args($3)));
        }
        | try_statement
        { $$ = $1; }
        | TOK_RETHROW ';' {
           $$ = new RethrowStatement(@1.first_line, @1.last_line);
        }
        | TOK_THROW exp ';' {
           $$ = new ThrowStatement(@1.first_line, @2.last_line, $2);
        }
        | TOK_ON_EXIT statement_or_block {
           $$ = new OnBlockExitStatement(@1.first_line, @2.last_line, $2, OBE_Unconditional);
        }
        | TOK_ON_SUCCESS statement_or_block {
           $$ = new OnBlockExitStatement(@1.first_line, @2.last_line, $2, OBE_Success);
        }
        | TOK_ON_ERROR statement_or_block {
           $$ = new OnBlockExitStatement(@1.first_line, @2.last_line, $2, OBE_Error);
        }
        | TOK_SUB_CONTEXT context_mods statement_or_block {
           $$ = new ContextStatement(@1.first_line, @3.last_line, 0, 0, $2, $3);
        }
        | TOK_SUMMARIZE optname '(' exp ')' TOK_BY '(' exp ')' context_mods statement_or_block {
           $$ = new SummarizeStatement(@1.first_line, @11.last_line, $2, $4, $10, $11, $8);
        }
        | TOK_CONTEXT optname '(' exp ')' context_mods statement_or_block {
           $$ = new ContextStatement(@1.first_line, @7.last_line, $2, $4, $6, $7);
        }
        | TOK_IF '(' exp ')' statement_or_block %prec IFX {
           $$ = new IfStatement(@1.first_line, @5.last_line, $3, $5);
        }
        | TOK_IF '(' exp ')' statement_or_block TOK_ELSE statement_or_block {
           $$ = new IfStatement(@1.first_line, @7.last_line, $3, $5, $7);
        }
        | TOK_WHILE '(' exp ')' statement_or_block {
           $$ = new WhileStatement(@1.first_line, @5.last_line, $3, $5);
        }
        | TOK_DO statement_or_block TOK_WHILE '(' exp ')' ';' {
           $$ = new DoWhileStatement(@1.first_line, @5.last_line, $5, $2);
        }
        | TOK_FOR '(' myexp ';' myexp ';' myexp ')' statement_or_block {
           $$ = new ForStatement(@1.first_line, @9.last_line, $3, $5, $7, $9);
        }
        | TOK_FOREACH exp TOK_IN '(' exp ')' statement_or_block {
           $$ = new ForEachStatement(@1.first_line, @7.last_line, $2, $5, $7);
        }
        | return_statement ';' { $$ = $1; }
        | TOK_THREAD_EXIT ';' {
           // see if thread exit is allowed
           if (parse_check_parse_option(PO_NO_THREAD_CONTROL))
              parse_error(QoreProgramLocation(@1.first_line, @1.last_line), "illegal use of \"thread_exit\" (conflicts with parse option PO_NO_THREAD_CONTROL)");

           $$ = new ThreadExitStatement(@1.first_line, @1.last_line);
        }
        | TOK_BREAK ';' {
          $$ = new BreakStatement(@1.first_line, @1.last_line);
        }
        | TOK_CONTINUE ';' {
          $$ = new ContinueStatement(@1.first_line, @1.last_line);
        }
        | switch_statement { $$ = $1; }
        | error ';'        { $$ = 0; }
        ;

context_mods:
        // empty
        { $$ = 0; }
        | context_mods context_mod {
           if (!$1)
              $$ = new ContextModList($2);
           else {
              $1->addContextMod($2);
              $$ = $1;
           }
        }
        ;

context_mod:
        TOK_WHERE '(' exp ')'
        { $$ = new ContextMod(CM_WHERE_NODE, $3); }
        | TOK_SORT_BY '(' exp ')'
        { $$ = new ContextMod(CM_SORT_ASCENDING, $3); }
        | TOK_SORT_DESCENDING_BY '(' exp ')'
        { $$ = new ContextMod(CM_SORT_DESCENDING, $3); }
        ;

return_statement:
        TOK_RETURN     { $$ = new ReturnStatement(@1.first_line, @1.last_line); }
        |
        TOK_RETURN exp { $$ = new ReturnStatement(@1.first_line, @2.last_line, $2); }
        ;

switch_statement:
        TOK_SWITCH '(' exp ')' '{' case_block '}'
        {
           $6->setSwitch($3);
           $$ = $6;
           $$->loc.start_line = @1.first_line;
           $$->loc.end_line = @7.last_line;
        }
        ;

case_block:
        case_code
        {
           $$ = new SwitchStatement($1);
        }
        | case_block case_code
        {
           $1->addCase($2);
           $$ = $1;
        }
        ;

case_code:
        TOK_CASE LOGICAL_GE exp ':' statements
        {
           QoreProgramLocation loc(@1.first_line, @5.last_line);
           check_case(loc, ">=", $3);
           $$ = new CaseNodeWithOperator(loc, $3, $5, QoreLogicalGreaterThanOrEqualsOperatorNode::doGreaterThanOrEquals);
        }
        | TOK_CASE LOGICAL_GE exp ':' // nothing
        {
           QoreProgramLocation loc(@1.first_line, @4.last_line);
           check_case(loc, ">=", $3);
           $$ = new CaseNodeWithOperator(loc, $3, 0, QoreLogicalGreaterThanOrEqualsOperatorNode::doGreaterThanOrEquals);
        }

        | TOK_CASE LOGICAL_LE exp ':' statements
        {
           QoreProgramLocation loc(@1.first_line, @5.last_line);
           check_case(loc, "<=", $3);
           $$ = new CaseNodeWithOperator(loc, $3, $5, QoreLogicalLessThanOrEqualsOperatorNode::doLessThanOrEquals);
        }
        | TOK_CASE LOGICAL_LE exp ':' // nothing
        {
           QoreProgramLocation loc(@1.first_line, @4.last_line);
           check_case(loc, "<=", $3);
           $$ = new CaseNodeWithOperator(loc, $3, 0, QoreLogicalLessThanOrEqualsOperatorNode::doLessThanOrEquals);
        }

        | TOK_CASE LOGICAL_EQ exp ':' statements
        {
           QoreProgramLocation loc(@1.first_line, @5.last_line);
           check_case(loc, "==", $3);
           $$ = new CaseNodeWithOperator(loc, $3, $5, QoreLogicalEqualsOperatorNode::softEqual);
        }
        | TOK_CASE LOGICAL_EQ exp ':' // nothing
        {
           QoreProgramLocation loc(@1.first_line, @4.last_line);
           check_case(loc, "==", $3);
           $$ = new CaseNodeWithOperator(loc, $3, 0, QoreLogicalEqualsOperatorNode::softEqual);
        }

        | TOK_CASE '<' exp ':' statements
        {
           QoreProgramLocation loc(@1.first_line, @5.last_line);
           check_case(loc, "<", $3);
           $$ = new CaseNodeWithOperator(loc, $3, $5, QoreLogicalLessThanOperatorNode::doLessThan);
        }
        | TOK_CASE '<' exp ':' // nothing
        {
           QoreProgramLocation loc(@1.first_line, @4.last_line);
           check_case(loc, "<", $3);
           $$ = new CaseNodeWithOperator(loc, $3, 0, QoreLogicalLessThanOperatorNode::doLessThan);
        }

        | TOK_CASE '>' exp ':' statements
        {
           QoreProgramLocation loc(@1.first_line, @5.last_line);
           check_case(loc, ">", $3);
           $$ = new CaseNodeWithOperator(loc, $3, $5, QoreLogicalGreaterThanOperatorNode::doGreaterThan);
        }
        | TOK_CASE '>' exp ':' // nothing
        {
           QoreProgramLocation loc(@1.first_line, @4.last_line);
           check_case(loc, ">", $3);
           $$ = new CaseNodeWithOperator(loc, $3, 0, QoreLogicalGreaterThanOperatorNode::doGreaterThan);
        }

        | TOK_CASE REGEX_MATCH regex ':' statements
        {
           QoreProgramLocation loc(@1.first_line, @5.last_line);
           $$ = new CaseNodeRegex(loc, $3, $5);
        }
        | TOK_CASE REGEX_MATCH regex ':' // nothing
        {
           QoreProgramLocation loc(@1.first_line, @4.last_line);
           $$ = new CaseNodeRegex(loc, $3, 0);
        }

        | TOK_CASE REGEX_NMATCH regex ':' statements
        {
           QoreProgramLocation loc(@1.first_line, @5.last_line);
           $$ = new CaseNodeNegRegex(loc, $3, $5);
        }
        | TOK_CASE REGEX_NMATCH regex ':' // nothing
        {
           QoreProgramLocation loc(@1.first_line, @4.last_line);
           $$ = new CaseNodeNegRegex(loc, $3, 0);
        }

        | TOK_CASE regex ':' statements
        {
           QoreProgramLocation loc(@1.first_line, @4.last_line);
           $$ = new CaseNodeRegex(loc, $2, $4);
        }
        | TOK_CASE regex ':' // nothing
        {
           QoreProgramLocation loc(@1.first_line, @3.last_line);
           $$ = new CaseNodeRegex(loc, $2, 0);
        }

        | TOK_CASE exp ':' statements
        {
           QoreProgramLocation loc(@1.first_line, @4.last_line);
           check_case(loc, 0, $2);
           $$ = new CaseNode(loc, $2, $4);
        }
        | TOK_CASE exp ':' // nothing
        {
           QoreProgramLocation loc(@1.first_line, @3.last_line);
           check_case(loc, 0, $2);
           $$ = new CaseNode(loc, $2, 0);
        }

        | TOK_DEFAULT ':' statements
        {
           QoreProgramLocation loc(@1.first_line, @3.last_line);
           $$ = new CaseNode(loc, 0, $3);
        }
        | TOK_DEFAULT ':' // nothing
        {
           QoreProgramLocation loc(@1.first_line, @2.last_line);
           $$ = new CaseNode(loc, 0, 0);
        }
        ;

try_statement:
        TOK_TRY statement_or_block TOK_CATCH '(' myexp ')' statement_or_block {
           char* param = 0;
           const QoreTypeInfo *typeInfo = 0;
           if ($5) {
              if ($5->getType() == NT_VARREF) {
                 VarRefNode *varRefNode = static_cast<VarRefNode*>($5);
                 param = varRefNode->takeName();
                 if (varRefNode->isDecl()) {
                    VarRefDeclNode *varRefDeclNode = static_cast<VarRefDeclNode*>(varRefNode);
                    if (varRefDeclNode->getParseTypeInfo() || QoreTypeInfo::parseAccepts(varRefDeclNode->getTypeInfo(), hashTypeInfo) == QTI_NOT_EQUAL) {
                       parse_error(QoreProgramLocation(@1.first_line, @7.last_line), "the type of catch parameter '%s' must be 'hash'", param);
                    }
                    else
                      typeInfo = varRefDeclNode->getTypeInfo();
                 }
              } else if ($5->getType() == NT_BAREWORD) {
                 param = reinterpret_cast<BarewordNode*>($5)->takeString();
                 if (!parse_check_parse_option(PO_ALLOW_BARE_REFS))
                    parse_error(QoreProgramLocation(@1.first_line, @7.last_line), "local variable '%s' in catch parameter list declared without '$' prefix, but parse option 'allow-bare-refs' is not set", param);
              } else
                 parse_error(QoreProgramLocation(@1.first_line, @7.last_line), "only one parameter accepted in catch block for exception hash");
           $5->deref(0);
           }
           $$ = new TryStatement(@1.first_line, @7.last_line, $2, $7, param, typeInfo);
        }
        ;

myexp:  /* empty */  { $$ = 0; }
        | exp        { $$ = $1; }
        | error      { $$ = 0; }
        ;

class_def:
        nsc_modifiers CLASS_STRING inheritance_list '{' class_attributes '}' {
           QoreProgramLocation loc($1 ? @1.first_line : @2.first_line, @6.last_line);
           check_classmod(loc, $1, *($5));
           qore_class_private::parseSetBaseClassList(*($5), $3);
           $$ = new ObjClassDef(loc, $2, $5);
        }
        | nsc_modifiers CLASS_SCOPED_REF inheritance_list '{' class_attributes '}' {
           QoreProgramLocation loc($1 ? @1.first_line : @2.first_line, @6.last_line);
           // see if strong encapsulation is enabled
           check_strong_encapsulation(loc, "class", $2->ostr);
           check_classmod(loc, $1, *($5));
           $$ = new ObjClassDef(loc, $2, $5);
           qore_class_private::parseSetBaseClassList(*($5), $3);
        }
        | nsc_modifiers CLASS_STRING inheritance_list ';' {
           QoreProgramLocation loc($1 ? @1.first_line : @2.first_line, @3.last_line);
           // class name is set automatically from name saved in scanner
           QoreClass* qc = new QoreClass;
           qore_class_private::get(*qc)->loc = loc;
           check_classmod(loc, $1, *qc);
           qore_class_private::parseSetBaseClassList(*qc, $3);
           $$ = new ObjClassDef(loc, $2, qc);
        }
        | nsc_modifiers CLASS_SCOPED_REF inheritance_list ';' {
           QoreProgramLocation loc($1 ? @1.first_line : @2.first_line, @3.last_line);
           // see if strong encapsulation is enabled
           check_strong_encapsulation(loc, "class", $2->ostr);
           // class name is set automatically from name saved in scanner
           QoreClass* qc = new QoreClass;
           qore_class_private::get(*qc)->loc = loc;
           check_classmod(loc, $1, *qc);
           $$ = new ObjClassDef(loc, $2, qc);
           qore_class_private::parseSetBaseClassList(*qc, $3);
        }
        | nsc_modifiers CLASS_STRING inheritance_list '{' '}' {
           QoreProgramLocation loc($1 ? @1.first_line : @2.first_line, @5.last_line);
           // class name is set automatically from name saved in scanner
           QoreClass* qc = new QoreClass;
           qore_class_private::get(*qc)->loc = loc;
           check_classmod(loc, $1, *qc);
           qore_class_private::parseSetBaseClassList(*qc, $3);
           $$ = new ObjClassDef(loc, $2, qc);
        }
        | nsc_modifiers CLASS_SCOPED_REF inheritance_list '{' '}' {
           QoreProgramLocation loc($1 ? @1.first_line : @2.first_line, @5.last_line);
           // see if strong encapsulation is enabled
           check_strong_encapsulation(loc, "class", $2->ostr);
           // class name is set automatically from name saved in scanner
           QoreClass* qc = new QoreClass;
           qore_class_private::get(*qc)->loc = loc;
           check_classmod(loc, $1, *qc);
           $$ = new ObjClassDef(loc, $2, qc);
           qore_class_private::parseSetBaseClassList(*qc, $3);
        }
        ;

inheritance_list:
        TOK_INHERITS superclass_list {
           $$ = $2;
        }
        | { // NOTHING
           $$ = 0;
        }
        ;

superclass_list:
        superclass {
           $$ = new BCList($1);
        }
        | superclass_list ',' superclass {
           $1->push_back($3);
           $$ = $1;
        }
        ;

superclass:
        IDENTIFIER {
           $$ = new BCNode($1, Public);
        }
        | SCOPED_REF {
           $$ = new BCNode(new NamedScope($1), Public);
        }
        | TOK_PUBLIC IDENTIFIER {
           $$ = new BCNode($2, Public);
        }
        | TOK_PUBLIC SCOPED_REF {
           $$ = new BCNode(new NamedScope($2), Public);
        }
        | TOK_PRIVATE IDENTIFIER {
           $$ = new BCNode($2, Private);
        }
        | TOK_PRIVATE SCOPED_REF {
           $$ = new BCNode(new NamedScope($2), Private);
        }
        | TOK_PRIVATEHIERARCHY IDENTIFIER {
           $$ = new BCNode($2, Private);
        }
        | TOK_PRIVATEHIERARCHY SCOPED_REF {
           $$ = new BCNode(new NamedScope($2), Private);
        }
        | TOK_PRIVATEINTERNAL IDENTIFIER {
           $$ = new BCNode($2, Internal);
        }
        | TOK_PRIVATEINTERNAL SCOPED_REF {
           $$ = new BCNode(new NamedScope($2), Internal);
        }
        ;

class_attributes:
        inline_methoddef {
           $$ = new QoreClass;
           qore_class_private::get(*$$)->loc = $1->getLoc();
           $1->addAndDelete($$);
        }
        | internal_member_list {
           $$ = new QoreClass;
           qore_class_private::get(*$$)->loc = QoreProgramLocation(@1.first_line, @1.last_line);
           $1->merge($$, Internal);
           delete $1;
        }
        | private_member_list {
           $$ = new QoreClass;
           qore_class_private::get(*$$)->loc = QoreProgramLocation(@1.first_line, @1.last_line);
           $1->merge($$, Private);
           delete $1;
        }
        | public_member_list {
           $$ = new QoreClass;
           qore_class_private::get(*$$)->loc = QoreProgramLocation(@1.first_line, @1.last_line);
           $1->merge($$, Public);
           delete $1;
        }
        | unscoped_const_decl {
           $$ = new QoreClass;
           QoreProgramLocation loc(@1.first_line, @1.last_line);
           qore_class_private::get(*$$)->loc = loc;
           qore_class_private::parseAddConstant(*($$), loc, $1->getName(), $1->takeValue(), Public);
           delete $1;
        }
        | class_attributes inline_methoddef {
           qore_class_private::get(*$1)->loc.end_line = @2.last_line;
           $2->addAndDelete($1);
           $$ = $1;
        }
        | class_attributes internal_member_list {
           qore_class_private::get(*$1)->loc.end_line = @2.last_line;
           $2->merge($1, Internal);
           $$ = $1;
           delete $2;
        }
        | class_attributes private_member_list {
           qore_class_private::get(*$1)->loc.end_line = @2.last_line;
           $2->merge($1, Private);
           $$ = $1;
           delete $2;
        }
        | class_attributes public_member_list {
           qore_class_private::get(*$1)->loc.end_line = @2.last_line;
           $2->merge($1, Public);
           $$ = $1;
           delete $2;
        }
        | class_attributes unscoped_const_decl {
           qore_class_private::get(*$1)->loc.end_line = @2.last_line;
           qore_class_private::parseAddConstant(*($$), QoreProgramLocation(@2.first_line, @2.last_line), $2->getName(), $2->takeValue(), Public);
           $$ = $1;
           delete $2;
        }
        ;

uncqtypedef:
        IDENTIFIER {
           $$ = new ParserTypeStruct($1);
        }
        | SCOPED_REF {
           $$ = new ParserScopedTypeStruct($1);
        }
        | '*' IDENTIFIER {
           $$ = new ParserOrNothingTypeStruct($2);
        }
        | '*' SCOPED_REF {
           $$ = new ParserScopedOrNothingTypeStruct($2);
        }
        ;

qtypedef:
        /* empty */
        { $$ = 0; }
        | uncqtypedef {
           $$ = $1;
        }
        ;

internal_member_list
    : TOK_PRIVATEINTERNAL member_list ';'                 { $$ = $2; }
    | TOK_PRIVATEINTERNAL '{' member_list2 '}'            { $$ = $3; }
    | TOK_PRIVATEINTERNAL '{' '}'                         { $$ = new EmptyMemberList; }
    ;

private_member_list
    : TOK_PRIVATE member_list ';'                 { $$ = $2; }
    | TOK_PRIVATE '{' member_list2 '}'            { $$ = $3; }
    | TOK_PRIVATE '{' '}'                         { $$ = new EmptyMemberList; }
    | TOK_PRIVATEHIERARCHY member_list ';'        { $$ = $2; }
    | TOK_PRIVATEHIERARCHY '{' member_list2 '}'   { $$ = $3; }
    | TOK_PRIVATEHIERARCHY '{' '}'                { $$ = new EmptyMemberList; }
    ;

public_member_list
    : TOK_PUBLIC member_list ';'            { $$ = $2; }
    | TOK_PUBLIC '{' member_list2 '}'       { $$ = $3; }
    | TOK_PUBLIC '{' '}'                    { $$ = new EmptyMemberList; }
    ;

classvardecl:
        TOK_STATIC uncqtypedef IDENTIFIER ';' {
           QoreProgramLocation loc(@1.first_line, @3.last_line);
           $$ = new ClassVarInfo($3, new QoreVarInfo(loc, ParserTypeStruct::getTypeInfo($2), ParserTypeStruct::getParseTypeInfo($2)));
           delete $2;
        }
        | TOK_STATIC IDENTIFIER ';' {
           QoreProgramLocation loc(@1.first_line, @2.last_line);
           $$ = new ClassVarInfo($2, new QoreVarInfo(loc));
        }
        | TOK_STATIC uncqtypedef IDENTIFIER '=' exp ';' {
           QoreProgramLocation loc(@1.first_line, @5.last_line);
           $$ = new ClassVarInfo($3, new QoreVarInfo(loc, ParserTypeStruct::getTypeInfo($2), ParserTypeStruct::getParseTypeInfo($2), $5));
           //printd(5, "new QoreVarInfo = %p (empty: %d)\n", $$->u.varInfo, $$->u.varInfo->empty());
           delete $2;
        }
        | TOK_STATIC IDENTIFIER '=' exp ';' {
           QoreProgramLocation loc(@1.first_line, @4.last_line);
           $$ = new ClassVarInfo($2, new QoreVarInfo(loc, $4));
        }
        | TOK_STATIC uncqtypedef IDENTIFIER '(' myexp ')' ';' {
           QoreProgramLocation loc(@1.first_line, @6.last_line);
           const QoreTypeInfo* t = ParserTypeStruct::getTypeInfo($2);
           ScopedObjectCallNode* new_call = 0;

           if (t)
              parse_error(loc, "cannot call constructor for non-class base type '%s'", QoreTypeInfo::getName(t));
           else
              new_call = new ScopedObjectCallNode(loc, new NamedScope(strdup($2->getClassName())), make_args($5));

           $$ = new ClassVarInfo($3, new QoreVarInfo(loc, ParserTypeStruct::getTypeInfo($2), ParserTypeStruct::getParseTypeInfo($2), new_call));

           delete $2;
        }
        ;

member2:
        qtypedef SELF_REF ';' {
           QoreProgramLocation loc($1 ? @1.first_line : @2.first_line, @2.last_line);
           $$ = new MemberInfo($2, new QoreMemberInfo(loc, ParserTypeStruct::getTypeInfo($1), ParserTypeStruct::getParseTypeInfo($1)));
           delete $1;
           if (parse_check_parse_option(PO_ALLOW_BARE_REFS))
              parse_error(loc, "reference to '$.%s' with the '$.' prefix is not allowed when parse option 'allow-bare-refs' is set", $2);
        }
        | qtypedef SELF_REF '=' exp ';' {
           QoreProgramLocation loc($1 ? @1.first_line : @2.first_line, @4.last_line);
           $$ = new MemberInfo($2, new QoreMemberInfo(loc, ParserTypeStruct::getTypeInfo($1), ParserTypeStruct::getParseTypeInfo($1), $4));
           delete $1;
           if (parse_check_parse_option(PO_ALLOW_BARE_REFS))
              parse_error(loc, "reference to '$.%s' with the '$.' prefix is not allowed when parse option 'allow-bare-refs' is set", $2);
        }
        | qtypedef SELF_REF '(' myexp ')' ';' {
           QoreProgramLocation loc($1 ? @1.first_line : @2.first_line, @5.last_line);
           const QoreTypeInfo* t = ParserTypeStruct::getTypeInfo($1);
           ScopedObjectCallNode* new_call = 0;

           if (!$1)
              parse_error(loc, "cannot call constructor without declaring the class");
           else if (t)
              parse_error(loc, "cannot call constructor for non-class base type '%s'", QoreTypeInfo::getName(t));
           else
              new_call = new ScopedObjectCallNode(loc, new NamedScope(strdup($1->getClassName())), make_args($4));

           $$ = new MemberInfo($2, new QoreMemberInfo(loc, ParserTypeStruct::getTypeInfo($1), ParserTypeStruct::getParseTypeInfo($1), new_call));

           delete $1;
           if (parse_check_parse_option(PO_ALLOW_BARE_REFS))
              parse_error(loc, "reference to '$.%s' with the '$.' prefix is not allowed when parse option 'allow-bare-refs' is set", $2);
        }
        | uncqtypedef IDENTIFIER ';' {
           QoreProgramLocation loc(@1.first_line, @2.last_line);
           $$ = new MemberInfo($2, new QoreMemberInfo(loc, ParserTypeStruct::getTypeInfo($1), ParserTypeStruct::getParseTypeInfo($1)));
           delete $1;
           if (!parse_check_parse_option(PO_ALLOW_BARE_REFS))
              parse_error(loc, "member '%s' declared without '$.' prefix, but parse option 'allow-bare-refs' is not set", $2);
        }
        | uncqtypedef IDENTIFIER '=' exp ';' {
           QoreProgramLocation loc(@1.first_line, @4.last_line);
           $$ = new MemberInfo($2, new QoreMemberInfo(loc, ParserTypeStruct::getTypeInfo($1), ParserTypeStruct::getParseTypeInfo($1), $4));
           delete $1;
           if (!parse_check_parse_option(PO_ALLOW_BARE_REFS))
              parse_error(loc, "member '%s' declared without '$.' prefix, but parse option 'allow-bare-refs' is not set", $2);
        }
        | uncqtypedef IDENTIFIER '(' myexp ')' ';' {
           QoreProgramLocation loc(@1.first_line, @5.last_line);
           const QoreTypeInfo* t = ParserTypeStruct::getTypeInfo($1);
           ScopedObjectCallNode* new_call = 0;

           if (!$1)
              parse_error(loc, "cannot call constructor without declaring the class");
           else if (t)
              parse_error(loc, "cannot call constructor for non-class base type '%s'", QoreTypeInfo::getName(t));
           else
              new_call = new ScopedObjectCallNode(loc, new NamedScope(strdup($1->getClassName())), make_args($4));

           $$ = new MemberInfo($2, new QoreMemberInfo(loc, ParserTypeStruct::getTypeInfo($1), ParserTypeStruct::getParseTypeInfo($1), new_call));

           delete $1;
           if (!parse_check_parse_option(PO_ALLOW_BARE_REFS))
              parse_error(loc, "member '%s' declared without '$.' prefix, but parse option 'allow-bare-refs' is not set", $2);
        }
        | IDENTIFIER ';' {
           QoreProgramLocation loc(@1.first_line, @1.last_line);
           $$ = new MemberInfo($1, new QoreMemberInfo(loc));
           if (!parse_check_parse_option(PO_ALLOW_BARE_REFS))
              parse_error(loc, "member '%s' declared without '$.' prefix, but parse option 'allow-bare-refs' is not set", $1);
        }
        | IDENTIFIER '=' exp ';' {
           QoreProgramLocation loc(@1.first_line, @3.last_line);
           $$ = new MemberInfo($1, new QoreMemberInfo(loc, $3));
           if (!parse_check_parse_option(PO_ALLOW_BARE_REFS))
              parse_error(loc, "member '%s' declared without '$.' prefix, but parse option 'allow-bare-refs' is not set", $1);
        }
        | classvardecl {
           $$ = $1;
        }
        | unscoped_const_decl {
           QoreProgramLocation loc(@1.first_line, @1.last_line);
           if ($1->pub)
              parse_error(loc, "cannot change class constant scope for constant '%s' within a public or private declaration block", $1->name.ostr);
           $$ = new MemberInfo(loc, $1->name.takeName(), $1->value);
           delete $1;
        }
        ;

member:
        SELF_REF {
           QoreProgramLocation loc(@1.first_line, @1.last_line);
           $$ = new MemberInfo($1, new QoreMemberInfo(loc));
           if (parse_check_parse_option(PO_ALLOW_BARE_REFS))
              parse_error(loc, "reference to '$.%s' with the '$.' prefix is not allowed when parse option 'allow-bare-refs' is set", $1);
        }
        | SELF_REF SCOPED_REF {
           QoreProgramLocation loc(@1.first_line, @2.last_line);
           $$ = new MemberInfo($1, new QoreMemberInfo(loc, $2));
           if (parse_check_parse_option(PO_ALLOW_BARE_REFS))
              parse_error(loc, "reference to '$.%s' with the '$.' prefix is not allowed when parse option 'allow-bare-refs' is set", $1);
        }
        ;

member_list:
        member {
           $$ = new MemberList($1);
        }
        | member_list ',' member {
           $1->add($3);
           $$ = $1;
        }
        ;

member_list2:
        member2 {
           $$ = new MemberList($1);
        }
        | member_list2 member2 {
           $1->add($2);
           $$ = $1;
        }
        ;

ident_openparen:
        IDENTIFIER '(' {
           $$ = $1;
        }
        | TOK_KEYS '(' {
           $$ = strdup("keys");
        }
        | KW_IDENTIFIER_OPENPAREN {
           $$ = $1;
        }
        ;

inline_methoddef:
        nsc_modifiers ident_openparen myexp ')' base_constructor_list return_value block {
           QoreProgramLocation loc($1 ? @1.first_line : @2.first_line, @7.last_line);
           if ($1 & OFM_ABSTRACT) {
              if ($7)
                 parse_error(loc, "'abstract' can only be used with no implementation (remove the body and terminate the declaration with ';' or remove the 'abstract')");
              else
                 parse_error(loc, "'abstract' can only be used with no implementation (terminate the declaration with ';' instead of '{}')");
           }
           check_method(loc, $2, $5, $6);
           $$ = new MethodNode($2, new_method_variant(loc, $2, $1, @3.first_line, @3.last_line, $3, $5, $6, $7), $1 & OFM_STATIC);
        }
        | nsc_modifiers uncqtypedef ident_openparen myexp ')' base_constructor_list block {
           QoreProgramLocation loc($1 ? @1.first_line : @2.first_line, @7.last_line);
           if ($1 & OFM_ABSTRACT) {
              if ($7)
                 parse_error(loc, "'abstract' can only be used with no implementation (remove the body and terminate the declaration with ';' or remove the 'abstract')");
              else
                 parse_error(loc, "'abstract' can only be used with no implementation (terminate the declaration with ';' instead of '{}')");
           }
           RetTypeInfo* rt = new RetTypeInfo(ParserTypeStruct::getParseTypeInfo($2), ParserTypeStruct::getTypeInfo($2));
           delete $2;

           check_method(loc, $3, $6, rt);

           $$ = new MethodNode($3, new_method_variant(loc, $3, $1, @4.first_line, @4.last_line, $4, $6, rt, $7), $1 & OFM_STATIC);
        }
        | nsc_modifiers ident_openparen myexp ')' base_constructor_list return_value ';' {
           QoreProgramLocation loc($1 ? @1.first_line : @2.first_line, @6.last_line);
           if (!($1 & OFM_ABSTRACT))
              parse_error(loc, "non-abstract method declared without any body; either declare the method 'abstract' or declare an empty method body with '{}'");
           check_method(loc, $2, $5, $6);
           $$ = new MethodNode($2, new_method_variant(loc, $2, $1, @3.first_line, @3.last_line, $3, $5, $6, 0), $1 & OFM_STATIC);
        }
        | nsc_modifiers uncqtypedef ident_openparen myexp ')' base_constructor_list ';' {
           QoreProgramLocation loc($1 ? @1.first_line : @2.first_line, @6.last_line);
           if (!($1 & OFM_ABSTRACT))
              parse_error(loc, "non-abstract method declared without any body; either declare the method 'abstract' or declare an empty method body with '{}'");
           RetTypeInfo* rt = new RetTypeInfo(ParserTypeStruct::getParseTypeInfo($2), ParserTypeStruct::getTypeInfo($2));
           delete $2;

           check_method(loc, $3, $6, rt);

           $$ = new MethodNode($3, new_method_variant(loc, $3, $1, @4.first_line, @4.last_line, $4, $6, rt, 0), $1 & OFM_STATIC);
        }
        ;

outofline_methoddef:
        method_modifiers SCOPED_REF '(' myexp ')' base_constructor_list return_value block {
           QoreProgramLocation loc(@1.first_line, @8.last_line);
           if ($1 & OFM_ABSTRACT) {
              if ($8)
                 parse_error(loc, "'abstract' can only be used with no implementation (remove the body and terminate the declaration with ';' or remove the 'abstract')");
              else
                 parse_error(loc, "'abstract' can only be used with no implementation (terminate the declaration with ';' instead of '{}')");
           }

           $$ = new MethodDef(loc, $1, $2, @4.first_line, @4.last_line, $4, $6, $7, $8);
        }
        | method_modifiers uncqtypedef SCOPED_REF '(' myexp ')' base_constructor_list block {
           QoreProgramLocation loc(@1.first_line, @8.last_line);
           if ($1 & OFM_ABSTRACT) {
              if ($8)
                 parse_error(loc, "'abstract' can only be used with no implementation (remove the body and terminate the declaration with ';' or remove the 'abstract')");
              else
                 parse_error(loc, "'abstract' can only be used with no implementation (terminate the declaration with ';' instead of '{}')");
           }
           RetTypeInfo* rt = new RetTypeInfo(ParserTypeStruct::getParseTypeInfo($2), ParserTypeStruct::getTypeInfo($2));
           delete $2;

           $$ = new MethodDef(loc, $1, $3, @5.first_line, @5.last_line, $5, $7, rt, $8);
        }
        | method_modifiers SCOPED_REF '(' myexp ')' base_constructor_list return_value ';' {
           QoreProgramLocation loc(@1.first_line, @7.last_line);
           if (!($1 & OFM_ABSTRACT))
              parse_error(loc, "non-abstract method declared without any body; either declare the method 'abstract' or declare an empty method body with '{}'");
           $$ = new MethodDef(loc, $1, $2, @4.first_line, @4.last_line, $4, $6, $7, 0);
        }
        | method_modifiers uncqtypedef SCOPED_REF '(' myexp ')' base_constructor_list ';' {
           QoreProgramLocation loc(@1.first_line, @7.last_line);
           if (!($1 & OFM_ABSTRACT))
              parse_error(loc, "non-abstract method declared without any body; either declare the method 'abstract' or declare an empty method body with '{}'");
           RetTypeInfo* rt = new RetTypeInfo(ParserTypeStruct::getParseTypeInfo($2), ParserTypeStruct::getTypeInfo($2));
           delete $2;

           $$ = new MethodDef(loc, $1, $3, @5.first_line, @5.last_line, $5, $7, rt, 0);
        }
        | SCOPED_REF '(' myexp ')' base_constructor_list return_value block {
           QoreProgramLocation loc(@1.first_line, @7.last_line);
           $$ = new MethodDef(loc, 0, $1, @3.first_line, @3.last_line, $3, $5, $6, $7);
        }
        | uncqtypedef SCOPED_REF '(' myexp ')' base_constructor_list block {
           RetTypeInfo* rt = new RetTypeInfo(ParserTypeStruct::getParseTypeInfo($1), ParserTypeStruct::getTypeInfo($1));
           delete $1;

           QoreProgramLocation loc(@1.first_line, @7.last_line);
           $$ = new MethodDef(loc, 0, $2, @4.first_line, @4.last_line, $4, $6, rt, $7);
        }
        ;

base_constructor_list:
        ':' base_constructors {
           $$ = $2;
        }
        | { // nothing
           $$ = 0;
        }
        ;

base_constructors:
        base_constructor {
           $$ = new BCAList($1);
        }
        | base_constructors ',' base_constructor {
           $1->push_back($3);
           $$ = $1;
        }
        ;

base_constructor:
        IDENTIFIER '(' myexp ')' {
           $$ = new BCANode($1, make_args($3), @3.first_line, @3.last_line);
        }
        | SCOPED_REF '(' myexp ')' {
           $$ = new BCANode(new NamedScope($1), make_args($3), @3.first_line, @3.last_line);
        }
        ;

nsc_modifiers:
        // nothing
        { $$ = 0; }
        | method_modifiers {
           $$ = $1;
        }

method_modifiers:
        method_modifier { $$ = $1; }
        | method_modifiers method_modifier {
           if (($1 | $2) == $1)
              parse_error(QoreProgramLocation(@1.first_line, @2.last_line), "modifier given twice");
           $$ = $1 | $2;
        }
        ;

method_modifier:
        TOK_PRIVATE { $$ = OFM_PRIVATE; }
        | TOK_PRIVATEHIERARCHY { $$ = OFM_PRIVATE; }
        | TOK_PRIVATEINTERNAL { $$ = OFM_INTERNAL; }
        | TOK_STATIC { $$ = OFM_STATIC; }
        | TOK_SYNCHRONIZED { $$ = OFM_SYNCED; }
        | TOK_DEPRECATED { $$ = OFM_DEPRECATED; }
        | TOK_PUBLIC { $$ = OFM_PUBLIC; }
        | TOK_FINAL { $$ = OFM_FINAL; }
        | TOK_ABSTRACT { $$ = OFM_ABSTRACT; }
        ;

return_value:
        TOK_RETURNS qtypedef {
           if (!$2) {
              parse_error(QoreProgramLocation(@1.first_line, @2.last_line), "missing type declaration after 'returns'");
              $$ = 0;
           }
           else {
              $$ = new RetTypeInfo(ParserTypeStruct::getParseTypeInfo($2), ParserTypeStruct::getTypeInfo($2));
              delete $2;
           }
        }
        | /* nothing */
        {
           $$ = 0;
        }
        ;

sub_def:
        TOK_SUB ident_openparen myexp ')' return_value block {
           int ar = get_pop_argv_ref();
           int64 flags = ar > 0 ? QC_USES_EXTRA_ARGS : QC_NO_FLAGS;
           $$ = new ParseUserFunction(QoreProgramLocation(@1.first_line, @6.last_line), $2, new UserFunctionVariant($6, @3.first_line, @3.last_line, $3, $5, false, flags));
        }
        | uncqtypedef TOK_SUB ident_openparen myexp ')' block {
           int ar = get_pop_argv_ref();
           int64 flags = ar > 0 ? QC_USES_EXTRA_ARGS : QC_NO_FLAGS;

           RetTypeInfo* rt = new RetTypeInfo(ParserTypeStruct::getParseTypeInfo($1), ParserTypeStruct::getTypeInfo($1));
           delete $1;

           $$ = new ParseUserFunction(QoreProgramLocation(@1.first_line, @6.last_line), $3, new UserFunctionVariant($6, @4.first_line, @4.last_line, $4, rt, false, flags));
        }
        | method_modifiers TOK_SUB ident_openparen myexp ')' return_value block {
           QoreProgramLocation loc(@1.first_line, @7.last_line);
           check_funcmod(loc, $1);
           int ar = get_pop_argv_ref();
           int64 flags = ar > 0 ? QC_USES_EXTRA_ARGS : QC_NO_FLAGS;
           if ($1 & OFM_DEPRECATED)
              flags |= QC_DEPRECATED;

           $$ = new ParseUserFunction(loc, $3, new UserFunctionVariant($7, @4.first_line, @4.last_line, $4, $6, $1 & OFM_SYNCED, flags));
           if ($1 & OFM_PUBLIC)
              $$->setPublic();
        }
        | method_modifiers uncqtypedef TOK_SUB ident_openparen myexp ')' block {
           QoreProgramLocation loc(@1.first_line, @7.last_line);
           check_funcmod(loc, $1);
           int ar = get_pop_argv_ref();
           int64 flags = ar > 0 ? QC_USES_EXTRA_ARGS : QC_NO_FLAGS;
           if ($1 & OFM_DEPRECATED)
              flags |= QC_DEPRECATED;

           RetTypeInfo* rt = new RetTypeInfo(ParserTypeStruct::getParseTypeInfo($2), ParserTypeStruct::getTypeInfo($2));
           delete $2;

           $$ = new ParseUserFunction(loc, $4, new UserFunctionVariant($7, @5.first_line, @5.last_line, $5, rt, $1 & OFM_SYNCED, flags));
           if ($1 & OFM_PUBLIC)
              $$->setPublic();
        }
        ;

scoped_sub_def:
        TOK_SUB SCOPED_REF '(' myexp ')' return_value block {
           int ar = get_pop_argv_ref();
           int64 flags = ar > 0 ? QC_USES_EXTRA_ARGS : QC_NO_FLAGS;
           $$ = new ParseScopedUserFunction(QoreProgramLocation(@1.first_line, @7.last_line), $2, new UserFunctionVariant($7, @4.first_line, @4.last_line, $4, $6, false, flags));
        }
        | uncqtypedef TOK_SUB SCOPED_REF '(' myexp ')' block {
           int ar = get_pop_argv_ref();
           int64 flags = ar > 0 ? QC_USES_EXTRA_ARGS : QC_NO_FLAGS;

           RetTypeInfo* rt = new RetTypeInfo(ParserTypeStruct::getParseTypeInfo($1), ParserTypeStruct::getTypeInfo($1));
           delete $1;

           $$ = new ParseScopedUserFunction(QoreProgramLocation(@1.first_line, @7.last_line), $3, new UserFunctionVariant($7, @5.first_line, @5.last_line, $5, rt, false, flags));
        }
        | method_modifiers TOK_SUB SCOPED_REF '(' myexp ')' return_value block {
           QoreProgramLocation loc(@1.first_line, @8.last_line);
           check_funcmod(loc, $1);
           int ar = get_pop_argv_ref();
           int64 flags = ar > 0 ? QC_USES_EXTRA_ARGS : QC_NO_FLAGS;
           if ($1 & OFM_DEPRECATED)
              flags |= QC_DEPRECATED;

           $$ = new ParseScopedUserFunction(loc, $3, new UserFunctionVariant($8, @5.first_line, @5.last_line, $5, $7, $1 & OFM_SYNCED, flags));
           if ($1 & OFM_PUBLIC)
              $$->setPublic();
        }
        | method_modifiers uncqtypedef TOK_SUB SCOPED_REF '(' myexp ')' block {
           QoreProgramLocation loc(@1.first_line, @8.last_line);
           check_funcmod(loc, $1);
           int ar = get_pop_argv_ref();
           int64 flags = ar > 0 ? QC_USES_EXTRA_ARGS : QC_NO_FLAGS;
           if ($1 & OFM_DEPRECATED)
              flags |= QC_DEPRECATED;

           RetTypeInfo* rt = new RetTypeInfo(ParserTypeStruct::getParseTypeInfo($2), ParserTypeStruct::getTypeInfo($2));
           delete $2;

           $$ = new ParseScopedUserFunction(loc, $4, new UserFunctionVariant($8, @6.first_line, @6.last_line, $6, rt, $1 & OFM_SYNCED, flags));
           if ($1 & OFM_PUBLIC)
              $$->setPublic();
        }
        ;

list:
        exp ',' exp
        { $$ = splice_expressions($1, $3); }
        | exp ',' {
           QoreListNode* l;
           if ($1 && $1->getType() == NT_LIST) {
              l = reinterpret_cast<QoreListNode*>($1);
              if (l->isFinalized()) {
                 QoreListNode* nl = new QoreListNode;
                 nl->push(l);
                 l = nl;
              }
           }
           else {
              l = new QoreListNode;
              l->push($1);
              // parse_error(QoreProgramLocation(@1.first_line, @3.last_line), "problem in parsing ',' in list: left side of comma is not a list (type: '%s')", $1 ? $1->getTypeName() : "NOTHING");
              // so we don't insert null values in the parse tree
           }
           $$ = l;
        }
        ;

list_n:
    exp_n ',' exp
        { $$ = splice_expressions($1, $3); }
        | exp_n ',' {
       QoreListNode* l;
       if ($1 && $1->getType() == NT_LIST)
          l = reinterpret_cast<QoreListNode*>($1);
       else {
          l = new QoreListNode;
          l->push($1);
          // parse_error(QoreProgramLocation(@1.first_line, @3.last_line), "problem in parsing ',' in list: left side of comma is not a list (type: '%s')", $1 ? $1->getTypeName() : "NOTHING");
          // so we don't insert null values in the parse tree
       }
       $$ = l;
        }
        ;

hash:
        hash_element {
           $$ = new QoreParseHashNode(QoreProgramLocation(@1.first_line, @1.last_line));
           $1->addDelete($$);
        }
        | hash ',' hash_element {
           $3->addDelete($1);
           $1->updateLastLine(@3.last_line);
           $$ = $1;
        }
        | hash ','
        { /* empty ',' on end of hash */ $$ = $1; }
        ;

hash_element:
        exp ':' exp
        { $$ = new HashElement($1, $3, @1.first_line, @3.last_line); }
        ;

alt_hash:
        '{' hash '}' {
           // mark for the curly-bracket version of a literal parse hash expression for the hash version of the map operator
           $2->setCurly();
           $$ = $2;
        }
        ;

exp_c:
        scalar
        { $$ = $1; }
        | BINARY
        { $$ = $1; }
        | '(' hash ')'
        { $$ = $2; }
        | SCOPED_REF
        { $$ = new ScopedRefNode(QoreProgramLocation(@1.first_line, @1.last_line), $1); }
        | qtypedef VAR_REF {
           if (!$1 && !strcmp($2, "argv"))
              inc_argv_ref();

           QoreProgramLocation loc($1 ? @1.first_line : @2.first_line, @2.last_line);
           if ($1)
              $$ = new VarRefDeclNode(loc, $2, get_var_type(), ParserTypeStruct::getTypeInfo($1), ParserTypeStruct::getParseTypeInfo($1));
           else
              $$ = new VarRefNode(loc, $2, get_var_type());

           delete $1;
           if (parse_check_parse_option(PO_ALLOW_BARE_REFS))
              parse_error(loc, "reference to variable '%s' with the '$' sign is not allowed when parse option 'allow-bare-refs' is set", $2);
        }
        | qtypedef SCOPED_VREF {
           QoreProgramLocation loc($1 ? @1.first_line : @2.first_line, @2.last_line);
           if ($1)
              $$ = new VarRefDeclNode(loc, $2, get_var_type(), ParserTypeStruct::getTypeInfo($1), ParserTypeStruct::getParseTypeInfo($1));
           else
              $$ = new VarRefNode(loc, $2, get_var_type());

           delete $1;
           if (parse_check_parse_option(PO_ALLOW_BARE_REFS))
              parse_error(loc, "reference to variable '%s' with the '$' sign is not allowed when parse option 'allow-bare-refs' is set", $2);
        }
        | uncqtypedef IDENTIFIER {
           QoreProgramLocation loc(@1.first_line, @2.last_line);
           $$ = new VarRefDeclNode(loc, $2, get_var_type(), ParserTypeStruct::getTypeInfo($1), ParserTypeStruct::getParseTypeInfo($1));
           delete $1;
           if (!parse_check_parse_option(PO_ALLOW_BARE_REFS))
              parse_error(loc, "local variable '%s' declared without '$' prefix, but parse option 'allow-bare-refs' is not set", $2);
        }
        | TOK_MY uncqtypedef IDENTIFIER {
           VarRefDeclNode* v = new VarRefDeclNode(QoreProgramLocation(@1.first_line, @3.last_line), $3, VT_LOCAL, ParserTypeStruct::getTypeInfo($2), ParserTypeStruct::getParseTypeInfo($2));
           v->setExplicitScope();
           $$ = v;
           delete $2;
           if (!parse_check_parse_option(PO_ALLOW_BARE_REFS))
              parse_error(QoreProgramLocation(@1.first_line, @3.last_line), "local variable '%s' declared without '$' prefix, but parse option 'allow-bare-refs' is not set", $3);
        }
        | TOK_MY IDENTIFIER {
           // see if types are required
           if (parse_check_parse_option(PO_REQUIRE_TYPES))
              parse_error(QoreProgramLocation(@1.first_line, @2.last_line), "local variable '%s' declared without type information, but parse options require all declarations to have type information", $2);
           VarRefNode* v = new VarRefNode(QoreProgramLocation(@1.first_line, @2.last_line), $2, VT_LOCAL);
           v->setExplicitScope();
           $$ = v;
           if (!parse_check_parse_option(PO_ALLOW_BARE_REFS))
              parse_error(QoreProgramLocation(@1.first_line, @2.last_line), "local variable '%s' declared without '$' prefix, but parse option 'allow-bare-refs' is not set", $2);
        }
        | TOK_MY qtypedef VAR_REF {
           VarRefNode* v;
           if ($2) {
              v = new VarRefDeclNode(QoreProgramLocation(@1.first_line, @3.last_line), $3, VT_LOCAL, ParserTypeStruct::getTypeInfo($2), ParserTypeStruct::getParseTypeInfo($2));
              delete $2;
           }
           else {
              // see if types are required
              if (parse_check_parse_option(PO_REQUIRE_TYPES))
                 parse_error(QoreProgramLocation(@1.first_line, @3.last_line), "local variable '%s' declared without type information, but parse options require all declarations to have type information", $3);
              v = new VarRefNode(QoreProgramLocation(@1.first_line, @3.last_line), $3, VT_LOCAL);
           }
           v->setExplicitScope();
           $$ = v;
           if (parse_check_parse_option(PO_ALLOW_BARE_REFS))
              parse_error(QoreProgramLocation(@1.first_line, @3.last_line), "reference to variable '$%s' with the '$' sign is not allowed when parse option 'allow-bare-refs' is set", $3);
        }
        | TOK_MY '(' list ')' {
           $3->setVariableList();
           ListIterator li($3);
           while (li.next()) {
              AbstractQoreNode* n = li.getValue();
              qore_type_t t = get_node_type(n);
              if (t == NT_BAREWORD) {
                 BarewordNode* b = reinterpret_cast<BarewordNode*>(n);
                 if (parse_check_parse_option(PO_REQUIRE_TYPES))
                    parse_error(QoreProgramLocation(@1.first_line, @4.last_line), "local variable '%s' declared without type information, but parse options require all declarations to have type information", b->str);
                 if (!parse_check_parse_option(PO_ALLOW_BARE_REFS))
                    parse_error(QoreProgramLocation(@1.first_line, @4.last_line), "local variable '%s' in local variable declaration list declared without '$' prefix, but parse option 'allow-bare-refs' is not set", b->str);
                 VarRefNode* v = new VarRefNode(QoreProgramLocation(@1.first_line, @4.last_line), b->takeString(), VT_LOCAL);
                 v->setExplicitScope();
                 b->deref();
                 AbstractQoreNode** p = li.getValuePtr();
                 *p = v;
              }
              else if (t == NT_VARREF) {
                 VarRefNode* v = reinterpret_cast<VarRefNode*>(n);
                 // see if types are required
                 if (parse_check_parse_option(PO_REQUIRE_TYPES) && !v->isDecl())
                    parse_error(QoreProgramLocation(@1.first_line, @4.last_line), "local variable '%s' declared without type information, but parse options require all declarations to have type information", v->getName());
                 if (v->explicitScope()) {
                    if (v->getType() == VT_LOCAL)
                       parse_error(QoreProgramLocation(@1.first_line, @4.last_line), "illegal use of 'my %s' in local variable declaration list", v->getName());
                    else if (v->getType() == VT_GLOBAL)
                       parse_error(QoreProgramLocation(@1.first_line, @4.last_line), "illegal use of 'our %s' in local variable declaration list", v->getName());
                 }
                 else
                    v->makeLocal();
                 v->setExplicitScope();
              }
              else
                 parse_error(QoreProgramLocation(@1.first_line, @4.last_line), "element %d in list following 'my' is not a variable reference (%s)", li.index(), get_type_name(n));
           }
           $$ = $3;
        }
        | gvardecl {
           $$ = $1->makeVar();
        }
        | IDENTIFIER
        {
           if (parse_check_parse_option(PO_ASSUME_LOCAL & PO_ALLOW_BARE_REFS) && !strcmp($1, "argv"))
              inc_argv_ref();

           $$ = new BarewordNode(QoreProgramLocation(@1.first_line, @1.last_line), $1);
        }
        | CONTEXT_REF
        { $$ = new ContextrefNode(QoreProgramLocation(@1.first_line, @1.last_line), $1); }
        | TOK_CONTEXT_ROW
        { $$ = new ContextRowNode(QoreProgramLocation(@1.first_line, @1.last_line)); }
        | COMPLEX_CONTEXT_REF
        { $$ = new ComplexContextrefNode(QoreProgramLocation(@1.first_line, @1.last_line), $1); }
        | TOK_FIND exp TOK_IN exp TOK_WHERE '(' exp ')'
        { $$ = new FindNode(QoreProgramLocation(@1.first_line, @8.last_line), $2, $4, $7); }
        | TOK_EXISTS exp
        { $$ = new QoreExistsOperatorNode(QoreProgramLocation(@1.first_line, @2.last_line), $2); }
        | TOK_ELEMENTS exp
        { $$ = new QoreElementsOperatorNode(QoreProgramLocation(@1.first_line, @2.last_line), $2); }
        | TOK_KEYS exp {
           $$ = new QoreKeysOperatorNode(QoreProgramLocation(@1.first_line, @2.last_line), $2);
        }
        | TOK_UNSHIFT exp {  // unshift list, element
           QoreListNode* l = $2 && $2->getType() == NT_LIST ? reinterpret_cast<QoreListNode*>($2) : 0;
           if (!l || l->size() != 2) {
              parse_error(QoreProgramLocation(@1.first_line, @2.last_line), "invalid arguments to unshift, expected: lvalue, expression (%s)", $2->getTypeName());
              $$ = makeErrorTree($2, 0);
           }
           else {
              AbstractQoreNode* lv = l->shift();
              $$ = new QoreUnshiftOperatorNode(QoreProgramLocation(@1.first_line, @2.last_line), lv, l->shift());
              $2->deref(0);
           }
        }
        | TOK_SHIFT exp {
           $$ = new QoreShiftOperatorNode(QoreProgramLocation(@1.first_line, @2.last_line), $2);
        }
        | TOK_PUSH exp {  // push lvalue-list, element
           QoreListNode* l = $2 && $2->getType() == NT_LIST ? reinterpret_cast<QoreListNode*>($2) : 0;
           if (!l || l->size() != 2) {
              parse_error(QoreProgramLocation(@1.first_line, @2.last_line), "invalid arguments to push, expected: lvalue, expression (%s)", $2->getTypeName());
              $$ = makeErrorTree($2, 0);
           }
           else {
              AbstractQoreNode* lv = l->shift();
              $$ = new QorePushOperatorNode(QoreProgramLocation(@1.first_line, @2.last_line), lv, l->shift());
              $2->deref(0);
           }
        }
        | TOK_POP exp {
           $$ = new QorePopOperatorNode(QoreProgramLocation(@1.first_line, @2.last_line), $2);
        }
        | TOK_CHOMP exp {
           $$ = new QoreChompOperatorNode(QoreProgramLocation(@1.first_line, @2.last_line), $2);
        }
        | TOK_TRIM exp {
           $$ = new QoreTrimOperatorNode(QoreProgramLocation(@1.first_line, @2.last_line), $2);
        }
        | TOK_SPLICE exp {  // splice lvalue-list, offset, [length, list]
           QoreListNode* l = $2 && $2->getType() == NT_LIST ? reinterpret_cast<QoreListNode*>($2) : 0;
           if (!l) {
              parse_error(QoreProgramLocation(@1.first_line, @2.last_line), "invalid arguments to splice, expected: lvalue, offset exp[, length exp[, list exp]] (got %s)", get_type_name($2));
              $$ = makeErrorTree($2, 0);
           }
           else if (l->size() < 2) {
              parse_error(QoreProgramLocation(@1.first_line, @2.last_line), "too few arguments to splice, expected at least 2 arguments as follows: lvalue, offset exp[, length exp[, list exp]] (got %d arguments)", l->size());
              $$ = makeErrorTree($2, 0);
           }
           else if (l->size() > 4) {
              parse_error(QoreProgramLocation(@1.first_line, @2.last_line), "too many arguments to splice, expected maximum 4 arguments as follows: lvalue, offset exp[, length exp[, list exp]] (got %d arguments)", l->size());
              $$ = makeErrorTree($2, 0);
           }
           else {
              AbstractQoreNode* lv = l->shift();
              $$ = new QoreSpliceOperatorNode(QoreProgramLocation(@1.first_line, @2.last_line), lv, l->shift(), l->shift(), l->shift());
              discard(l, 0);
           }
        }
        | TOK_EXTRACT exp {  // extract lvalue-list, offset, [length, list]
           QoreListNode* l = $2 && $2->getType() == NT_LIST ? reinterpret_cast<QoreListNode*>($2) : 0;
           if (!l) {
              parse_error(QoreProgramLocation(@1.first_line, @2.last_line), "invalid arguments to extract, expected: lvalue, offset exp[, length exp[, list exp]] (got %s)", get_type_name($2));
              $$ = makeErrorTree($2, 0);
           }
           else if (l->size() < 2) {
              parse_error(QoreProgramLocation(@1.first_line, @2.last_line), "too few arguments to extract, expected at least 2 arguments as follows: lvalue, offset exp[, length exp[, list exp]] (got %d arguments)", l->size());
              $$ = makeErrorTree($2, 0);
           }
           else if (l->size() > 4) {
              parse_error(QoreProgramLocation(@1.first_line, @2.last_line), "too many arguments to extract, expected maximum 4 arguments as follows: lvalue, offset exp[, length exp[, list exp]] (got %d arguments)", l->size());
              $$ = makeErrorTree($2, 0);
           }
           else {
              AbstractQoreNode* lv = l->shift();
              $$ = new QoreExtractOperatorNode(QoreProgramLocation(@1.first_line, @2.last_line), lv, l->shift(), l->shift(), l->shift());
              discard(l, 0);
           }
        }
        | TOK_MAP exp {
           QoreProgramLocation loc(@1.first_line, @2.last_line);
           pop_ignore_numeric_argv_ref();
           QoreListNode* l = $2 && $2->getType() == NT_LIST ? reinterpret_cast<QoreListNode*>($2) : 0;
           int len = l ? (int)l->size() : 0;
           if (!l || len < 2 || len > 3) {
              parse_error(loc, "invalid arguments to map operator, expected: 2 or 3 element list (code expression, list argument, [select expression]), got: '%s'", get_type_name($2));
              $$ = makeErrorTree($2, 0);
           }
           else {
              // get first expression from list
              AbstractQoreNode* exp = l->shift();
              qore_type_t t = get_node_type(exp);
              $$ = 0;
              if (t == NT_PARSE_HASH) {
                 QoreParseHashNode* phn = reinterpret_cast<QoreParseHashNode*>(exp);
                 if (phn->isCurly())
                    $$ = parse_hash_map(loc, phn, l);
              }

              if (!$$)
                 $$ = parse_map(loc, exp, l);
           }
        }
        | TOK_FOLDR exp {
           pop_ignore_numeric_argv_ref();
           QoreListNode* l = $2 && $2->getType() == NT_LIST ? reinterpret_cast<QoreListNode*>($2) : 0;
           if (!l || l->size() != 2) {
              parse_error(QoreProgramLocation(@1.first_line, @2.last_line), "invalid arguments to foldr operator, expected: 2-element list expected: 2-element list (fold expression and list expression), got: '%s'", get_type_name($2));
              $$ = makeErrorTree($2, 0);
           }
           else {
              AbstractQoreNode* code_exp = l->shift();
              AbstractQoreNode* arg = l->shift();
              $$ = new QoreFoldrOperatorNode(QoreProgramLocation(@1.first_line, @2.last_line), code_exp, arg);
              $2->deref(0);
           }
        }
        | TOK_FOLDL exp {
           pop_ignore_numeric_argv_ref();
           QoreListNode* l = $2 && $2->getType() == NT_LIST ? reinterpret_cast<QoreListNode*>($2) : 0;
           if (!l || l->size() != 2) {
              parse_error(QoreProgramLocation(@1.first_line, @2.last_line), "invalid arguments to foldl operator, expected: 2-element list (fold expression and list expression), got: '%s'", get_type_name($2));
              $$ = makeErrorTree($2, 0);
           }
           else {
              AbstractQoreNode* code_exp = l->shift();
              AbstractQoreNode* arg = l->shift();
              $$ = new QoreFoldlOperatorNode(QoreProgramLocation(@1.first_line, @2.last_line), code_exp, arg);
              $2->deref(0);
           }
        }
        | TOK_SELECT exp {
           pop_ignore_numeric_argv_ref();
           QoreListNode* l = $2 && $2->getType() == NT_LIST ? reinterpret_cast<QoreListNode*>($2) : 0;
           if (!l || l->size() != 2) {
              parse_error(QoreProgramLocation(@1.first_line, @2.last_line), "invalid arguments to select operator, expected: 2-element list (list expression and select expression) got: '%s'", get_type_name($2));
              $$ = makeErrorTree($2, 0);
           }
           else {
              AbstractQoreNode* arg = l->shift();
              AbstractQoreNode* select_exp = l->shift();
              $$ = new QoreSelectOperatorNode(QoreProgramLocation(@1.first_line, @2.last_line), arg, select_exp);
              $2->deref(0);
           }
        }
        | P_INCREMENT exp {  // pre-increment
           $$ = new QorePreIncrementOperatorNode(QoreProgramLocation(@1.first_line, @2.last_line), $2);
        }
        | P_DECREMENT exp {  // pre-decrement
           $$ = new QorePreDecrementOperatorNode(QoreProgramLocation(@1.first_line, @2.last_line), $2);
        }
        | BASE_CLASS_CALL '(' myexp ')' {
           printd(5, "parsing in-object base class method call %s()\n", $1->ostr);
           if (!strcmp($1->getIdentifier(), "copy"))
              parse_error(QoreProgramLocation(@1.first_line, @4.last_line), "illegal call to base class copy method '%s'", $1->ostr);

           $$ = new SelfFunctionCallNode(QoreProgramLocation(@1.first_line, @4.last_line), $1, make_args($3));
        }
        | KW_IDENTIFIER_OPENPAREN myexp ')' {
           printd(5, "parsing call %s()\n", $1);
           $$ = new FunctionCallNode(QoreProgramLocation(@1.first_line, @3.last_line), $1, make_args($2));
        }
        | SELF_REF
        {
           $$ = new SelfVarrefNode(QoreProgramLocation(@1.first_line, @1.last_line), $1);
           if (parse_check_parse_option(PO_ALLOW_BARE_REFS))
              parse_error(QoreProgramLocation(@1.first_line, @1.last_line), "reference to '$.%s' with the '$.' prefix is not allowed when parse option 'allow-bare-refs' is set", $1);
        }
        | '-' exp %prec NEG	     {
           // FIXME: need to expand constant expression checking to determine
           //        if the expression can throw an exception at run-time
           // first check for constant expressions
           $$ = new QoreUnaryMinusOperatorNode(QoreProgramLocation(@1.first_line, @2.last_line), $2);
        }
        | '+' exp %prec UPLUS
        {
           $$ = new QoreUnaryPlusOperatorNode(QoreProgramLocation(@1.first_line, @2.last_line), $2);
        }
        | '~' exp {
           $$ = new QoreBinaryNotOperatorNode(QoreProgramLocation(@1.first_line, @2.last_line), $2);
        }
        | '!' exp {
           $$ = new QoreLogicalNotOperatorNode(QoreProgramLocation(@1.first_line, @2.last_line), $2);
        }
        | '\\' exp {
           qore_type_t t = $2 ? $2->getType() : 0;
           //printd(5, "backslash exp line %d, type %s\n", @2.first_line, $2->getTypeName());

           if (t == NT_FUNCTION_CALL || t == NT_PROGRAM_FUNC_CALL) {
              $$ = reinterpret_cast<FunctionCallNode*>($2)->makeReferenceNodeAndDeref();
           }
           else if (t == NT_SELF_CALL) {
              $$ = reinterpret_cast<SelfFunctionCallNode*>($2)->makeReferenceNodeAndDeref();
           }
           else if (t == NT_STATIC_METHOD_CALL) {
              $$ = reinterpret_cast<StaticMethodCallNode*>($2)->makeReferenceNodeAndDeref();
           }
           else {
              bool make_ref = true;

              if (t == NT_OPERATOR) {
                 QoreDotEvalOperatorNode* deon = dynamic_cast<QoreDotEvalOperatorNode*>($2);
                 if (deon) {
                    $$ = deon->makeCallReference();
                    make_ref = false;
                 }
              }

              if (make_ref) {
                 //printd(5, "type=%s\n", $2->getTypeName());
                 $$ = new ParseReferenceNode(QoreProgramLocation(@1.first_line, @2.last_line), $2);
              }
	   }
        }
        | TOK_NEW IDENTIFIER '(' myexp ')' {
           $$ = new ScopedObjectCallNode(QoreProgramLocation(@1.first_line, @5.last_line), new NamedScope($2), make_args($4));
           if (parse_check_parse_option(PO_NO_NEW))
              parse_error(QoreProgramLocation(@1.first_line, @5.last_line), "illegal use of the 'new' operator (conflicts with parse option PO_NO_NEW)");
        }
        | TOK_NEW SCOPED_REF '(' myexp ')' {
           $$ = new ScopedObjectCallNode(QoreProgramLocation(@1.first_line, @5.last_line), new NamedScope($2), make_args($4));
           if (parse_check_parse_option(PO_NO_NEW))
              parse_error(QoreProgramLocation(@1.first_line, @5.last_line), "illegal use of the 'new' operator (conflicts with parse option PO_NO_NEW)");
        }
        | TOK_BACKGROUND exp {
           $$ = new QoreBackgroundOperatorNode(QoreProgramLocation(@1.first_line, @2.last_line), $2);
           // check to see if the expression is legal
           if (parse_check_parse_option(PO_NO_THREAD_CONTROL))
              parse_error(QoreProgramLocation(@1.first_line, @2.last_line), "illegal use of 'background' operator (conflicts with parse option PO_NO_THREAD_CONTROL)");
           else if (!node_has_effect($2))
              parse_error(QoreProgramLocation(@2.first_line, @2.last_line), "argument to background operator (%s) has no effect", get_type_name($2));
        }
        | BACKQUOTE {
           $$ = new BackquoteNode(QoreProgramLocation(@1.first_line, @1.last_line), $1);
           if (parse_check_parse_option(PO_NO_EXTERNAL_PROCESS))
              parse_error(QoreProgramLocation(@1.first_line, @1.last_line), "illegal use of backquote operator (conflicts with parse option PO_NO_EXTERNAL_PROCESS)");
        }
        | '(' exp ')' {
           $$ = $2;
           if ($2) {
              switch ($2->getType()) {
                 case NT_LIST:
                    reinterpret_cast<QoreListNode*>($2)->setFinalized();
                    break;
                 case NT_FUNCTION_CALL:
                    reinterpret_cast<FunctionCallNode*>($2)->setFinalized();
                    break;
                 case NT_BAREWORD:
                    reinterpret_cast<BarewordNode*>($2)->setFinalized();
                    break;
                 case NT_TREE:
                    reinterpret_cast<QoreTreeNode*>($2)->setInParenthesis();
                    break;
              }
           }
        }
        | '(' ')' { QoreListNode* l = new QoreListNode; l->setFinalized(); $$ = l; }
        | TOK_SUB '(' myexp ')' return_value block {
           int ar = get_pop_argv_ref();
           $$ = new QoreClosureParseNode(QoreProgramLocation(@1.first_line, @6.last_line), new UserClosureFunction($6, @3.first_line, @3.last_line, $3, $5, false, ar > 0 ? QC_USES_EXTRA_ARGS : QC_NO_FLAGS));
        }
        | uncqtypedef TOK_SUB '(' myexp ')' block {
           RetTypeInfo* rt = new RetTypeInfo(ParserTypeStruct::getParseTypeInfo($1), ParserTypeStruct::getTypeInfo($1));
           delete $1;

           int ar = get_pop_argv_ref();
           $$ = new QoreClosureParseNode(QoreProgramLocation(@1.first_line, @6.last_line), new UserClosureFunction($6, @4.first_line, @4.last_line, $4, rt, false, ar > 0 ? QC_USES_EXTRA_ARGS : QC_NO_FLAGS));
        }
        | method_modifiers TOK_SUB '(' myexp ')' return_value block {
           QoreProgramLocation loc(@1.first_line, @7.last_line);
           check_funcmod(loc, $1);
           int ar = get_pop_argv_ref();
           int64 flags = ar > 0 ? QC_USES_EXTRA_ARGS : QC_NO_FLAGS;
           if ($1 & OFM_DEPRECATED)
              flags |= QC_DEPRECATED;
           $$ = new QoreClosureParseNode(loc, new UserClosureFunction($7, @4.first_line, @4.last_line, $4, $6, $1 | OFM_SYNCED, flags));
        }
        | method_modifiers uncqtypedef TOK_SUB '(' myexp ')' block {
           QoreProgramLocation loc(@1.first_line, @7.last_line);
           check_funcmod(loc, $1);

           RetTypeInfo* rt = new RetTypeInfo(ParserTypeStruct::getParseTypeInfo($2), ParserTypeStruct::getTypeInfo($2));
           delete $2;

           int ar = get_pop_argv_ref();
           int64 flags = ar > 0 ? QC_USES_EXTRA_ARGS : QC_NO_FLAGS;
           if ($1 & OFM_DEPRECATED)
              flags |= QC_DEPRECATED;
           $$ = new QoreClosureParseNode(loc, new UserClosureFunction($7, @5.first_line, @5.last_line, $5, rt, $1 | OFM_SYNCED, flags));
        }
        | IMPLICIT_ARG_REF {
           $$ = $1;
           inc_numeric_argv_ref();
        }
        | IMPLICIT_ELEMENT {
           $$ = new QoreImplicitElementNode(QoreProgramLocation(@1.first_line, @1.last_line));
        }
        | TOK_DELETE exp {
           $$ = new QoreDeleteOperatorNode(QoreProgramLocation(@1.first_line, @2.last_line), $2);
        }
        | TOK_REMOVE exp {
           $$ = new QoreRemoveOperatorNode(QoreProgramLocation(@1.first_line, @2.last_line), $2);
        }
        | QORE_CAST '(' exp ')' {
           $$ = new QoreCastOperatorNode(QoreProgramLocation(@1.first_line, @4.last_line), $1, $3);
        }
        ;

exp:
    exp_c
    | list                              { $$ = $1; }
    | alt_hash                          { $$ = $1; }
<<<<<<< HEAD
    | '{' '}'                           { $$ = new QoreParseHashNode(true); }
    | exp PLUS_EQUALS exp               { $$ = new QorePlusEqualsOperatorNode($1, $3); }
    | exp MINUS_EQUALS exp              { $$ = new QoreMinusEqualsOperatorNode($1, $3); }
    | exp AND_EQUALS exp                { $$ = new QoreAndEqualsOperatorNode($1, $3); }
    | exp OR_EQUALS exp                 { $$ = new QoreOrEqualsOperatorNode($1, $3); }
    | exp MODULA_EQUALS exp             { $$ = new QoreModuloEqualsOperatorNode($1, $3); }
    | exp MULTIPLY_EQUALS exp           { $$ = new QoreMultiplyEqualsOperatorNode($1, $3); }
    | exp DIVIDE_EQUALS exp             { $$ = new QoreDivideEqualsOperatorNode($1, $3); }
    | exp XOR_EQUALS exp                { $$ = new QoreXorEqualsOperatorNode($1, $3); }
    | exp SHIFT_LEFT_EQUALS exp         { $$ = new QoreShiftLeftEqualsOperatorNode($1, $3); }
    | exp SHIFT_RIGHT_EQUALS exp        { $$ = new QoreShiftRightEqualsOperatorNode($1, $3); }
    | exp '=' exp                       { $$ = processAssignment($1, $3); }
    | exp TOK_INSTANCEOF IDENTIFIER     { $$ = new QoreTreeNode($1, OP_INSTANCEOF, new ClassRefNode($3)); }
    | exp TOK_INSTANCEOF SCOPED_REF     { $$ = new QoreTreeNode($1, OP_INSTANCEOF, new ClassRefNode($3)); }
    | exp NULL_COALESCING exp           { $$ = new QoreNullCoalescingOperatorNode($1, $3); }
    | exp VALUE_COALESCING exp          { $$ = new QoreValueCoalescingOperatorNode($1, $3); }
    | exp '?' exp ':' exp               { $$ = new QoreQuestionMarkOperatorNode($1, $3, $5); }
    | exp P_INCREMENT                   { $$ = new QorePostIncrementOperatorNode($1); } // post-increment
    | exp P_DECREMENT                   { $$ = new QorePostDecrementOperatorNode($1); } // post-decrement
    | exp '(' myexp ')'                 { $$ = processCall($1, $3); }
    | exp LOGICAL_AND exp               { check_operator($1, OP_LOG_AND, OP_LOG_OR); $$ = new QoreTreeNode($1, OP_LOG_AND, $3); }
    | exp LOGICAL_OR exp                { $$ = new QoreTreeNode($1, OP_LOG_OR, $3); }
    | exp BROKEN_LOGICAL_OR exp         { $$ = new QoreTreeNode($1, OP_LOG_OR, $3); }
    | exp BROKEN_BINARY_OR exp          { $$ = new QoreTreeNode($1, OP_BIN_OR, $3); }
    | exp BROKEN_BINARY_XOR exp         { check_operator($1, OP_BIN_XOR, OP_BIN_OR); $$ = new QoreTreeNode($1, OP_BIN_XOR, $3); }
    | exp '|' exp                       { $$ = new QoreTreeNode($1, OP_BIN_OR, $3); }
    | exp '&' exp                       { check_operator($1, OP_BIN_AND, OP_BIN_OR); check_operator($1, OP_BIN_AND, OP_BIN_XOR); $$ = new QoreTreeNode($1, OP_BIN_AND, $3); }
    | exp '^' exp                       { $$ = new QoreTreeNode($1, OP_BIN_XOR, $3); }
    | exp REGEX_MATCH regex             { $$ = new QoreTreeNode($1, OP_REGEX_MATCH, $3); }
    | exp REGEX_NMATCH regex            { $$ = new QoreTreeNode($1, OP_REGEX_NMATCH, $3); }
    | exp REGEX_MATCH regex_subst       { $$ = new QoreTreeNode($1, OP_REGEX_SUBST, $3); }
    | exp REGEX_MATCH regex_trans       { $$ = new QoreTreeNode($1, OP_REGEX_TRANS, $3); }
    | exp REGEX_MATCH regex_extract     { $$ = new QoreTreeNode($1, OP_REGEX_EXTRACT, $3); }
    | exp '>' exp                       { $$ = new QoreLogicalGreaterThanOperatorNode($1, $3); }
    | exp '<' exp                       { $$ = new QoreLogicalLessThanOperatorNode($1, $3); }
    | exp LOGICAL_CMP exp               { $$ = new QoreTreeNode($1, OP_LOG_CMP, $3); }
    | exp LOGICAL_EQ exp                { $$ = new QoreLogicalEqualsOperatorNode($1, $3); }
    | exp ABSOLUTE_EQ exp               { $$ = new QoreTreeNode($1, OP_ABSOLUTE_EQ, $3); }
    | exp ABSOLUTE_NE exp               { $$ = new QoreTreeNode($1, OP_ABSOLUTE_NE, $3); }
    | exp LOGICAL_NE exp                { $$ = new QoreLogicalNotEqualsOperatorNode($1, $3); }
    | exp LOGICAL_LE exp                { $$ = new QoreLogicalLessThanOrEqualsOperatorNode($1, $3); }
    | exp LOGICAL_GE exp                { $$ = new QoreLogicalGreaterThanOrEqualsOperatorNode($1, $3); }
    | exp SHIFT_LEFT exp                { $$ = new QoreTreeNode($1, OP_SHIFT_LEFT, $3); }
    | exp SHIFT_RIGHT exp               { $$ = new QoreTreeNode($1, OP_SHIFT_RIGHT, $3); }
    | exp '+' exp                       { $$ = new QoreTreeNode($1, OP_PLUS, $3); }
    | exp '-' exp                       { $$ = new QoreTreeNode($1, OP_MINUS, $3); }
    | exp '%' exp                       { $$ = new QoreModuloOperatorNode($1, $3); }
    | exp '/' exp                       { $$ = new QoreDivisionOperatorNode($1, $3); }
    | exp '*' exp                       { $$ = new QoreTreeNode($1, OP_MULT, $3); }
    | exp '[' exp ']'                   { $$ = new QoreSquareBracketsOperatorNode($1, $3); }
    | exp '{' exp '}'                   { $$ = new QoreTreeNode($1, OP_OBJECT_REF, $3); }
    | exp '.' exp                       { $$ = process_dot($1, $3); }
    | exp DOT_KW_IDENTIFIER             { $$ = new QoreTreeNode($1, OP_OBJECT_REF, $2); }
=======
    | '{' '}'                           { $$ = new QoreParseHashNode(QoreProgramLocation(@1.first_line, @2.last_line), true); }
    | exp PLUS_EQUALS exp               { $$ = new QorePlusEqualsOperatorNode(QoreProgramLocation(@1.first_line, @3.last_line), $1, $3); }
    | exp MINUS_EQUALS exp              { $$ = new QoreMinusEqualsOperatorNode(QoreProgramLocation(@1.first_line, @3.last_line), $1, $3); }
    | exp AND_EQUALS exp                { $$ = new QoreAndEqualsOperatorNode(QoreProgramLocation(@1.first_line, @3.last_line), $1, $3); }
    | exp OR_EQUALS exp                 { $$ = new QoreOrEqualsOperatorNode(QoreProgramLocation(@1.first_line, @3.last_line), $1, $3); }
    | exp MODULA_EQUALS exp             { $$ = new QoreModuloEqualsOperatorNode(QoreProgramLocation(@1.first_line, @3.last_line), $1, $3); }
    | exp MULTIPLY_EQUALS exp           { $$ = new QoreMultiplyEqualsOperatorNode(QoreProgramLocation(@1.first_line, @3.last_line), $1, $3); }
    | exp DIVIDE_EQUALS exp             { $$ = new QoreDivideEqualsOperatorNode(QoreProgramLocation(@1.first_line, @3.last_line), $1, $3); }
    | exp XOR_EQUALS exp                { $$ = new QoreXorEqualsOperatorNode(QoreProgramLocation(@1.first_line, @3.last_line), $1, $3); }
    | exp SHIFT_LEFT_EQUALS exp         { $$ = new QoreShiftLeftEqualsOperatorNode(QoreProgramLocation(@1.first_line, @3.last_line), $1, $3); }
    | exp SHIFT_RIGHT_EQUALS exp        { $$ = new QoreShiftRightEqualsOperatorNode(QoreProgramLocation(@1.first_line, @3.last_line), $1, $3); }
    | exp '=' exp                       { $$ = processAssignment(@1.first_line, @3.last_line, $1, $3); }
    | exp TOK_INSTANCEOF IDENTIFIER     { QoreProgramLocation loc(@1.first_line, @3.last_line); $$ = new QoreInstanceOfOperatorNode(loc, $1, new ClassRefNode(loc, $3)); }
    | exp TOK_INSTANCEOF SCOPED_REF     { QoreProgramLocation loc(@1.first_line, @3.last_line); $$ = new QoreInstanceOfOperatorNode(loc, $1, new ClassRefNode(loc, $3)); }
    | exp NULL_COALESCING exp           { $$ = new QoreNullCoalescingOperatorNode(QoreProgramLocation(@1.first_line, @3.last_line), $1, $3); }
    | exp VALUE_COALESCING exp          { $$ = new QoreValueCoalescingOperatorNode(QoreProgramLocation(@1.first_line, @3.last_line), $1, $3); }
    | exp '?' exp ':' exp               { $$ = new QoreQuestionMarkOperatorNode(QoreProgramLocation(@1.first_line, @5.last_line), $1, $3, $5); }
    | exp P_INCREMENT                   { $$ = new QorePostIncrementOperatorNode(QoreProgramLocation(@1.first_line, @2.last_line), $1); } // post-increment
    | exp P_DECREMENT                   { $$ = new QorePostDecrementOperatorNode(QoreProgramLocation(@1.first_line, @2.last_line), $1); } // post-decrement
    | exp '(' myexp ')'                 { $$ = processCall(@1.first_line, @4.last_line, $1, $3); }
    | exp LOGICAL_AND exp               { $$ = new QoreLogicalAndOperatorNode(QoreProgramLocation(@1.first_line, @3.last_line), $1, $3); }
    | exp LOGICAL_OR exp                { $$ = new QoreLogicalOrOperatorNode(QoreProgramLocation(@1.first_line, @3.last_line), $1, $3); }
    | exp BROKEN_LOGICAL_OR exp         { $$ = new QoreLogicalOrOperatorNode(QoreProgramLocation(@1.first_line, @3.last_line), $1, $3); }
    | exp BROKEN_BINARY_OR exp          { $$ = new QoreBinaryOrOperatorNode(QoreProgramLocation(@1.first_line, @3.last_line), $1, $3); }
    | exp BROKEN_BINARY_XOR exp         { $$ = new QoreBinaryXorOperatorNode(QoreProgramLocation(@1.first_line, @3.last_line), $1, $3); }
    | exp '|' exp                       { $$ = new QoreBinaryOrOperatorNode(QoreProgramLocation(@1.first_line, @3.last_line), $1, $3); }
    | exp '&' exp                       { $$ = new QoreBinaryAndOperatorNode(QoreProgramLocation(@1.first_line, @3.last_line), $1, $3); }
    | exp '^' exp                       { $$ = new QoreBinaryXorOperatorNode(QoreProgramLocation(@1.first_line, @3.last_line), $1, $3); }
    | exp REGEX_MATCH regex             { $$ = new QoreRegexMatchOperatorNode(QoreProgramLocation(@1.first_line, @3.last_line), $1, $3); }
    | exp REGEX_NMATCH regex            { $$ = new QoreRegexNMatchOperatorNode(QoreProgramLocation(@1.first_line, @3.last_line), $1, $3); }
    | exp REGEX_MATCH regex_subst       { $$ = new QoreRegexSubstOperatorNode(QoreProgramLocation(@1.first_line, @3.last_line), $1, $3); }
    | exp REGEX_MATCH regex_trans       { $$ = new QoreTransliterationOperatorNode(QoreProgramLocation(@1.first_line, @3.last_line), $1, $3); }
    | exp REGEX_MATCH regex_extract     { $$ = new QoreRegexExtractOperatorNode(QoreProgramLocation(@1.first_line, @3.last_line), $1, $3); }
    | exp '>' exp                       { $$ = new QoreLogicalGreaterThanOperatorNode(QoreProgramLocation(@1.first_line, @3.last_line), $1, $3); }
    | exp '<' exp                       { $$ = new QoreLogicalLessThanOperatorNode(QoreProgramLocation(@1.first_line, @3.last_line), $1, $3); }
    | exp LOGICAL_CMP exp               { $$ = new QoreLogicalComparisonOperatorNode(QoreProgramLocation(@1.first_line, @3.last_line), $1, $3); }
    | exp LOGICAL_EQ exp                { $$ = new QoreLogicalEqualsOperatorNode(QoreProgramLocation(@1.first_line, @3.last_line), $1, $3); }
    | exp ABSOLUTE_EQ exp               { $$ = new QoreLogicalAbsoluteEqualsOperatorNode(QoreProgramLocation(@1.first_line, @3.last_line), $1, $3); }
    | exp ABSOLUTE_NE exp               { $$ = new QoreLogicalAbsoluteNotEqualsOperatorNode(QoreProgramLocation(@1.first_line, @3.last_line), $1, $3); }
    | exp LOGICAL_NE exp                { $$ = new QoreLogicalNotEqualsOperatorNode(QoreProgramLocation(@1.first_line, @3.last_line), $1, $3); }
    | exp LOGICAL_LE exp                { $$ = new QoreLogicalLessThanOrEqualsOperatorNode(QoreProgramLocation(@1.first_line, @3.last_line), $1, $3); }
    | exp LOGICAL_GE exp                { $$ = new QoreLogicalGreaterThanOrEqualsOperatorNode(QoreProgramLocation(@1.first_line, @3.last_line), $1, $3); }
    | exp SHIFT_LEFT exp                { $$ = new QoreShiftLeftOperatorNode(QoreProgramLocation(@1.first_line, @3.last_line), $1, $3); }
    | exp SHIFT_RIGHT exp               { $$ = new QoreShiftRightOperatorNode(QoreProgramLocation(@1.first_line, @3.last_line), $1, $3); }
    | exp '+' exp                       { $$ = new QorePlusOperatorNode(QoreProgramLocation(@1.first_line, @3.last_line), $1, $3); }
    | exp '-' exp                       { $$ = new QoreMinusOperatorNode(QoreProgramLocation(@1.first_line, @3.last_line), $1, $3); }
    | exp '%' exp                       { $$ = new QoreModuloOperatorNode(QoreProgramLocation(@1.first_line, @3.last_line), $1, $3); }
    | exp '/' exp                       { $$ = new QoreDivisionOperatorNode(QoreProgramLocation(@1.first_line, @3.last_line), $1, $3); }
    | exp '*' exp                       { $$ = new QoreMultiplicationOperatorNode(QoreProgramLocation(@1.first_line, @3.last_line), $1, $3); }
    | exp '[' exp ']'                   { $$ = new QoreSquareBracketsOperatorNode(QoreProgramLocation(@1.first_line, @3.last_line), $1, $3); }
    | exp '{' exp '}'                   { $$ = new QoreHashObjectDereferenceOperatorNode(QoreProgramLocation(@1.first_line, @3.last_line), $1, $3); }
    | exp '.' exp                       { $$ = process_dot(@1.first_line, @3.last_line, $1, $3); }
    | exp DOT_KW_IDENTIFIER             { $$ = new QoreHashObjectDereferenceOperatorNode(QoreProgramLocation(@1.first_line, @2.last_line), $1, $2); }
>>>>>>> afd62f95
    ;

exp_n:
    exp_c
    | list_n                            { $$ = $1; }
    | exp_n PLUS_EQUALS exp               { $$ = new QorePlusEqualsOperatorNode(QoreProgramLocation(@1.first_line, @3.last_line), $1, $3); }
    | exp_n MINUS_EQUALS exp              { $$ = new QoreMinusEqualsOperatorNode(QoreProgramLocation(@1.first_line, @3.last_line), $1, $3); }
    | exp_n AND_EQUALS exp                { $$ = new QoreAndEqualsOperatorNode(QoreProgramLocation(@1.first_line, @3.last_line), $1, $3); }
    | exp_n OR_EQUALS exp                 { $$ = new QoreOrEqualsOperatorNode(QoreProgramLocation(@1.first_line, @3.last_line), $1, $3); }
    | exp_n MODULA_EQUALS exp             { $$ = new QoreModuloEqualsOperatorNode(QoreProgramLocation(@1.first_line, @3.last_line), $1, $3); }
    | exp_n MULTIPLY_EQUALS exp           { $$ = new QoreMultiplyEqualsOperatorNode(QoreProgramLocation(@1.first_line, @3.last_line), $1, $3); }
    | exp_n DIVIDE_EQUALS exp             { $$ = new QoreDivideEqualsOperatorNode(QoreProgramLocation(@1.first_line, @3.last_line), $1, $3); }
    | exp_n XOR_EQUALS exp                { $$ = new QoreXorEqualsOperatorNode(QoreProgramLocation(@1.first_line, @3.last_line), $1, $3); }
    | exp_n SHIFT_LEFT_EQUALS exp         { $$ = new QoreShiftLeftEqualsOperatorNode(QoreProgramLocation(@1.first_line, @3.last_line), $1, $3); }
    | exp_n SHIFT_RIGHT_EQUALS exp        { $$ = new QoreShiftRightEqualsOperatorNode(QoreProgramLocation(@1.first_line, @3.last_line), $1, $3); }
    | exp_n '=' exp                       { $$ = processAssignment(@1.first_line, @3.last_line, $1, $3); }
    | exp_n TOK_INSTANCEOF IDENTIFIER     { QoreProgramLocation loc(@1.first_line, @3.last_line); $$ = new QoreInstanceOfOperatorNode(loc, $1, new ClassRefNode(loc, $3)); }
    | exp_n TOK_INSTANCEOF SCOPED_REF     { QoreProgramLocation loc(@1.first_line, @3.last_line); $$ = new QoreInstanceOfOperatorNode(loc, $1, new ClassRefNode(loc, $3)); }
    | exp_n NULL_COALESCING exp           { $$ = new QoreNullCoalescingOperatorNode(QoreProgramLocation(@1.first_line, @3.last_line), $1, $3); }
    | exp_n VALUE_COALESCING exp          { $$ = new QoreValueCoalescingOperatorNode(QoreProgramLocation(@1.first_line, @3.last_line), $1, $3); }
    | exp_n '?' exp ':' exp               { $$ = new QoreQuestionMarkOperatorNode(QoreProgramLocation(@1.first_line, @5.last_line), $1, $3, $5); }
    | exp_n P_INCREMENT                   { $$ = new QorePostIncrementOperatorNode(QoreProgramLocation(@1.first_line, @2.last_line), $1); } // post-increment
    | exp_n P_DECREMENT                   { $$ = new QorePostDecrementOperatorNode(QoreProgramLocation(@1.first_line, @2.last_line), $1); } // post-decrement
    | exp_n '(' myexp ')'                 { $$ = processCall(@1.first_line, @4.last_line, $1, $3); }
    | exp_n LOGICAL_AND exp               { $$ = new QoreLogicalAndOperatorNode(QoreProgramLocation(@1.first_line, @3.last_line), $1, $3); }
    | exp_n LOGICAL_OR exp                { $$ = new QoreLogicalOrOperatorNode(QoreProgramLocation(@1.first_line, @3.last_line), $1, $3); }
    | exp_n BROKEN_LOGICAL_OR exp         { $$ = new QoreLogicalOrOperatorNode(QoreProgramLocation(@1.first_line, @3.last_line), $1, $3); }
    | exp_n BROKEN_BINARY_OR exp          { $$ = new QoreBinaryOrOperatorNode(QoreProgramLocation(@1.first_line, @3.last_line), $1, $3); }
    | exp_n BROKEN_BINARY_XOR exp         { $$ = new QoreBinaryXorOperatorNode(QoreProgramLocation(@1.first_line, @3.last_line), $1, $3); }
    | exp_n '|' exp                       { $$ = new QoreBinaryOrOperatorNode(QoreProgramLocation(@1.first_line, @3.last_line), $1, $3); }
    | exp_n '&' exp                       { $$ = new QoreBinaryAndOperatorNode(QoreProgramLocation(@1.first_line, @3.last_line), $1, $3); }
    | exp_n '^' exp                       { $$ = new QoreBinaryXorOperatorNode(QoreProgramLocation(@1.first_line, @3.last_line), $1, $3); }
    | exp_n REGEX_MATCH regex             { $$ = new QoreRegexMatchOperatorNode(QoreProgramLocation(@1.first_line, @3.last_line), $1, $3); }
    | exp_n REGEX_NMATCH regex            { $$ = new QoreRegexNMatchOperatorNode(QoreProgramLocation(@1.first_line, @3.last_line), $1, $3); }
    | exp_n REGEX_MATCH regex_subst       { $$ = new QoreRegexSubstOperatorNode(QoreProgramLocation(@1.first_line, @3.last_line), $1, $3); }
    | exp_n REGEX_MATCH regex_trans       { $$ = new QoreTransliterationOperatorNode(QoreProgramLocation(@1.first_line, @3.last_line), $1, $3); }
    | exp_n REGEX_MATCH regex_extract     { $$ = new QoreRegexExtractOperatorNode(QoreProgramLocation(@1.first_line, @3.last_line), $1, $3); }
    | exp_n '>' exp                       { $$ = new QoreLogicalGreaterThanOperatorNode(QoreProgramLocation(@1.first_line, @3.last_line), $1, $3); }
    | exp_n '<' exp                       { $$ = new QoreLogicalLessThanOperatorNode(QoreProgramLocation(@1.first_line, @3.last_line), $1, $3); }
    | exp_n LOGICAL_CMP exp               { $$ = new QoreLogicalComparisonOperatorNode(QoreProgramLocation(@1.first_line, @3.last_line), $1, $3); }
    | exp_n LOGICAL_EQ exp                { $$ = new QoreLogicalEqualsOperatorNode(QoreProgramLocation(@1.first_line, @3.last_line), $1, $3); }
    | exp_n ABSOLUTE_EQ exp               { $$ = new QoreLogicalAbsoluteEqualsOperatorNode(QoreProgramLocation(@1.first_line, @3.last_line), $1, $3); }
    | exp_n ABSOLUTE_NE exp               { $$ = new QoreLogicalAbsoluteNotEqualsOperatorNode(QoreProgramLocation(@1.first_line, @3.last_line), $1, $3); }
    | exp_n LOGICAL_NE exp                { $$ = new QoreLogicalNotEqualsOperatorNode(QoreProgramLocation(@1.first_line, @3.last_line), $1, $3); }
    | exp_n LOGICAL_LE exp                { $$ = new QoreLogicalLessThanOrEqualsOperatorNode(QoreProgramLocation(@1.first_line, @3.last_line), $1, $3); }
    | exp_n LOGICAL_GE exp                { $$ = new QoreLogicalGreaterThanOrEqualsOperatorNode(QoreProgramLocation(@1.first_line, @3.last_line), $1, $3); }
    | exp_n SHIFT_LEFT exp                { $$ = new QoreShiftLeftOperatorNode(QoreProgramLocation(@1.first_line, @3.last_line), $1, $3); }
    | exp_n SHIFT_RIGHT exp               { $$ = new QoreShiftRightOperatorNode(QoreProgramLocation(@1.first_line, @3.last_line), $1, $3); }
    | exp_n '+' exp                       { $$ = new QorePlusOperatorNode(QoreProgramLocation(@1.first_line, @3.last_line), $1, $3); }
    | exp_n '-' exp                       { $$ = new QoreMinusOperatorNode(QoreProgramLocation(@1.first_line, @3.last_line), $1, $3); }
    | exp_n '%' exp                       { $$ = new QoreModuloOperatorNode(QoreProgramLocation(@1.first_line, @3.last_line), $1, $3); }
    | exp_n '/' exp                       { $$ = new QoreDivisionOperatorNode(QoreProgramLocation(@1.first_line, @3.last_line), $1, $3); }
    | exp_n '*' exp                       { $$ = new QoreMultiplicationOperatorNode(QoreProgramLocation(@1.first_line, @3.last_line), $1, $3); }
    | exp_n '[' exp ']'                   { $$ = new QoreSquareBracketsOperatorNode(QoreProgramLocation(@1.first_line, @3.last_line), $1, $3); }
    | exp_n '{' exp '}'                   { $$ = new QoreHashObjectDereferenceOperatorNode(QoreProgramLocation(@1.first_line, @3.last_line), $1, $3); }
    | exp_n '.' exp                       { $$ = process_dot(@1.first_line, @3.last_line, $1, $3); }
    | exp_n DOT_KW_IDENTIFIER             { $$ = new QoreHashObjectDereferenceOperatorNode(QoreProgramLocation(@1.first_line, @2.last_line), $1, $2); }
    ;

regex:
        REGEX_BEGIN REGEX {
           $$ = $2;
        }
        ;

regex_extract:
        REGEX_EXTRACT_BEGIN REGEX_EXTRACT {
           $$ = $2;
        }
        ;

regex_subst:
        REGEX_SUBST_BEGIN REGEX_SUBST {
           $$ = $2;
        }
        ;

regex_trans:
        REGEX_TRANS_BEGIN REGEX_TRANS {
           $$ = $2;
        }
        ;

quoted_word:
        QUOTED_WORD_BEGIN QUOTED_WORD {
           $$ = $2;
        }
        | QUOTED_WORD {
           $$ = $1;
        }
        ;

string:
        quoted_word {
           $$ = $1;
        }
        | quoted_word string {
           $$ = $1;
           $$->concat($2);
           $2->deref();
        }
        ;

scalar:
        QFLOAT        { $$ = new QoreFloatNode($1); }
        | INTEGER     { $$ = new QoreBigIntNode($1); }
        | string      { $$ = $1; }
        | DATETIME    { $$ = $1; }
        | NUMBER      { $$ = $1; }
        ;

%%<|MERGE_RESOLUTION|>--- conflicted
+++ resolved
@@ -1261,18 +1261,33 @@
    }
    return $$;
 }
-<<<<<<< HEAD
-
-static void check_operator(const AbstractQoreNode *n, const Operator *parent, const Operator *child) {
-    if (n->getType() == NT_TREE && parse_check_parse_option(PO_BROKEN_LOGIC_PRECEDENCE)) {
-        const QoreTreeNode *tn = reinterpret_cast<const QoreTreeNode *>(n);
-        if (!tn->getInParenthesis() && tn->getOp() == child) {
-            qore_program_private::makeParseWarning(getProgram(), QP_WARN_BROKEN_LOGIC_PRECEDENCE, "BROKEN-LOGIC-PRECEDENCE", "%s gets under %s in the parse tree as an impact of broken-logic-precedence flag being set - please consider using parenthesis to enforce the desired operator precedence", child->getDescription(), parent->getDescription());
+
+static void check_operator(const AbstractQoreNode *n, const char *parent, const char *child) {
+    if (n->getType() == NT_OPERATOR && parse_check_parse_option(PO_BROKEN_LOGIC_PRECEDENCE)) {
+        if (!dynamic_cast<const QoreOperatorNode *>(n)->getInParenthesis()) {
+            qore_program_private::makeParseWarning(getProgram(), QP_WARN_BROKEN_LOGIC_PRECEDENCE, "BROKEN-LOGIC-PRECEDENCE", "%s gets under %s in the parse tree as an impact of broken-logic-precedence flag being set - please consider using parenthesis to enforce the desired operator precedence", child, parent);
         }
     }
 }
-=======
->>>>>>> afd62f95
+
+static void check_operator_log_or(const AbstractQoreNode *n, const char *parent) {
+    if (dynamic_cast< const QoreLogicalOrOperatorNode *>(n)) {
+        check_operator(n, parent, "logical OR");
+    }
+}
+
+static void check_operator_bin_or(const AbstractQoreNode *n, const char *parent) {
+    if (dynamic_cast< const QoreBinaryOrOperatorNode *>(n)) {
+        check_operator(n, parent, "binary OR");
+    }
+}
+
+static void check_operator_bin_xor(const AbstractQoreNode *n, const char *parent) {
+    if (dynamic_cast< const QoreBinaryXorOperatorNode *>(n)) {
+        check_operator(n, parent, "binary XOR");
+    }
+}
+
 %}
 
 %pure-parser
@@ -3271,8 +3286,8 @@
                  case NT_BAREWORD:
                     reinterpret_cast<BarewordNode*>($2)->setFinalized();
                     break;
-                 case NT_TREE:
-                    reinterpret_cast<QoreTreeNode*>($2)->setInParenthesis();
+                 case NT_OPERATOR:
+                    dynamic_cast<QoreOperatorNode*>($2)->setInParenthesis();
                     break;
               }
            }
@@ -3333,61 +3348,6 @@
     exp_c
     | list                              { $$ = $1; }
     | alt_hash                          { $$ = $1; }
-<<<<<<< HEAD
-    | '{' '}'                           { $$ = new QoreParseHashNode(true); }
-    | exp PLUS_EQUALS exp               { $$ = new QorePlusEqualsOperatorNode($1, $3); }
-    | exp MINUS_EQUALS exp              { $$ = new QoreMinusEqualsOperatorNode($1, $3); }
-    | exp AND_EQUALS exp                { $$ = new QoreAndEqualsOperatorNode($1, $3); }
-    | exp OR_EQUALS exp                 { $$ = new QoreOrEqualsOperatorNode($1, $3); }
-    | exp MODULA_EQUALS exp             { $$ = new QoreModuloEqualsOperatorNode($1, $3); }
-    | exp MULTIPLY_EQUALS exp           { $$ = new QoreMultiplyEqualsOperatorNode($1, $3); }
-    | exp DIVIDE_EQUALS exp             { $$ = new QoreDivideEqualsOperatorNode($1, $3); }
-    | exp XOR_EQUALS exp                { $$ = new QoreXorEqualsOperatorNode($1, $3); }
-    | exp SHIFT_LEFT_EQUALS exp         { $$ = new QoreShiftLeftEqualsOperatorNode($1, $3); }
-    | exp SHIFT_RIGHT_EQUALS exp        { $$ = new QoreShiftRightEqualsOperatorNode($1, $3); }
-    | exp '=' exp                       { $$ = processAssignment($1, $3); }
-    | exp TOK_INSTANCEOF IDENTIFIER     { $$ = new QoreTreeNode($1, OP_INSTANCEOF, new ClassRefNode($3)); }
-    | exp TOK_INSTANCEOF SCOPED_REF     { $$ = new QoreTreeNode($1, OP_INSTANCEOF, new ClassRefNode($3)); }
-    | exp NULL_COALESCING exp           { $$ = new QoreNullCoalescingOperatorNode($1, $3); }
-    | exp VALUE_COALESCING exp          { $$ = new QoreValueCoalescingOperatorNode($1, $3); }
-    | exp '?' exp ':' exp               { $$ = new QoreQuestionMarkOperatorNode($1, $3, $5); }
-    | exp P_INCREMENT                   { $$ = new QorePostIncrementOperatorNode($1); } // post-increment
-    | exp P_DECREMENT                   { $$ = new QorePostDecrementOperatorNode($1); } // post-decrement
-    | exp '(' myexp ')'                 { $$ = processCall($1, $3); }
-    | exp LOGICAL_AND exp               { check_operator($1, OP_LOG_AND, OP_LOG_OR); $$ = new QoreTreeNode($1, OP_LOG_AND, $3); }
-    | exp LOGICAL_OR exp                { $$ = new QoreTreeNode($1, OP_LOG_OR, $3); }
-    | exp BROKEN_LOGICAL_OR exp         { $$ = new QoreTreeNode($1, OP_LOG_OR, $3); }
-    | exp BROKEN_BINARY_OR exp          { $$ = new QoreTreeNode($1, OP_BIN_OR, $3); }
-    | exp BROKEN_BINARY_XOR exp         { check_operator($1, OP_BIN_XOR, OP_BIN_OR); $$ = new QoreTreeNode($1, OP_BIN_XOR, $3); }
-    | exp '|' exp                       { $$ = new QoreTreeNode($1, OP_BIN_OR, $3); }
-    | exp '&' exp                       { check_operator($1, OP_BIN_AND, OP_BIN_OR); check_operator($1, OP_BIN_AND, OP_BIN_XOR); $$ = new QoreTreeNode($1, OP_BIN_AND, $3); }
-    | exp '^' exp                       { $$ = new QoreTreeNode($1, OP_BIN_XOR, $3); }
-    | exp REGEX_MATCH regex             { $$ = new QoreTreeNode($1, OP_REGEX_MATCH, $3); }
-    | exp REGEX_NMATCH regex            { $$ = new QoreTreeNode($1, OP_REGEX_NMATCH, $3); }
-    | exp REGEX_MATCH regex_subst       { $$ = new QoreTreeNode($1, OP_REGEX_SUBST, $3); }
-    | exp REGEX_MATCH regex_trans       { $$ = new QoreTreeNode($1, OP_REGEX_TRANS, $3); }
-    | exp REGEX_MATCH regex_extract     { $$ = new QoreTreeNode($1, OP_REGEX_EXTRACT, $3); }
-    | exp '>' exp                       { $$ = new QoreLogicalGreaterThanOperatorNode($1, $3); }
-    | exp '<' exp                       { $$ = new QoreLogicalLessThanOperatorNode($1, $3); }
-    | exp LOGICAL_CMP exp               { $$ = new QoreTreeNode($1, OP_LOG_CMP, $3); }
-    | exp LOGICAL_EQ exp                { $$ = new QoreLogicalEqualsOperatorNode($1, $3); }
-    | exp ABSOLUTE_EQ exp               { $$ = new QoreTreeNode($1, OP_ABSOLUTE_EQ, $3); }
-    | exp ABSOLUTE_NE exp               { $$ = new QoreTreeNode($1, OP_ABSOLUTE_NE, $3); }
-    | exp LOGICAL_NE exp                { $$ = new QoreLogicalNotEqualsOperatorNode($1, $3); }
-    | exp LOGICAL_LE exp                { $$ = new QoreLogicalLessThanOrEqualsOperatorNode($1, $3); }
-    | exp LOGICAL_GE exp                { $$ = new QoreLogicalGreaterThanOrEqualsOperatorNode($1, $3); }
-    | exp SHIFT_LEFT exp                { $$ = new QoreTreeNode($1, OP_SHIFT_LEFT, $3); }
-    | exp SHIFT_RIGHT exp               { $$ = new QoreTreeNode($1, OP_SHIFT_RIGHT, $3); }
-    | exp '+' exp                       { $$ = new QoreTreeNode($1, OP_PLUS, $3); }
-    | exp '-' exp                       { $$ = new QoreTreeNode($1, OP_MINUS, $3); }
-    | exp '%' exp                       { $$ = new QoreModuloOperatorNode($1, $3); }
-    | exp '/' exp                       { $$ = new QoreDivisionOperatorNode($1, $3); }
-    | exp '*' exp                       { $$ = new QoreTreeNode($1, OP_MULT, $3); }
-    | exp '[' exp ']'                   { $$ = new QoreSquareBracketsOperatorNode($1, $3); }
-    | exp '{' exp '}'                   { $$ = new QoreTreeNode($1, OP_OBJECT_REF, $3); }
-    | exp '.' exp                       { $$ = process_dot($1, $3); }
-    | exp DOT_KW_IDENTIFIER             { $$ = new QoreTreeNode($1, OP_OBJECT_REF, $2); }
-=======
     | '{' '}'                           { $$ = new QoreParseHashNode(QoreProgramLocation(@1.first_line, @2.last_line), true); }
     | exp PLUS_EQUALS exp               { $$ = new QorePlusEqualsOperatorNode(QoreProgramLocation(@1.first_line, @3.last_line), $1, $3); }
     | exp MINUS_EQUALS exp              { $$ = new QoreMinusEqualsOperatorNode(QoreProgramLocation(@1.first_line, @3.last_line), $1, $3); }
@@ -3408,13 +3368,13 @@
     | exp P_INCREMENT                   { $$ = new QorePostIncrementOperatorNode(QoreProgramLocation(@1.first_line, @2.last_line), $1); } // post-increment
     | exp P_DECREMENT                   { $$ = new QorePostDecrementOperatorNode(QoreProgramLocation(@1.first_line, @2.last_line), $1); } // post-decrement
     | exp '(' myexp ')'                 { $$ = processCall(@1.first_line, @4.last_line, $1, $3); }
-    | exp LOGICAL_AND exp               { $$ = new QoreLogicalAndOperatorNode(QoreProgramLocation(@1.first_line, @3.last_line), $1, $3); }
+    | exp LOGICAL_AND exp               { check_operator_log_or($1, "logical AND"); $$ = new QoreLogicalAndOperatorNode(QoreProgramLocation(@1.first_line, @3.last_line), $1, $3); }
     | exp LOGICAL_OR exp                { $$ = new QoreLogicalOrOperatorNode(QoreProgramLocation(@1.first_line, @3.last_line), $1, $3); }
     | exp BROKEN_LOGICAL_OR exp         { $$ = new QoreLogicalOrOperatorNode(QoreProgramLocation(@1.first_line, @3.last_line), $1, $3); }
     | exp BROKEN_BINARY_OR exp          { $$ = new QoreBinaryOrOperatorNode(QoreProgramLocation(@1.first_line, @3.last_line), $1, $3); }
-    | exp BROKEN_BINARY_XOR exp         { $$ = new QoreBinaryXorOperatorNode(QoreProgramLocation(@1.first_line, @3.last_line), $1, $3); }
+    | exp BROKEN_BINARY_XOR exp         { check_operator_bin_or($1, "binary XOR"); $$ = new QoreBinaryXorOperatorNode(QoreProgramLocation(@1.first_line, @3.last_line), $1, $3); }
     | exp '|' exp                       { $$ = new QoreBinaryOrOperatorNode(QoreProgramLocation(@1.first_line, @3.last_line), $1, $3); }
-    | exp '&' exp                       { $$ = new QoreBinaryAndOperatorNode(QoreProgramLocation(@1.first_line, @3.last_line), $1, $3); }
+    | exp '&' exp                       { check_operator_bin_or($1, "binary AND"); check_operator_bin_xor($1, "binary AND"); $$ = new QoreBinaryAndOperatorNode(QoreProgramLocation(@1.first_line, @3.last_line), $1, $3); }
     | exp '^' exp                       { $$ = new QoreBinaryXorOperatorNode(QoreProgramLocation(@1.first_line, @3.last_line), $1, $3); }
     | exp REGEX_MATCH regex             { $$ = new QoreRegexMatchOperatorNode(QoreProgramLocation(@1.first_line, @3.last_line), $1, $3); }
     | exp REGEX_NMATCH regex            { $$ = new QoreRegexNMatchOperatorNode(QoreProgramLocation(@1.first_line, @3.last_line), $1, $3); }
@@ -3441,7 +3401,6 @@
     | exp '{' exp '}'                   { $$ = new QoreHashObjectDereferenceOperatorNode(QoreProgramLocation(@1.first_line, @3.last_line), $1, $3); }
     | exp '.' exp                       { $$ = process_dot(@1.first_line, @3.last_line, $1, $3); }
     | exp DOT_KW_IDENTIFIER             { $$ = new QoreHashObjectDereferenceOperatorNode(QoreProgramLocation(@1.first_line, @2.last_line), $1, $2); }
->>>>>>> afd62f95
     ;
 
 exp_n:
