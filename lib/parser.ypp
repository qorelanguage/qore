%{ /* -*- mode: c++; indent-tabs-mode: nil -*-

    parser.ypp

    Qore Programming Language

    Copyright (C) 2003 - 2018 Qore Technologies, s.r.o.

    Permission is hereby granted, free of charge, to any person obtaining a
    copy of this software and associated documentation files (the "Software"),
    to deal in the Software without restriction, including without limitation
    the rights to use, copy, modify, merge, publish, distribute, sublicense,
    and/or sell copies of the Software, and to permit persons to whom the
    Software is furnished to do so, subject to the following conditions:

    The above copyright notice and this permission notice shall be included in
    all copies or substantial portions of the Software.

    THE SOFTWARE IS PROVIDED "AS IS", WITHOUT WARRANTY OF ANY KIND, EXPRESS OR
    IMPLIED, INCLUDING BUT NOT LIMITED TO THE WARRANTIES OF MERCHANTABILITY,
    FITNESS FOR A PARTICULAR PURPOSE AND NONINFRINGEMENT. IN NO EVENT SHALL THE
    AUTHORS OR COPYRIGHT HOLDERS BE LIABLE FOR ANY CLAIM, DAMAGES OR OTHER
    LIABILITY, WHETHER IN AN ACTION OF CONTRACT, TORT OR OTHERWISE, ARISING
    FROM, OUT OF OR IN CONNECTION WITH THE SOFTWARE OR THE USE OR OTHER
    DEALINGS IN THE SOFTWARE.

    Note that the Qore library is released under a choice of three open-source
    licenses: MIT (as above), LGPL 2+, or GPL 2+; see README-LICENSE for more
    information.
*/

#include "qore/Qore.h"
#include "qore/intern/BreakStatement.h"
#include "qore/intern/ContinueStatement.h"
#include "qore/intern/ReturnStatement.h"
#include "qore/intern/RethrowStatement.h"
#include "qore/intern/ThreadExitStatement.h"
#include "qore/intern/ExpressionStatement.h"
#include "qore/intern/DoWhileStatement.h"
#include "qore/intern/SummarizeStatement.h"
#include "qore/intern/ContextStatement.h"
#include "qore/intern/IfStatement.h"
#include "qore/intern/WhileStatement.h"
#include "qore/intern/ForStatement.h"
#include "qore/intern/ForEachStatement.h"
#include "qore/intern/TryStatement.h"
#include "qore/intern/ThrowStatement.h"
#include "qore/intern/StatementBlock.h"
#include "qore/intern/ParserSupport.h"
#include "qore/intern/SwitchStatement.h"
#include "qore/intern/CaseNodeWithOperator.h"
#include "qore/intern/CaseNodeRegex.h"
#include "qore/intern/OnBlockExitStatement.h"
#include "qore/intern/ConstantList.h"
#include "qore/intern/GlobalVariableList.h"
#include "qore/intern/QoreNamespaceIntern.h"
#include "qore/intern/QoreParseHashNode.h"
#include "qore/intern/QoreParseListNode.h"
#include "qore/intern/ModuleInfo.h"

#include "parser.hpp"

#include "qore/intern/QoreClassIntern.h"
#include "qore/intern/qore_program_private.h"
#include "qore/intern/typed_hash_decl_private.h"
#include "qore/intern/qore_list_private.h"

#include <stdio.h>
#include <string.h>
#include <stdlib.h>

#include <memory>
#include <utility>
#include <vector>
#include <sstream>

#define YYINITDEPTH 300
//#define YYDEBUG 1

#define YYLLOC_DEFAULT(Current, Rhs, N)                      \
   do                                                        \
      if (N) {                                               \
         (Current).first_line = YYRHSLOC(Rhs, 1).first_line; \
         (Current).first_col  = YYRHSLOC(Rhs, 1).first_col;  \
         (Current).last_line  = YYRHSLOC(Rhs, N).last_line;  \
         (Current).last_col   = YYRHSLOC(Rhs, N).last_col;   \
      }                                                      \
      else {                                                 \
         (Current).first_line = (Current).last_line =        \
            YYRHSLOC(Rhs, 0).last_line;                      \
         (Current).first_col = (Current).last_col =          \
            YYRHSLOC(Rhs, 0).last_col;                       \
      }                                                      \
   while (0)

class HashElement {
public:
    QoreValue key;
    QoreValue value;
    const QoreProgramLocation* loc;

    DLLLOCAL HashElement(QoreValue k, QoreValue v, int sl, int el) : key(k), value(v), loc(qore_program_private::get(*getProgram())->getLocation(sl, el)) {
        //traceout("HashElement::HashElement()");
    }

    DLLLOCAL ~HashElement() {
        key.discard(nullptr);
        value.discard(nullptr);
    }

    DLLLOCAL void addDelete(QoreParseHashNode* h) {
        h->add(key, value, loc);
        key.clear();
        value.clear();
        delete this;
    }
};

// for constant definitions
class ConstNode {
public:
    const QoreProgramLocation* loc;
    NamedScope name;
    QoreValue value;
    bool pub;

    DLLLOCAL ConstNode(const QoreProgramLocation* loc, char* n, QoreValue v, bool p = false) : loc(loc), name(n), value(v), pub(p) {
        // see if constant definitions are allowed
        if (parse_check_parse_option(PO_NO_CONSTANT_DEFS))
            parse_error(*loc, "illegal constant definition \"%s\" (conflicts with parse option PO_NO_CONSTANT_DEFS)", n);
    }
    DLLLOCAL QoreValue takeValue() {
        QoreValue rv = value;
        value.clear();
        return rv;
    }
    DLLLOCAL const char* getName() const {
        return name.getIdentifier();
    }
    DLLLOCAL bool isPublic() const {
        return pub;
    }
};

class ObjClassDef {
public:
    const QoreProgramLocation* loc;
    NamedScope* name;
    QoreClass* oc;

    DLLLOCAL ObjClassDef(const QoreProgramLocation* loc, NamedScope *n, QoreClass* o) : loc(loc), name(n), oc(o) {
        checkName();
        // override class declaration location
        qore_class_private::get(*o)->loc = loc;
    }

    DLLLOCAL ObjClassDef(const QoreProgramLocation* loc, char* n, QoreClass* o) : loc(loc), name(new NamedScope(n)), oc(o) {
        checkName();
        // override class declaration location
        qore_class_private::get(*o)->loc = loc;
    }

    DLLLOCAL ~ObjClassDef() {
        delete name;
    }

    DLLLOCAL void checkName() {
        if (!strcmp(name->getIdentifier(), "auto"))
            parse_error(*loc, "a class may not have the name 'auto'; this name has a special meaning in complex types; please choose another name for your class");
    }
};

class HashDeclDef {
public:
    const QoreProgramLocation* loc;
    NamedScope* name;
    TypedHashDecl* hashdecl;

    DLLLOCAL HashDeclDef(const QoreProgramLocation* loc, NamedScope *n, typed_hash_decl_private* hp) :
            loc(loc), name(n), hashdecl(hp->newTypedHashDecl(name->getIdentifier())) {
        checkName();
    }

    DLLLOCAL HashDeclDef(const QoreProgramLocation* loc, char* n, typed_hash_decl_private* hp) :
            loc(loc), name(new NamedScope(n)), hashdecl(hp->newTypedHashDecl(name->getIdentifier())) {
        checkName();
    }

    DLLLOCAL ~HashDeclDef() {
        delete name;
        if (hashdecl)
            typed_hash_decl_private::get(*hashdecl)->deref();
    }

    DLLLOCAL void checkName() {
        if (!strcmp(name->getIdentifier(), "auto"))
            parse_error(*loc, "a hashdecl may not have the name 'auto'; this name has a special meaning in complex types; please choose another name for your hashdecl");
    }

    DLLLOCAL TypedHashDecl* takeHashDecl() {
        TypedHashDecl* rv = hashdecl;
        hashdecl = nullptr;
        return rv;
    }
};

class ParseUserFunctionBase {
public:
    const QoreProgramLocation* loc;
    UserFunctionVariant* variant;

    DLLLOCAL ParseUserFunctionBase(const QoreProgramLocation* loc, UserFunctionVariant* v) : loc(loc), variant(v) {
    }

    DLLLOCAL ~ParseUserFunctionBase() {
        if (variant)
            variant->deref();
    }

    DLLLOCAL void setPublic() {
        variant->setModulePublic();
    }
};

class ParseUserFunction : public ParseUserFunctionBase {
public:
    char* name;

    DLLLOCAL ParseUserFunction(const QoreProgramLocation* loc, char* n_name, UserFunctionVariant* n_variant) : ParseUserFunctionBase(loc, n_variant), name(n_name) {
    }

    DLLLOCAL ~ParseUserFunction() {
        if (name)
            free(name);
    }

    DLLLOCAL void add(qore_ns_private& ns) {
        qore_root_ns_private::addPendingVariant(ns, name, variant);
        variant = 0;
        // make sure definition was legal
        if (parse_check_parse_option(PO_NO_SUBROUTINE_DEFS)) {
            const char* nsn = ns.name.c_str();
            parse_error(*loc, "function '%s%s%s()' cannot be defined (conflicts with parse option PO_NO_SUBROUTINE_DEFS)", nsn[0] ? nsn : "", nsn[0] ? "::" : "", name);
        }

        delete this;
    }
};

class ParseScopedUserFunction : public ParseUserFunctionBase {
public:
    NamedScope name;

    DLLLOCAL ParseScopedUserFunction(const QoreProgramLocation* loc, char* n_name, UserFunctionVariant* n_variant) : ParseUserFunctionBase(loc, n_variant), name(n_name) {
    }

    DLLLOCAL void add(qore_ns_private& ns) {
        qore_root_ns_private::addPendingVariant(ns, name, variant);
        variant = 0;
        // make sure definition was legal
        if (parse_check_parse_option(PO_NO_SUBROUTINE_DEFS))
            parse_error(*loc, "function '%s()' cannot be defined (conflicts with parse option PO_NO_SUBROUTINE_DEFS)", name.ostr);

        delete this;
    }
};

struct GVarDecl {
    const QoreProgramLocation* loc;
    bool pub;

    DLLLOCAL GVarDecl(const QoreProgramLocation* loc, bool p) : loc(loc), pub(p) {
    }

    DLLLOCAL virtual ~GVarDecl() {
    }

    DLLLOCAL virtual void add(qore_ns_private& ns) = 0;

    DLLLOCAL virtual AbstractQoreNode* makeVar() = 0;
};

struct GVarSingleDecl : public GVarDecl {
    char* name;
    const QoreTypeInfo* typeInfo;
    QoreParseTypeInfo* parseTypeInfo;

    DLLLOCAL GVarSingleDecl(const QoreProgramLocation* loc, char* n, const QoreTypeInfo* ti, QoreParseTypeInfo* pti, bool p, bool bare) : GVarDecl(loc, p), name(n), typeInfo(ti), parseTypeInfo(pti) {
        //printd(5, "GVarSingleDecl::GVarSingleDecl() '%s' %d-%d\n", n, loc.start_line, loc.end_line);
        if (bare) {
            if (!parse_check_parse_option(PO_ALLOW_BARE_REFS))
                parse_error(*loc, "global variable '%s' declared without '$' prefix, but parse option 'allow-bare-refs' is not set", n);
        }
        else {
            if (parse_check_parse_option(PO_ALLOW_BARE_REFS))
                parse_error(*loc, "reference to variable '$%s' with the '$' sign is not allowed when parse option 'allow-bare-refs' is set", n);
        }
    }

    DLLLOCAL virtual ~GVarSingleDecl() {
        if (name)
            free(name);

        delete parseTypeInfo;
    }

    DLLLOCAL char* takeName() {
        char* rv = name;
        name = 0;
        return rv;
    }

    DLLLOCAL QoreParseTypeInfo* takeParseTypeInfo() {
        QoreParseTypeInfo* rv = parseTypeInfo;
        parseTypeInfo = nullptr;
        return rv;
    }

    DLLLOCAL virtual void add(qore_ns_private& ns) {
        ns.parseAddGlobalVarDecl(loc, takeName(), typeInfo, takeParseTypeInfo(), pub);
        delete this;
    }

    DLLLOCAL virtual AbstractQoreNode* makeVar() {
        GlobalVarRefNode* gv = typeInfo
            ? new GlobalVarRefNode(loc, takeName(), typeInfo)
            : new GlobalVarRefNode(loc, takeName(), takeParseTypeInfo());
        if (pub)
            gv->setPublic();

        delete this;
        return gv;
    }
};

struct GVarListDecl : public GVarDecl {
    QoreParseListNode* l;

    DLLLOCAL GVarListDecl(const QoreProgramLocation* loc, QoreParseListNode* list, bool p) : GVarDecl(loc, p), l(list) {
        bool bareok = parse_check_parse_option(PO_ALLOW_BARE_REFS);

        QoreParseListNode::nvec_t& vl = l->getValues();
        for (unsigned i = 0; i < vl.size(); ++i) {
            QoreValue n = vl[i];
            qore_type_t t = n.getType();
            if (t == NT_BAREWORD) {
                BarewordNode* b = n.get<BarewordNode>();
                if (!bareok)
                    parse_error(*loc, "global variable '%s' in global variable declaration list declared without '$' prefix, but parse option 'allow-bare-refs' is not set", b->str);
            }
            else if (t == NT_VARREF) {
                VarRefNode* vrn = n.get<VarRefNode>();
                if (vrn->explicitScope()) {
                    if (vrn->getType() == VT_LOCAL)
                        parse_error(*loc, "illegal use of 'my %s' in global variable declaration list", vrn->getName());
                    else if (vrn->getType() == VT_GLOBAL)
                        parse_error(*loc, "illegal use of 'our %s' in global variable declaration list", vrn->getName());
                }
            }
            else
                parse_error(*loc, "element %d in list following 'our' is not a variable reference (%s)", i, n.getTypeName());
        }
    }

    DLLLOCAL virtual ~GVarListDecl() {
        if (l) {
            l->deref(nullptr);
        }
    }

    DLLLOCAL QoreParseListNode* takeList() {
        QoreParseListNode* rv = l;
        l = nullptr;
        return rv;
    }

    DLLLOCAL virtual void add(qore_ns_private& ns) {
        QoreParseListNode::nvec_t& vl = l->getValues();
        for (unsigned i = 0; i < vl.size(); ++i) {
            QoreValue n = vl[i];
            qore_type_t t = n.getType();
            if (t == NT_BAREWORD) {
                BarewordNode* b = n.get<BarewordNode>();
                ns.parseAddGlobalVarDecl(loc, b->takeString(), 0, 0, pub);
            }
            else if (t == NT_VARREF) {
                VarRefNode* vrn = n.get<VarRefNode>();
                if (!vrn->explicitScope()) {
                    VarRefDeclNode* vrdn = dynamic_cast<VarRefDeclNode*>(vrn);
                    if (vrdn)
                        ns.parseAddGlobalVarDecl(loc, vrn->takeName(), vrdn->getTypeInfo(), vrdn->takeParseTypeInfo(), pub);
                    else
                        ns.parseAddGlobalVarDecl(loc, vrn->takeName(), 0, 0, pub);
                }
            }
        }

        delete this;
    }

    DLLLOCAL virtual AbstractQoreNode* makeVar() {
        l->setVariableList();
        QoreParseListNode::nvec_t& vl = l->getValues();
        for (unsigned i = 0; i < vl.size(); ++i) {
            QoreValue& n = vl[i];
            qore_type_t t = n.getType();
            VarRefNode* vrn = nullptr;
            if (t == NT_BAREWORD) {
                BarewordNode* b = n.get<BarewordNode>();
                GlobalVarRefNode* v = new GlobalVarRefNode(loc, b->takeString());
                b->deref();
                n = vrn = v;
            }
            else if (t == NT_VARREF) {
                vrn = n.get<VarRefNode>();
                if (!vrn->explicitScope()) {
                    vrn->makeGlobal();
                    vrn->setExplicitScope();
                }
            }

            if (vrn && pub)
                vrn->setPublic();
        }

        QoreParseListNode* rv = takeList();
        delete this;
        return rv;
    }
};

static int check_method(const QoreProgramLocation* loc, const char* name, BCAList* bcal, RetTypeInfo* returnTypeInfo) {
   bool con = !strcmp(name, "constructor");
   bool dst = !con && !strcmp(name, "destructor");

   // see if a return type is given for special methods
   if (returnTypeInfo && (con || dst)) {
      parse_error(*loc, "%s methods may not declare a return type", name);
      return -1;
   }

   if (bcal && !con) {
      parse_error(*loc, "base class constructor lists are only legal when defining constructor() methods");
      return -1;
   }

   return 0;
}

#define OFM_PUBLIC     (1 << 0)
#define OFM_PRIVATE    (1 << 1)
#define OFM_INTERNAL   (1 << 2)
#define OFM_SYNCED     (1 << 3)
#define OFM_STATIC     (1 << 4)
#define OFM_DEPRECATED (1 << 5)
#define OFM_FINAL      (1 << 6)
#define OFM_ABSTRACT   (1 << 7)

static inline MethodVariantBase* new_method_variant(const QoreProgramLocation* loc, const char* name, int mod, int n_sig_first_line, int n_sig_last_line, QoreValue params, BCAList* bcal, RetTypeInfo* returnTypeInfo, StatementBlock *b) {
    //printd(5, "new_method_variant() '%s' b: %p\n", name, b);

    int64 flags = QC_NO_FLAGS;

    if (get_pop_argv_ref())
        flags |= QC_USES_EXTRA_ARGS;

    ClassAccess access = Public;
    if (mod & OFM_PRIVATE) {
        if (mod & OFM_INTERNAL)
            parse_error(*loc, "%s() methods cannot be both private:hierarchy and private:internal", name);
        if (mod & OFM_PUBLIC)
            parse_error(*loc, "%s() methods cannot be both public and private", name);
        access = Private;
    }
    else if (mod & OFM_INTERNAL) {
        if (mod & OFM_PUBLIC)
            parse_error(*loc, "%s() methods cannot be both public and private", name);
        access = Internal;
    }

    if (mod & OFM_DEPRECATED)
        flags |= QC_DEPRECATED;

    if (!strcmp(name, "constructor")) {
        if (mod & OFM_SYNCED)
            parse_error(*loc, "%s() methods cannot be synchronized", name);
        if (mod & OFM_FINAL)
            parse_error(*loc, "%s() methods cannot be declared final; declare the class final instead", name);
        if (mod & OFM_ABSTRACT)
            parse_error(*loc, "%s() methods cannot be declared abstract", name);
        if (returnTypeInfo) {
            parse_error(*loc, "return type information cannot be defined for %s() methods", name);
            delete returnTypeInfo;
        }
        return new UserConstructorVariant(access, b, n_sig_first_line, n_sig_last_line, params, bcal, flags);
    }
    if (bcal) {
        parse_error(*loc, "only constructors may have base class constructor arguments");
        delete bcal;
        bcal = 0;
    }
    if (!strcmp(name, "destructor")) {
        if (params) {
            parse_error(*loc, "parameters cannot be defined for destructors");
            params.discard(nullptr);
        }
        if (mod & OFM_SYNCED)
            parse_error(*loc, "%s() methods cannot be synchronized", name);
        if (mod & OFM_FINAL)
            parse_error(*loc, "%s() methods cannot be declared final; declare the class final instead", name);
        if (mod & OFM_ABSTRACT)
            parse_error(*loc, "%s() methods cannot be declared abstract", name);
        if (returnTypeInfo) {
            parse_error(*loc, "return type information cannot be defined for %s() methods", name);
            delete returnTypeInfo;
        }
        if (access > Public)
            parse_error(*loc, "destructors cannot be private");
        return new UserDestructorVariant(b, n_sig_first_line, n_sig_last_line);
    }
    if (!strcmp(name, "copy")) {
        if (mod & OFM_FINAL)
            parse_error(*loc, "%s() methods cannot be declared final; declare the class final instead", name);
        return new UserCopyVariant(access, b, n_sig_first_line, n_sig_last_line, params, returnTypeInfo, mod & OFM_SYNCED);
    }

    if (!strcmp(name, "methodGate") || !strcmp(name, "memberGate") || !strcmp(name, "memberNotification")) {
        if (mod & OFM_FINAL)
            parse_error(*loc, "%s() methods cannot be declared final; they are not inherited anyway", name);
        if (mod & OFM_ABSTRACT)
            parse_error(*loc, "%s() methods cannot be declared abstract; they are not inherited anyway", name);
    }

    if (mod & OFM_FINAL && mod & OFM_ABSTRACT)
        parse_error(*loc, "method '%s()' is declared both final and abstract", name);

    return new UserMethodVariant(access, mod & OFM_FINAL, b, n_sig_first_line, n_sig_last_line, params, returnTypeInfo, mod & OFM_SYNCED, flags, mod & OFM_ABSTRACT);
}

struct MethodDef {
    const QoreProgramLocation* loc;
    MethodVariantBase* m;
    NamedScope name;
    bool static_flag;

    DLLLOCAL MethodDef(const QoreProgramLocation* loc, int mod, char* n, int n_sig_first_line, int n_sig_last_line, QoreValue params, BCAList* bcal, RetTypeInfo* returnTypeInfo, StatementBlock *b) : loc(loc), m(0), name(n), static_flag(mod & OFM_STATIC) {
        if (check_method(loc, name.getIdentifier(), bcal, returnTypeInfo)) {
            params.discard(nullptr);
            delete bcal;
            delete b;
            delete returnTypeInfo;
            return;
        }

        m = new_method_variant(loc, name.getIdentifier(), mod, n_sig_first_line, n_sig_last_line, params, bcal, returnTypeInfo, b);
    }

    DLLLOCAL ~MethodDef() {
        delete m;
    }

    DLLLOCAL void parseAddToClassAndDel() {
        if (m) {
            // if there are any errors, the function below will delete memory
            // the following method takes ownership of "m" unconditionally
            qore_root_ns_private::parseAddMethodToClass(loc, name, m, static_flag);
            m = 0;
        }
        delete this;
    }

    DLLLOCAL void add(qore_ns_private& ns) {
        // the following method takes ownership of "m" unconditionally
        ns.parseAddMethodToClass(loc, name, m, static_flag);
        m = 0;
    }
};

static QoreValue parse_hash_map(const QoreProgramLocation* loc, QoreParseHashNode* exp, QoreParseListNode* l) {
    assert(l && (l->size() == 1 || l->size() == 2));
    ReferenceHolder<> exph(exp, nullptr);
    ReferenceHolder<> lh(l, nullptr);

    // check hash expression
    size_t len = exp->size();

    if (len == 0) {
        qore_program_private::makeParseWarning(getProgram(), *loc, QP_WARN_INVALID_OPERATION, "INVALID-OPERATION",
                "empty hash as an argument to the hash map operator, this expression will always evaluate to an empty hash");
        return new QoreHashNode;
    }

    if (len != 1) {
        parse_error(*loc, "invalid initial argument to hash map operator, expected a single key value pair; got %d hash elements instead", len);
        return QoreValue();
    }

    if (l->size() == 1) {
        QoreValue iter = l->shift();
        return new QoreHashMapOperatorNode(loc, exp->takeFirstKey(), exp->takeFirstValue(), iter);
    }

    QoreValue iter = l->shift();
    QoreValue select = l->shift();
    return new QoreHashMapSelectOperatorNode(loc, exp->takeFirstKey(), exp->takeFirstValue(), iter, select);
}

static AbstractQoreNode* parse_map(const QoreProgramLocation* loc, QoreValue exp, QoreParseListNode* l) {
    assert(l && (l->size() == 1 || l->size() == 2));
    ReferenceHolder<> lh(l, 0);

    if (l->size() == 1) {
        QoreValue arg = l->shift();
        return new QoreMapOperatorNode(loc, exp, arg);
    }

    QoreValue iterator_exp = l->shift();
    QoreValue select_exp = l->shift();
    return new QoreMapSelectOperatorNode(loc, exp, iterator_exp, select_exp);
}

#define NSN_NONE     0
#define NSN_OCD      1
#define NSN_HASHDECL 2
#define NSN_CONST    3
#define NSN_NS       4
#define NSN_FUNC     5
#define NSN_SFUNC    6
#define NSN_VAR      7
#define NSN_METH     8

struct NSNode {
    int type;
    union {
        ObjClassDef* ocd;
        HashDeclDef* hashdecl;
        ConstNode* cn;
        QoreNamespace* ns;
        ParseUserFunction* func;
        ParseScopedUserFunction* sfunc;
        GVarDecl* gv;
        MethodDef* meth;
    } n;

    DLLLOCAL NSNode(ObjClassDef* o) { type = NSN_OCD; n.ocd = o; }
    DLLLOCAL NSNode(HashDeclDef* h) { type = NSN_HASHDECL; n.hashdecl = h; }
    DLLLOCAL NSNode(ConstNode* c) { type = NSN_CONST; n.cn = c; }
    DLLLOCAL NSNode(QoreNamespace* s) { type = NSN_NS; n.ns = s; }
    DLLLOCAL NSNode(ParseUserFunction* f) : type(NSN_FUNC) {
        n.func = f;
    }
    DLLLOCAL NSNode(ParseScopedUserFunction* f) : type(NSN_SFUNC) {
        n.sfunc = f;
    }

    DLLLOCAL NSNode(GVarDecl* gv) : type(NSN_VAR) {
        n.gv = gv;
    }

    DLLLOCAL NSNode(MethodDef* m) : type(NSN_METH) {
        n.meth = m;
    }

    DLLLOCAL void deref() {
        switch (type) {
            case NSN_OCD:
                delete n.ocd;
                break;
            case NSN_HASHDECL:
                delete n.hashdecl;
                break;
            case NSN_CONST:
                delete n.cn;
                break;
            case NSN_NS:
                delete n.ns;
                break;
            case NSN_FUNC:
                delete n.func;
                break;
            case NSN_SFUNC:
                delete n.sfunc;
                break;
            case NSN_VAR:
                delete n.gv;
                break;
            case NSN_METH:
                delete n.meth;
                break;
            default:
                assert(false);
                // no break
        }
        delete this;
    }

    DLLLOCAL void add(qore_ns_private& ns) {
        switch (type) {
            case NSN_OCD:
                //printd(5, "ocd: %s %d-%d c: %d-%d\n", n.ocd->oc->getName(), n.ocd->loc.start_line, n.ocd->loc.end_line, qore_class_private::get(*n.ocd->oc)->loc.start_line, qore_class_private::get(*n.ocd->oc)->loc.end_line);
                ns.parseAddPendingClass(n.ocd->loc, *(n.ocd->name), n.ocd->oc);
                delete n.ocd;
                break;
            case NSN_HASHDECL:
                ns.parseAddPendingHashDecl(n.hashdecl->loc, *(n.hashdecl->name), n.hashdecl->takeHashDecl());
                delete n.hashdecl;
                break;
            case NSN_CONST:
                ns.parseAddConstant(n.cn->loc, n.cn->name, n.cn->value, n.cn->pub);
                delete n.cn;
                break;
            case NSN_NS:
                ns.parseAddNamespace(n.ns);
                break;
            case NSN_FUNC:
                n.func->add(ns);
                break;
            case NSN_SFUNC:
                n.sfunc->add(ns);
                break;
            case NSN_VAR:
                n.gv->add(ns);
                break;
            case NSN_METH:
                n.meth->add(ns);
                delete n.meth;
                break;
            default:
                assert(false);
                // no break
        }
        delete this;
    }
};

typedef std::vector<NSNode*>nsnode_list_t;

struct NSNodeList : public nsnode_list_t {
    DLLLOCAL void deref() {
        for (nsnode_list_t::iterator i = begin(), e = end(); i != e; ++i)
            (*i)->deref();

        delete this;
    }

    DLLLOCAL void add(qore_ns_private& ns) {
        for (nsnode_list_t::iterator i = begin(), e = end(); i != e; ++i)
            (*i)->add(ns);
    }
};

static QoreParseListNode* splice_expressions(QoreValue a1, QoreValue a2, const QoreProgramLocation* loc1, const QoreProgramLocation* loc2) {
    //tracein("splice_expressions()");
    if (a1.getType() == NT_PARSE_LIST) {
        QoreParseListNode* l = a1.get<QoreParseListNode>();
        if (!l->isFinalized()) {
            //printd(5, "LIST x\n");
            l->add(a2, loc2);
            return l;
        }
    }
    QoreParseListNode* l = new QoreParseListNode(qore_program_private::get(*getProgram())->getLocation(*loc1, loc2->start_line, loc2->end_line));
    l->add(a1, loc1);
    l->add(a2, loc2);
    return l;
}

typedef std::pair<char*, QoreMemberInfo*> member_pair_t;
typedef std::pair<char*, QoreVarInfo*> var_pair_t;
typedef std::pair<char*, HashDeclMemberInfo*> hashmem_pair_t;

#define MI_Member 0
#define MI_Constant 1
#define MI_Var 2
#define MI_HashMem 3

struct MemberInfo {
protected:
    DLLLOCAL MemberInfo(const QoreProgramLocation* loc) : loc(loc) {
    }

public:
    const QoreProgramLocation* loc;
    char* name;
    unsigned char type;
    union {
        QoreMemberInfo* memberInfo;
        QoreVarInfo* varInfo;
        HashDeclMemberInfo* hashMemberInfo;
        QoreSimpleValue exp;
    } u;

    DLLLOCAL MemberInfo(char* n, QoreMemberInfo* mi) : loc(mi->loc), name(n), type(MI_Member) {
        u.memberInfo = mi;
        if (!(mi && mi->parseHasTypeInfo()) && parse_check_parse_option(PO_REQUIRE_TYPES))
            parse_error(*mi->loc, "member '%s' declared without type information, but parse options require type information for all declarations", name);
    }

    DLLLOCAL MemberInfo(const QoreProgramLocation* loc, char* n, QoreValue exp) : loc(loc), name(n), type(MI_Constant) {
        u.exp = exp;
    }

    DLLLOCAL MemberInfo(char* n, HashDeclMemberInfo* mi) : loc(mi->loc), name(n), type(MI_HashMem) {
        u.hashMemberInfo = mi;
    }

    DLLLOCAL ~MemberInfo() {
        if (name)
            free(name);
        switch (type) {
            case MI_Member:
                delete u.memberInfo;
                break;
            case MI_Var:
                delete u.varInfo;
                break;
            case MI_HashMem:
                delete u.hashMemberInfo;
                break;
            case MI_Constant:
                u.exp.discard(nullptr);
                break;
        }
    }

    DLLLOCAL member_pair_t getPair() {
        assert(type == MI_Member);
        member_pair_t m = std::make_pair(name, u.memberInfo);
        name = nullptr;
        u.memberInfo = nullptr;
        return m;
    }

    DLLLOCAL var_pair_t getVarPair() {
        assert(type == MI_Var);
        var_pair_t m = std::make_pair(name, u.varInfo);
        name = nullptr;
        u.varInfo = nullptr;
        return m;
    }

    DLLLOCAL hashmem_pair_t getHashMemPair() {
        assert(type == MI_HashMem);
        hashmem_pair_t m = std::make_pair(name, u.hashMemberInfo);
        name = nullptr;
        u.hashMemberInfo = nullptr;
        return m;
    }

    DLLLOCAL QoreValue takeExp() {
        assert(type == MI_Constant);
        QoreValue rv = u.exp;
        u.exp.clear();
        return rv;
    }
};

struct ClassVarInfo : public MemberInfo {
    DLLLOCAL ClassVarInfo(char* n, QoreVarInfo* vi) : MemberInfo(vi->loc) {
        name = n;
        type = MI_Var;
        u.varInfo = vi;
        if (!(vi && vi->parseHasTypeInfo()) && parse_check_parse_option(PO_REQUIRE_TYPES))
            parse_error(*vi->loc, "class static variable '%s' declared without type information, but parse options require type information for all declarations", name);
    }

    DLLLOCAL char* takeName() {
        char* n = name;
        name = nullptr;
        return n;
    }
};

class MemberList {
protected:
    // for new class members
    QoreMemberMap mmap;
    // for new class constants
    ConstantList cmap;
    // for new class static variables
    QoreVarMap vmap;

    DLLLOCAL MemberList() : cmap((qore_class_private*)0) {
    }

public:
    DLLLOCAL MemberList(MemberInfo* member) : cmap((qore_class_private*)0) {
        if (!member)
            return;

        if (member->type == MI_Member)
            mmap.addNoCheck(member->getPair());
        else if (member->type == MI_Constant)
            cmap.parseAdd(member->loc, member->name, member->takeExp());
        else
            vmap.addNoCheck(member->getVarPair());

        delete member;
    }

    DLLLOCAL ~MemberList() {
    }

    // takes over ownership of name and typeInfo
    DLLLOCAL int add(MemberInfo* member) {
        if (!member)
            return -1;

        if (member->type == MI_Member) {
            if (mmap.inList(member->name)) {
                parse_error(*member->loc, "duplicate member declaration '%s'", member->name);
                delete member;
                return -1;
            }

            // add new member to list
            mmap.addNoCheck(member->getPair());
            delete member;
        }
        else if (member->type == MI_Constant) {
            if (cmap.inList(member->name)) {
                parse_error(*member->loc, "duplicate constant declaration '%s'", member->name);
                delete member;
                return -1;
            }
            if (vmap.find(member->name)) {
                parse_error(*member->loc, "constant declaration collides with static class variable declaration '%s'", member->name);
                delete member;
                return -1;
            }

            // add new constant to list
            cmap.parseAdd(member->loc, member->name, member->takeExp());
            delete member;
        }
        else {
            assert(member->type == MI_Var);
            if (vmap.find(member->name)) {
                parse_error(*member->loc, "duplicate static class variable declaration '%s'", member->name);
                delete member;
                return -1;
            }
            if (cmap.inList(member->name)) {
                parse_error(*member->loc, "static class variable declaration collides with constant declaration '%s'", member->name);
                delete member;
                return -1;
            }

            // add new member to list
            vmap.addNoCheck(member->getVarPair());
            delete member;
        }

        return 0;
    }

    DLLLOCAL void merge(QoreClass* qc, ClassAccess access) {
        mmap.moveAllTo(qc, access);
        vmap.moveAllTo(qc, access);

        // merge constants
        qore_class_private::get(*qc)->parseAssimilateConstants(cmap, access);
    }
};

class EmptyMemberList : public MemberList {
public:
   DLLLOCAL EmptyMemberList() {
   }
};

struct ParserTypeStruct {
protected:
    DLLLOCAL ParserTypeStruct() {
    }

public:
    const QoreTypeInfo* typeInfo = nullptr;
    QoreParseTypeInfo* parseTypeInfo = nullptr;

    DLLLOCAL ParserTypeStruct(QoreParseTypeInfo* n_parseTypeInfo) : parseTypeInfo(n_parseTypeInfo) {
    }

    DLLLOCAL ParserTypeStruct(char* id, bool or_nothing) : typeInfo(or_nothing ? getBuiltinUserOrNothingTypeInfo(id) : getBuiltinUserTypeInfo(id)) {
        //printd(0, "ParserTypeStruct::ParserTypeStruct('%s', %d) t: %p %s\n", id, or_nothing, typeInfo, QoreTypeInfo::getName(typeInfo));
        if (typeInfo) {
            free(id);
            return;
        }

        parseTypeInfo = new QoreParseTypeInfo(id, or_nothing);
    }

    DLLLOCAL ~ParserTypeStruct() {
        delete parseTypeInfo;
    }

    DLLLOCAL const QoreTypeInfo* getTypeInfo() const {
        return typeInfo;
    }

    // static version of method, checking for null pointer
    DLLLOCAL static const QoreTypeInfo* getTypeInfo(ParserTypeStruct* pts) {
        return pts ? pts->getTypeInfo() : nullptr;
    }

    DLLLOCAL QoreParseTypeInfo* getParseTypeInfo() {
        QoreParseTypeInfo* rv = parseTypeInfo;
        parseTypeInfo = nullptr;
        return rv;
    }

    // static version of method, checking for null pointer
    DLLLOCAL static QoreParseTypeInfo* getParseTypeInfo(ParserTypeStruct* pts) {
        return pts ? pts->getParseTypeInfo() : nullptr;
    }

    DLLLOCAL const char* getClassName() {
        assert(parseTypeInfo);
        return parseTypeInfo->cscope->ostr;
    }

    DLLLOCAL static ParserTypeStruct* getType(const QoreProgramLocation* loc, char* id, bool or_nothing) {
        return new ParserTypeStruct(getParseType(loc, id, or_nothing));
    }

    DLLLOCAL static void getSubTypes(const QoreProgramLocation* loc, const char* str, parse_type_vec_t& subtypes, bool raise_error = true) {
        QoreString buf;
        bool or_nothing = false;
        bool comma = false;

        const char* p = str;
        while (true) {
            if (*p == '\0') {
                if (buf.empty()) {
                    if (comma && raise_error)
                        parse_error(*loc, "empty subtype specification in type");
                }
                else
                    subtypes.push_back(getParseType(loc, buf.giveBuffer(), or_nothing));
                break;
            }
            switch (*p) {
                case '<': {
                    if (buf.empty()) {
                        if (raise_error)
                            parse_error(*loc, "invalid subtype specification in '%s'", str);
                        return;
                    }
                    const char* e = strrchr(str, '>');
                    if (!e || e < p) {
                        if (raise_error)
                            parse_error(*loc, "unbalanced angle brackets in subtype specification in '%s'", str);
                        return;
                    }
                    buf.concat(p, e - p + 1);
                    //printd(5, "ST: '%s' (str: '%s') p: %p '%s'\n", buf.c_str(), str, p, p);
                    subtypes.push_back(getParseType(loc, buf.giveBuffer(), or_nothing));
                    buf.reset();
                    or_nothing = false;
                    //printd(5, "ST: p: %p -> %p\n", p, e);
                    p = e;
                    break;
                }
                case ',':
                    buf.trim();
                    if (buf.empty()) {
                        if (raise_error)
                            parse_error(*loc, "invalid subtype specification in '%s'", str);
                        return;
                    }
                    subtypes.push_back(getParseType(loc, buf.giveBuffer(), or_nothing, raise_error));
                    buf.reset();
                    or_nothing = false;
                    comma = true;
                break;
                case '*': {
                    if (buf.empty())
                        or_nothing = true;
                    else
                        buf.concat('*');
                    if (comma)
                        comma = false;
                    break;
                }
                case ' ':
                case '\t':
                    if (!buf.empty())
                        buf.concat(*p);
                    break;
                default:
                    buf.concat(*p);
                    if (comma)
                        comma = false;
                break;
            }
            ++p;
        }
    }

    DLLLOCAL static QoreParseTypeInfo* getParseType(const QoreProgramLocation* loc, char* id, bool or_nothing, bool raise_error = true) {
        //printd(0, "gPT() '%s'\n", id);
        char* p0 = strchr(id, '<');
        if (p0) {
            char* p1 = strrchr(id, '>');
            if (p1 > (p0 + 1)) {
                // terminate main type string
                *p0 = '\0';
                // terminate type args
                *p1 = '\0';

                parse_type_vec_t subtypes;
                getSubTypes(loc, p0 + 1, subtypes, raise_error);
                return new QoreParseTypeInfo(id, or_nothing, std::move(subtypes));
            }
        }
        return new QoreParseTypeInfo(id, or_nothing);
    }

    DLLLOCAL static const QoreTypeInfo* getRuntimeType(const char* str) {
        assert(str);
        assert(str[0]);
        char* p;
        bool or_nothing;
        if (str[0] == '*') {
            or_nothing = true;
            p = strdup(str + 1);
        }
        else {
            or_nothing = false;
            p = strdup(str);
        }
        std::unique_ptr<QoreParseTypeInfo> pt(ParserTypeStruct::getParseType(get_runtime_location(), p, or_nothing, false));
        return QoreParseTypeInfo::resolveRuntime(pt.get());
    }
};

const QoreTypeInfo* qore_get_type_from_string(const char* str) {
    ExceptionSink xsink;
    ProgramRuntimeParseAccessHelper pah(&xsink, getProgram());
    if (xsink) {
        xsink.clear();
        return nullptr;
    }

    return ParserTypeStruct::getRuntimeType(str);
}

static AbstractQoreNode* process_dot(int sline, int eline, QoreValue l, QoreValue r) {
    qore_type_t rtype = r.getType();
    const QoreProgramLocation* loc = qore_program_private::get(*getProgram())->getLocation(sline, eline);
    switch (rtype) {
        case NT_BAREWORD: {
            BarewordNode* b = r.get<BarewordNode>();
            if (!b->isFinalized()) {
                AbstractQoreNode* rv = new QoreHashObjectDereferenceOperatorNode(loc, l, b->makeQoreStringNode());
                b->deref();
                return rv;
            }
            break;
        }

        case NT_FUNCTION_CALL: {
            FunctionCallNode* f = r.get<FunctionCallNode>();
            assert(!f->getFunction());
            if (!f->isFinalized()) {
                MethodCallNode* m = new MethodCallNode(loc, f->takeName(), f->takeParseArgs());
                f->deref();

                return new QoreDotEvalOperatorNode(loc, l, m);
            }
            break;
        }
    }

    return new QoreHashObjectDereferenceOperatorNode(loc, l, r);
}

static int check_strong_encapsulation(const QoreProgramLocation* loc, const char* type, const char* name) {
    if (parse_check_parse_option(PO_STRONG_ENCAPSULATION)) {
        parse_error(*loc, "illegal out of line %s definition \"%s\" (conflicts with parse option PO_STRONG_ENCAPSULATION)", type, name);
        return -1;
    }
    return 0;
}

static int check_case(const QoreProgramLocation* loc, const char* op, QoreValue exp) {
    // ignore if NULL (= NOTHING)
    if (exp.hasEffect()) {
        if (op)
            parse_error(*loc, "case expression with '%s' needs run-time evaluation", op);
        else
            parse_error(*loc, "case expression needs run-time evaluation", op);
        return -1;
    }
    return 0;
}

static void check_funcmod(const QoreProgramLocation* loc, int mod) {
    if (mod & (OFM_PRIVATE|OFM_INTERNAL))
        parse_error(*loc, "illegal 'private' modifier in function declaration");
    if (mod & OFM_STATIC)
        parse_error(*loc, "illegal 'static' modifier in function declaration");
    if (mod & OFM_FINAL)
        parse_error(*loc, "illegal 'final' modifier in function declaration");
    if (mod & OFM_ABSTRACT)
        parse_error(*loc, "illegal 'abstract' modifier in function declaration");
}

static void check_classmod(const QoreProgramLocation* loc, int mod, QoreClass& qc) {
   if (mod & (OFM_PRIVATE|OFM_INTERNAL))
      parse_error(*loc, "illegal 'private' modifier in class declaration");
   if (mod & OFM_SYNCED)
      parse_error(*loc, "illegal 'synchronized' modifier in class declaration");
   if (mod & OFM_STATIC)
      parse_error(*loc, "illegal 'static' modifier in class declaration");
   if (mod & OFM_PUBLIC)
      qore_class_private::setPublic(qc);
   if (mod & OFM_DEPRECATED)
      parse_error(*loc, "illegal 'deprecated' modifier in class declaration");
   if (mod & OFM_FINAL)
      qore_class_private::setFinal(qc);
   if (mod & OFM_ABSTRACT)
      parse_error(*loc, "illegal 'abstract' modifier in class declaration");
}

static void check_hashdeclmod(const QoreProgramLocation* loc, int mod, typed_hash_decl_private& hashdecl) {
   if (mod & (OFM_PRIVATE|OFM_INTERNAL))
      parse_error(*loc, "illegal 'private' modifier in hashdecl");
   if (mod & OFM_SYNCED)
      parse_error(*loc, "illegal 'synchronized' modifier in hashdecl");
   if (mod & OFM_STATIC)
      parse_error(*loc, "illegal 'static' modifier in hashdecl");
   if (mod & OFM_PUBLIC)
      hashdecl.setPublic();
   if (mod & OFM_DEPRECATED)
      parse_error(*loc, "illegal 'deprecated' modifier in hashdecl");
   if (mod & OFM_FINAL)
      parse_error(*loc, "illegal 'final' modifier in hashdecl");
   if (mod & OFM_ABSTRACT)
      parse_error(*loc, "illegal 'abstract' modifier in hashdecl");
}

static void check_nsmod(const QoreProgramLocation* loc, int mod, qore_ns_private& ns) {
   if (mod & (OFM_PRIVATE|OFM_INTERNAL))
      parse_error(*loc, "illegal 'private' modifier in namespace declaration");
   if (mod & OFM_SYNCED)
      parse_error(*loc, "illegal 'synchronized' modifier in namespace declaration");
   if (mod & OFM_STATIC)
      parse_error(*loc, "illegal 'static' modifier in namespace declaration");
   if (mod & OFM_PUBLIC)
      ns.setPublic();
   if (mod & OFM_DEPRECATED)
      parse_error(*loc, "illegal 'deprecated' modifier in namespace declaration");
   if (mod & OFM_FINAL)
      parse_error(*loc, "illegal 'final' modifier in namespace declaration");
   if (mod & OFM_ABSTRACT)
      parse_error(*loc, "illegal 'abstract' modifier in namespace declaration");
}

bool node_has_effect(const AbstractQoreNode* n) {
    if (!n || n->is_value())
        return false;

    if (n->getType() == NT_OPERATOR)
        return reinterpret_cast<const QoreOperatorNode*>(n)->hasEffect();

    const ParseNode* pn = dynamic_cast<const ParseNode*>(n);
<<<<<<< HEAD
    // if pn is a function node it's effect actually cannot be evaluated
    // at this moment because the function flags have not yet been set
    // and so has_effect() always returns 'true'
    return pn ? pn->has_effect() : true;
}

bool node_has_effect_as_root(const AbstractQoreNode* n) {
    if (!n || n->is_value())
        return false;

    if (n->getType() == NT_OPERATOR)
        return reinterpret_cast<const QoreOperatorNode*>(n)->hasEffectAsRoot();

    const ParseNode* pn = dynamic_cast<const ParseNode*>(n);
    // the same comment as in the above function node_has_effect() applies also here
    return pn ? pn->has_effect_as_root() : true;
=======
    return pn ? pn->has_effect() : true;
>>>>>>> 5e7d798f
}

struct MethodNode {
public:
   // name of method
   char* name;
   // method variant to add to class
   MethodVariantBase *m;
   // static flag
   bool static_flag;

   DLLLOCAL MethodNode(char* mname, MethodVariantBase *v, bool n_static) : name(mname), m(v), static_flag(n_static) {
   }

   DLLLOCAL ~MethodNode() {
      free(name);
      delete m;
   }

   DLLLOCAL void addAndDelete(QoreClass* qc) {
      qore_class_private::addUserMethod(*qc, name, m, static_flag);
      m = 0;
      delete this;
   }

   DLLLOCAL const QoreProgramLocation* getLoc() const {
      return m->getUserVariantBase()->getUserSignature()->getParseLocation();
   }
};

static QoreValue is_rewritable_op(QoreValue n) {
    qore_type_t nt = n.getType();
    if (nt == NT_OPERATOR) {
        QoreBinaryLValueOperatorNode* op = dynamic_cast<QoreBinaryLValueOperatorNode*>(n.getInternalNode());
        if (op)
            return op->getRight();
    }

    return QoreValue();
}

static QoreValue check_rewrite_list(QoreParseListNode* l) {
    if (!parse_check_parse_option(PO_BROKEN_LIST_PARSING))
        return l;

    // rewrite expression if it's a list without parentheses and
    // the first expression has one of the following operators:
    // =, +=, -=
    if (l->isFinalized())
        return l;

    QoreValue e0 = l->get(0);

    QoreValue r = is_rewritable_op(e0);
    if (!r.isNothing()) {
        QoreValue last = e0;
        QoreValue top = e0;
        while (true) {
            QoreValue nr = is_rewritable_op(r);
            if (nr.isNothing()) {
                break;
            }
            last = r;
            r = nr;
        }
        assert(dynamic_cast<QoreBinaryLValueOperatorNode*>(last.getInternalNode()));
        // take first element from list (the tree) and make it the new expression
        QoreBinaryLValueOperatorNode* op = last.get<QoreBinaryLValueOperatorNode>();
        l->swap(0, op->swapRight(l));
        return top;
    }

    return l;
}

// cannot be static
void ignore_return_value(QoreSimpleValue& n) {
    qore_type_t t = n.getType();
    if (t == NT_OPERATOR) {
        n.get<QoreOperatorNode>()->ignoreReturnValue();
    }
}

static qore_var_t get_var_type() {
   return parse_check_parse_option(PO_ASSUME_LOCAL) ? VT_LOCAL : VT_UNRESOLVED;
}

static QoreOperatorNode* process_assignment(int sline, int eline, QoreValue $1, QoreValue $3) {
    const QoreProgramLocation* loc = qore_program_private::get(*getProgram())->getLocation(sline, eline);
    return ($1.getType() == NT_PARSE_LIST)
        ? static_cast<QoreOperatorNode*>(new QoreListAssignmentOperatorNode(loc, $1, $3))
        : static_cast<QoreOperatorNode*>(new QoreAssignmentOperatorNode(loc, $1, $3));
}

static QoreOperatorNode* process_weak_assignment(const QoreProgramLocation* loc, QoreValue $1, QoreValue $3) {
   if ($1.getType() == NT_LIST) {
       parse_error(*loc, "the ':=' operator is not valid with list assignments");
       return static_cast<QoreOperatorNode*>(new QoreAssignmentOperatorNode(loc, $1, $3));
   }
   return static_cast<QoreOperatorNode*>(new QoreWeakAssignmentOperatorNode(loc, $1, $3));
}

static AbstractQoreNode* processCall(int sline, int eline, QoreValue $1, QoreValue $3, const QoreProgramLocation* argloc) {
    AbstractQoreNode* $$;
    const QoreProgramLocation* loc = qore_program_private::get(*getProgram())->getLocation(sline, eline);

    //printd(5, "1: %s, 3: %s\n", $1.getTypeName(), $3.getTypeName());
    qore_type_t t = $1.getType();
    if (t == NT_BAREWORD) {
        BarewordNode* b = $1.get<BarewordNode>();
        // take string from node and delete node
        char* str = b->takeString();
        b->deref();
        printd(5, "parsing call %s() args: %s\n", str, $3.getTypeName());
        $$ = new FunctionCallNode(loc, str, make_args(argloc, $3));
    }
    else if (t == NT_CONSTANT) {
        ScopedRefNode* c = $1.get<ScopedRefNode>();
        // take NamedScope from node and delete node
        NamedScope *ns = c->takeName();
        c->deref();
        assert(ns->size() > 1);
        printd(5, "parsing scoped call (static method, new object call, or program function call) %s()\n", ns->ostr);
        $$ = new StaticMethodCallNode(loc, ns, make_args(argloc, $3));
    }
    else if (t == NT_SELF_VARREF) {
        SelfVarrefNode* v = $1.get<SelfVarrefNode>();
        // take string from node and delete node
        char* str = v->takeString();
        v->deref();
        //printd(5, "parsing in-object method call %s()\n", str);
        $$ = new SelfFunctionCallNode(loc, str, make_args(argloc, $3));
    }
    else {
        QoreHashObjectDereferenceOperatorNode* hodon;

        if (t == NT_OPERATOR) {
            hodon = dynamic_cast<QoreHashObjectDereferenceOperatorNode*>($1.getInternalNode());
            if (hodon) {
                QoreValue r = hodon->getRight();
                if (r.getType() != NT_STRING)
                    hodon = nullptr;
            }
        }
        else
            hodon = nullptr;

        if (hodon) {
            // create an object method call node
            // take the string
            QoreStringNode* str = hodon->swapRight(QoreValue()).get<QoreStringNode>();
            assert(str->getEncoding() == QCS_DEFAULT);
            char* cstr = str->giveBuffer();
            assert(cstr);
            str->deref();

            MethodCallNode* mc = new MethodCallNode(loc, cstr, make_args(argloc, $3));

            // destroy the original operator and create a new operator object
            assert(hodon->is_unique());
            QoreValue l = hodon->swapLeft(QoreValue());
            hodon->deref(nullptr);

            $$ = new QoreDotEvalOperatorNode(loc, l, mc);
        }
        else {
            $$ = nullptr;
            if ($1.getType() == NT_VARREF) {
                VarRefNode* r = $1.get<VarRefNode>();
                qore_var_t vartype = r->getType();

                if (vartype != VT_UNRESOLVED) {
                    $$ = r->makeNewCall($3);
                    //printd(5, "makeNewCall(%p) returned %p (%s)\n", $3, $$, get_type_name($$));
                    if (!$$) {
                        parseException(*loc, "INVALID-CODE-REFERENCE-CALL", "%s variable '%s' declared as a function reference call", r->getType() == VT_GLOBAL ? "global" : "local", r->getName());
                    }
                }
            }
            if (!$$) {
                $$ = new CallReferenceCallNode(loc, $1, make_args(argloc, $3));
                printd(5, "made new CallReferenceCallNode: %p exp: %s\n", $$, $1.getTypeName());
            }
        }
    }
    return $$;
}

static void check_operator(const QoreProgramLocation* loc, const QoreOperatorNode* n, const char* parent, const char* child) {
    if (parse_check_parse_option(PO_BROKEN_LOGIC_PRECEDENCE)) {
        if (!n->getInParentheses()) {
            qore_program_private::makeParseWarning(getProgram(), *loc, QP_WARN_BROKEN_LOGIC_PRECEDENCE, "BROKEN-LOGIC-PRECEDENCE", "%s gets under %s in the parse tree as an impact of broken-logic-precedence flag being set - please consider using parenthesis to enforce the desired operator precedence", child, parent);
        }
    }
}

static void check_operator_log_or(const QoreProgramLocation* loc, QoreValue n, const char* parent) {
    if (dynamic_cast<const QoreLogicalOrOperatorNode*>(n.getInternalNode())) {
        check_operator(loc, static_cast<const QoreOperatorNode*>(n.getInternalNode()), parent, "logical OR");
    }
}

static void check_operator_bin_or(const QoreProgramLocation* loc, QoreValue n, const char* parent) {
    if (dynamic_cast<const QoreBinaryOrOperatorNode*>(n.getInternalNode())) {
        check_operator(loc, static_cast<const QoreOperatorNode*>(n.getInternalNode()), parent, "binary OR");
    }
}

static void check_operator_bin_xor(const QoreProgramLocation* loc, QoreValue n, const char* parent) {
    if (dynamic_cast<const QoreBinaryXorOperatorNode*>(n.getInternalNode())) {
        check_operator(loc, static_cast<const QoreOperatorNode*>(n.getInternalNode()), parent, "binary XOR");
    }
}

%}

%pure-parser
%lex-param {yyscan_t yyscanner}
%parse-param {yyscan_t yyscanner}
%locations
%error-verbose

%union {
    QoreSimpleValue qv;
    bool b;
    int i4;
    int64 integer;
    double decimal;
    QoreStringNode* String;
    char* string;
    BinaryNode* binary;
    AbstractQoreNode* node;
    QoreParseHashNode* hash;
    QoreParseListNode* parse_list;
    AbstractStatement* statement;
    struct MemberInfo* memberinfo;
    struct ClassVarInfo* classvarinfo;
    StatementBlock *sblock;
    ContextModList* cmods;
    ContextMod *cmod;
    class HashElement* hashelement;
    QoreFunction* userfunc;
    struct MethodNode* methodnode;
    class MemberList* memberlist;
    QoreClass* qoreclass;
    typed_hash_decl_private* hashdeclpriv;
    class ConstNode* constnode;
    QoreNamespace *ns;
    struct NSNodeList* nsnlist;
    struct NSNode* nsn;
    class ObjClassDef* classdef;
    class HashDeclDef* hashdecldef;
    DateTimeNode* datetime;
    QoreRegexSubst* RegexSubst;
    QoreTransliteration* Trans;
    SwitchStatement* switchstmt;
    CaseNode* casenode;
    BCList* sclist;
    class BCNode* sclnode;
    BCAList* bcalist;
    BCANode* bcanode;
    NamedScope *nscope;
    QoreRegex* Regex;
    QoreImplicitArgumentNode* implicit_arg;
    RetTypeInfo* returnTypeInfo;
    struct ParserTypeStruct* parsertype;
    class ParseUserFunction* parsefunc;
    class ParseScopedUserFunction* sparsefunc;
    struct GVarDecl* gv;
    QoreNumberNode* num;
    TryModuleError* trymod;
    struct MethodDef* methoddef;
}

%{

#define LEX_PARAMETERS YYSTYPE *lvalp, YYLTYPE *loc, yyscan_t scanner

DLLLOCAL int yylex(LEX_PARAMETERS);

DLLLOCAL void yyerror(YYLTYPE* loc, yyscan_t scanner, const char* str) {
    //printd(5, "yyerror() location: %d:%d - %d:%d \"%s\"\n", loc->first_line, loc->first_col, loc->last_line, loc->last_col, str);
    const QoreProgramLocation* qloc = qore_program_private::get(*getProgram())->getLocation(loc->first_line, loc->last_line);
    parse_error(*qloc, "%s", str);
}

%}

// define string aliases for token names for more user-friendly error reporting
%token TOK_RETURN "return"
%token TOK_RETURNS "returns"
%token TOK_MY "my"
%token TOK_DO "do"
%token TOK_TRY "try"
%token TOK_THROW "throw"
%token TOK_CATCH "catch"
%token TOK_WHERE "where"
%token TOK_WHILE "while"
%token TOK_IF "if"
%token TOK_FOR "for"
%token TOK_SUB "sub"
%token TOK_THREAD_EXIT "thread_exit"
%token TOK_BREAK "break"
%token TOK_CONTINUE "continue"
%token TOK_CONTEXT_ROW "%%"
%token TOK_FIND "find"
%token TOK_FOREACH "foreach"
%token TOK_IN "in"
%token TOK_DELETE "delete"
%token TOK_REMOVE "remove"
%token TOK_PRIVATE "private"
%token TOK_PRIVATEINTERNAL "private:internal"
%token TOK_PRIVATEHIERARCHY "private:hierarchy"
%token TOK_PUBLIC "public"
%token TOK_SYNCHRONIZED "synchronized"
%token TOK_DEPRECATED "deprecated"
%token TOK_CONTEXT "context"
%token TOK_SORT_BY "sortBy"
%token TOK_SORT_DESCENDING_BY "sortDescendingBy"
%token TOK_SUB_CONTEXT "subcontext"
%token TOK_CONST "const"
%token TOK_SUMMARIZE "summarize"
%token TOK_BY "by"
%token TOK_OUR "our"
%token TOK_RETHROW "rethrow"
%token TOK_SWITCH "switch"
%token TOK_CASE "case"
%token TOK_DEFAULT "default"
%token TOK_INHERITS "inherits"
%token TOK_ELSE "else"
%token TOK_STATIC "static"
%token TOK_NAMESPACE "namespace"
%token TOK_MODULE "module"
%token TOK_FINAL "final"
%token TOK_ABSTRACT "abstract"
%token TOK_HASHDECL "hashdecl"

// currently unused tokens
%token TOK_UNREFERENCE "unreference"

// operator tokens
%token P_INCREMENT "++ operator"
%token P_DECREMENT "-- operator"
%token PLUS_EQUALS "+= operator"
%token MINUS_EQUALS "-= operator"
%token AND_EQUALS "&= operator"
%token OR_EQUALS "|= operator"
%token MODULA_EQUALS "%= operator"
%token MULTIPLY_EQUALS "*= operator"
%token DIVIDE_EQUALS "/= operator"
%token XOR_EQUALS "^= operator"
%token SHIFT_LEFT_EQUALS "<<= operator"
%token SHIFT_RIGHT_EQUALS ">>= operator"
%token TOK_UNSHIFT "unshift"
%token TOK_PUSH "push"
%token TOK_POP "pop"
%token TOK_SHIFT "shift"
%token TOK_CHOMP "chomp"
%token TOK_TRIM "trim"
%token LOGICAL_AND "&& operator"
%token LOGICAL_OR "|| operator"
%token BROKEN_LOGICAL_OR "|| operator (compat)"
%token BROKEN_BINARY_OR "| operator (compat)"
%token BROKEN_BINARY_XOR "^ operator (compat)"
%token LOGICAL_EQ "== operator"
%token LOGICAL_NE "!= operator"
%token LOGICAL_LE "<= operator"
%token LOGICAL_GE ">= operator"
%token LOGICAL_CMP "<=> operator"
%token ABSOLUTE_EQ "=== operator"
%token ABSOLUTE_NE "!== operator"
%token REGEX_MATCH "=~ operator"
%token REGEX_NMATCH "!~ operator"
%token TOK_EXISTS "exists"
%token TOK_INSTANCEOF "instanceof"
%token SHIFT_RIGHT ">> operator"
%token SHIFT_LEFT "<< operator"
%token TOK_ELEMENTS "elements"
%token TOK_KEYS "keys"
%token TOK_NEW "new"
%token TOK_BACKGROUND "background"
%token TOK_ON_EXIT "on_exit"
%token TOK_ON_SUCCESS "on_success"
%token TOK_ON_ERROR "on_error"
%token TOK_MAP "map"
%token TOK_FOLDR "foldr"
%token TOK_FOLDL "foldl"
%token TOK_SELECT "select"
%token TOK_SPLICE "splice"
%token TOK_EXTRACT "extract"
%token IMPLICIT_ELEMENT "$# operator"
%token NULL_COALESCING "?? operator"
%token VALUE_COALESCING "?* operator"
%token WEAK_ASSIGNMENT ":= operator"
%token RANGE ".. operator"

 // tokens returning data
%token <integer> INTEGER "integer value"
%token <decimal> QFLOAT "floating-point value"
%token <num> NUMBER "arbitrary-precision number"
%token <string> IDENTIFIER "identifier"
%token <string> HASHDECL_IDENTIFIER_OPENCURLY "typed hash identifier"
%token <string> ANGLE_IDENTIFIER "complex type identifier"
%token <string> VAR_REF "variable reference"
%token <string> BACKQUOTE "backquote expression"
%token <string> SELF_REF "in-object member reference"
%token <string> KW_IDENTIFIER_OPENPAREN "identifier or keyword used as function or method identifier"
%token <string> SCOPED_REF "namespace or class-scoped reference"
%token <string> SCOPED_VREF "namespace-scoped global variable reference"
%token <string> CONTEXT_REF "context reference"
%token <string> COMPLEX_CONTEXT_REF "named context reference"
%token <string> QORE_CAST "cast operator"
%token <string> CLASS_STRING "simple class declaration"
%token <datetime> DATETIME "date/time value"
%token <String> QUOTED_WORD "quoted string"
%token <binary> BINARY "binary constant value"
%token <RegexSubst> REGEX_SUBST "regular expression substitution expression"
%token <Trans> REGEX_TRANS "transliteration expression"
%token <nscope> CLASS_SCOPED_REF "scoped class declaration"
%token <nscope> BASE_CLASS_CALL "call to base class method"
%token <Regex> REGEX "regular expression"
%token <Regex> REGEX_EXTRACT "regular expression extraction expression"
%token <implicit_arg> IMPLICIT_ARG_REF "implicit argument reference"
%token <String> DOT_KW_IDENTIFIER "keyword used as hash key or object member reference"
%token <trymod> TRY_MODULE_ERROR "%try-module error token"

%nonassoc IFX SCOPED_REF SCOPED_VREF
%nonassoc TOK_ELSE

// FIXME: check precedence
%nonassoc TOK_UNSHIFT TOK_PUSH TOK_SPLICE TOK_EXTRACT TOK_MAP TOK_FOLDR TOK_FOLDL TOK_SELECT
%left ','
%right PLUS_EQUALS MINUS_EQUALS AND_EQUALS OR_EQUALS MODULA_EQUALS MULTIPLY_EQUALS DIVIDE_EQUALS XOR_EQUALS SHIFT_LEFT_EQUALS SHIFT_RIGHT_EQUALS '=' WEAK_ASSIGNMENT
%right '?' ':'
%nonassoc RANGE
%right NULL_COALESCING VALUE_COALESCING
%left LOGICAL_OR
%left LOGICAL_AND BROKEN_LOGICAL_OR
%left '|'
%left '^'
%left '&' BROKEN_BINARY_OR BROKEN_BINARY_XOR
%left '<' '>' LOGICAL_EQ LOGICAL_NE LOGICAL_LE LOGICAL_GE LOGICAL_CMP ABSOLUTE_EQ ABSOLUTE_NE REGEX_MATCH REGEX_NMATCH
%right TOK_EXISTS TOK_INSTANCEOF
%left SHIFT_RIGHT SHIFT_LEFT    // binary shift right and left
%left '+' '-'                   // arithmetic plus and minus
%left '%'                       // modulo
%left '*' '/'                   // arithmetic multiply and divide
%right TOK_ELEMENTS TOK_KEYS
%nonassoc TOK_SHIFT TOK_POP TOK_CHOMP TOK_TRIM
%left NEG                     // unary minus, defined for precedence
%left UPLUS           // unary plus, defined for precedence
%right '~' '\\'               // binary not, reference operator
%left '!'                     // logical not
%right TOK_BACKGROUND TOK_DELETE TOK_REMOVE QORE_CAST
%nonassoc TOK_NEW
%nonassoc P_INCREMENT P_DECREMENT
%left '{' '[' '.' '(' DOT_KW_IDENTIFIER  // list and object references, etc, defined for precedence

%type <sblock>         block
%type <sblock>         statement_or_block
%type <sblock>         statements
%type <statement>      statement
%type <statement>      return_statement
%type <statement>      try_statement
%type <qv>             exp
%type <qv>             exp_n
%type <qv>             exp_c
%type <qv>             myexp
%type <qv>             scalar
%type <hash>           hash
%type <hash>           alt_hash
%type <node>           immediate_typed_hash
%type <parse_list>     list
%type <parse_list>     list_n
%type <String>         string
%type <hashelement>    hash_element
%type <cmods>          context_mods
%type <cmod>           context_mod
%type <methodnode>     inline_methoddef
%type <memberlist>     internal_member_list
%type <memberlist>     private_member_list
%type <memberlist>     public_member_list
%type <memberlist>     member_list
%type <memberinfo>     member
%type <memberlist>     member_list2
%type <memberinfo>     member2
%type <memberinfo>     hashdecl_member
%type <classvarinfo>   classvardecl
%type <qoreclass>      class_attributes
%type <hashdeclpriv>   hashdecl_attrs
%type <classdef>       class_def
%type <hashdecldef>    hashdecl_def
%type <ns>             top_namespace_decl
%type <nsnlist>        namespace_decls
%type <nsn>            namespace_decl
%type <constnode>      scoped_const_decl
%type <constnode>      unscoped_const_decl
%type <i4>             method_modifiers
%type <i4>             method_modifier
%type <i4>             nsc_modifiers
%type <returnTypeInfo> return_value
%type <string>         optname
%type <statement>      switch_statement
%type <switchstmt>     case_block
%type <casenode>       case_code
%type <sclist>         superclass_list
%type <sclist>         inheritance_list
%type <sclnode>        superclass
%type <bcalist>        base_constructor_list
%type <bcalist>        base_constructors
%type <bcanode>        base_constructor
%type <string>         ident_openparen
%type <parsertype>     qtypedef
%type <parsertype>     uncqtypedef
%type <parsefunc>      sub_def
%type <sparsefunc>     scoped_sub_def
%type <b>              ppub
%type <gv>             gvardecl
%type <methoddef>      outofline_methoddef

 // destructor actions for elements that need deleting when parse errors occur
%destructor { delete $$; } TRY_MODULE_ERROR REGEX REGEX_SUBST REGEX_EXTRACT REGEX_TRANS BASE_CLASS_CALL CLASS_SCOPED_REF block statement_or_block statements statement return_statement try_statement hash_element context_mods context_mod inline_methoddef class_def hashdecl_def top_namespace_decl scoped_const_decl unscoped_const_decl switch_statement case_block case_code superclass base_constructor internal_member_list private_member_list public_member_list member_list member_list2 base_constructor_list base_constructors return_value member member2 hashdecl_member superclass_list inheritance_list qtypedef uncqtypedef classvardecl sub_def scoped_sub_def gvardecl outofline_methoddef hash alt_hash
%destructor { qore_class_private::get(*$$)->deref(true, true); } class_attributes
%destructor { free($$); } IDENTIFIER ANGLE_IDENTIFIER VAR_REF SELF_REF CONTEXT_REF COMPLEX_CONTEXT_REF BACKQUOTE SCOPED_REF SCOPED_VREF KW_IDENTIFIER_OPENPAREN QORE_CAST CLASS_STRING optname ident_openparen HASHDECL_IDENTIFIER_OPENCURLY
%destructor { if ($$) $$->deref(); } namespace_decl namespace_decls string QUOTED_WORD DATETIME BINARY IMPLICIT_ARG_REF DOT_KW_IDENTIFIER hashdecl_attrs list list_n
%destructor { if ($$) $$->deref(nullptr); } immediate_typed_hash
%destructor { $$.discard(nullptr); } scalar exp exp_n exp_c myexp
%%
top_level_commands:
        top_level_command
        | top_level_commands top_level_command
        ;

top_level_command:
        sub_def {
           $1->add(*(qore_ns_private::get(*(getRootNS()))));
        }
        | scoped_sub_def {
           // see if strong encapsulation is enabled
           check_strong_encapsulation($1->loc, "function", $1->name.ostr);
           $1->add(*(qore_ns_private::get(*(getRootNS()))));
        }
        | class_def {
           qore_root_ns_private::parseAddClass($1->loc, *($1->name), $1->oc);

           // see if class definitions are allowed
           if (parse_check_parse_option(PO_NO_CLASS_DEFS))
              parse_error(*$1->loc, "illegal class definition \"%s\" (conflicts with parse option NO_CLASS_DEFS)", $1->oc->getName());
           delete $1;
        }
        | hashdecl_def {
           qore_root_ns_private::parseAddHashDecl($1->loc, *($1->name), $1->takeHashDecl());
           delete $1;
        }
        | scoped_const_decl {
           // see if strong encapsulation is enabled
           check_strong_encapsulation($1->loc, "constant", $1->name.ostr);
           qore_root_ns_private::parseAddConstant($1->loc, *getRootNS(), $1->name, $1->value, $1->pub);
           delete $1;
        }
        | unscoped_const_decl {
           qore_root_ns_private::parseAddConstant($1->loc, *getRootNS(), $1->name, $1->value, $1->pub);
           delete $1;
        }
        | outofline_methoddef {
           // see if strong encapsulation is enabled
           check_strong_encapsulation($1->loc, "method", $1->name.ostr);
           $1->parseAddToClassAndDel();
        }
        | statement {
           if ($1) {
              if ($1->isParseDeclaration())
                 delete $1;
              else
                 qore_program_private::addStatement(*(getProgram()), $1);
           }
        }
        | '{' '}'
        | '{' statements '}' {
            $2->finalizeBlock(@1.first_line, @2.last_line);
            qore_program_private::addStatement(*(getProgram()), $2);
        }
        | top_namespace_decl {
            const QoreProgramLocation* loc = qore_program_private::get(*getProgram())->getLocation(@1.first_line, @1.last_line);
            qore_root_ns_private::parseAddNamespace($1);
            // see if ns declaration is legal
            if (parse_check_parse_option(PO_NO_NAMESPACE_DEFS))
                parse_error(*loc, "illegal namespace definition \"%s\" (conflicts with parse option PO_NO_NAMESPACE_DEFINITION)", $1->getName());
        }
        | TOK_MODULE '{' module_decls '}' {
            QoreModuleDefContext* qmd = get_module_def_context();
            if (!qmd)
                qore_program_private::makeParseWarning(getProgram(), *qore_program_private::get(*getProgram())->getLocation(@1.first_line, @4.last_line), QP_WARN_MODULE_ONLY, "MODULE-ONLY", "module definitions are ignored when not defining a module");
            else {
                QoreUserModuleDefContextHelper* uqmd = static_cast<QoreUserModuleDefContextHelper*>(qmd);
                uqmd->close();
            }
            // registered internally
        }
        | TRY_MODULE_ERROR {
            bool has_dollar = $1->var[0] == '$';
            const QoreProgramLocation* loc = qore_program_private::get(*getProgram())->getLocation(@1.first_line, @1.last_line);
            if (!has_dollar) {
                if (!parse_check_parse_option(PO_ALLOW_BARE_REFS)) {
                    parse_error(*loc, "%%try-module variable '%s' declared without '$' prefix, but parse option 'allow-bare-refs' is not set", $1->var);
                }
            }
            else {
                $1->fixName();
                if (parse_check_parse_option(PO_ALLOW_BARE_REFS))
                    parse_error(*loc, "%%try-module variable '%s' declared with '$' prefix, but parse option 'allow-bare-refs' is set", $1->var);
            }

            if (parse_check_parse_option(PO_NO_TOP_LEVEL_STATEMENTS)) {
                parse_error(*loc, "'%%try-module' with exception variable cannot be used with parse option NO_TOP_LEVEL_STATEMENTS; use %%try-module without an exception variable instead");
            }
            else {
                VarRefTryModuleErrorNode* left = new VarRefTryModuleErrorNode(loc, $1->takeName());
                QoreAssignmentOperatorNode* exp = new QoreAssignmentOperatorNode(loc, left, $1->takeExceptionHash());
                qore_program_private::addStatement(*(getProgram()), new ExpressionStatement(loc, exp));
            }
            delete $1;
        }
        ;

module_decls:
        module_decl {
        }
        | module_decls module_decl {
        }
        ;

module_decl:
        IDENTIFIER '=' exp ';' {
            QoreModuleDefContext* qmd = get_module_def_context();
            const QoreProgramLocation* loc = qore_program_private::get(*getProgram())->getLocation(@1.first_line, @3.last_line);
            if (!qmd)
                qore_program_private::makeParseWarning(getProgram(), *loc, QP_WARN_MODULE_ONLY, "MODULE-ONLY", "cannot add module tag '%s' = <%s> when not defining a module", $1, $3.getTypeName());
            else
                qmd->set(loc, $1, $3);

            free($1);
            $3.discard(nullptr);
        }
        ;

ppub:   /* empty */
        { $$ = false; }
        | TOK_PUBLIC {
           $$ = true;
        }
        ;

gvardecl:
        ppub TOK_OUR uncqtypedef SCOPED_REF {
            const QoreProgramLocation* loc = qore_program_private::get(*getProgram())->getLocation($1 ? @1.first_line : @2.first_line, @4.last_line);
            // see if strong encapsulation is enabled
            check_strong_encapsulation(loc, "global variable", $4);
            const QoreTypeInfo* t = ParserTypeStruct::getTypeInfo($3);
            $$ = new GVarSingleDecl(loc, $4, t, t ? 0 : ParserTypeStruct::getParseTypeInfo($3), $1, true);
            delete $3;
        }
        | ppub TOK_OUR SCOPED_REF {
            const QoreProgramLocation* loc = qore_program_private::get(*getProgram())->getLocation($1 ? @1.first_line : @2.first_line, @3.last_line);
            // see if strong encapsulation is enabled
            check_strong_encapsulation(loc, "global variable", $3);
            $$ = new GVarSingleDecl(loc, $3, 0, 0, $1, true);
        }
        | ppub TOK_OUR uncqtypedef IDENTIFIER {
            const QoreProgramLocation* loc = qore_program_private::get(*getProgram())->getLocation($1 ? @1.first_line : @2.first_line, @4.last_line);
            const QoreTypeInfo* t = ParserTypeStruct::getTypeInfo($3);
            $$ = new GVarSingleDecl(loc, $4, t, t ? 0 : ParserTypeStruct::getParseTypeInfo($3), $1, true);
            delete $3;
        }
        | ppub TOK_OUR IDENTIFIER {
            const QoreProgramLocation* loc = qore_program_private::get(*getProgram())->getLocation($1 ? @1.first_line : @2.first_line, @3.last_line);
            $$ = new GVarSingleDecl(loc, $3, 0, 0, $1, true);
        }
        | ppub TOK_OUR qtypedef SCOPED_VREF {
            const QoreProgramLocation* loc = qore_program_private::get(*getProgram())->getLocation($1 ? @1.first_line : @2.first_line, @4.last_line);
            // see if strong encapsulation is enabled
            check_strong_encapsulation(loc, "global variable", $4);
            const QoreTypeInfo* t = ParserTypeStruct::getTypeInfo($3);
            $$ = new GVarSingleDecl(loc, $4, t, t ? 0 : ParserTypeStruct::getParseTypeInfo($3), $1, false);
            delete $3;
        }
        | ppub TOK_OUR qtypedef VAR_REF {
            const QoreProgramLocation* loc = qore_program_private::get(*getProgram())->getLocation($1 ? @1.first_line : @2.first_line, @4.last_line);
            const QoreTypeInfo* t = ParserTypeStruct::getTypeInfo($3);
            $$ = new GVarSingleDecl(loc, $4, t, t ? 0 : ParserTypeStruct::getParseTypeInfo($3), $1, false);
            delete $3;
        }
        | ppub TOK_OUR '(' list ')' {
            const QoreProgramLocation* loc = qore_program_private::get(*getProgram())->getLocation($1 ? @1.first_line : @2.first_line, @5.last_line);
            $$ = new GVarListDecl(loc, $4, $1);
        }
        ;

top_namespace_decl:
        nsc_modifiers TOK_NAMESPACE '{' namespace_decls '}' {
            const QoreProgramLocation* loc = qore_program_private::get(*getProgram())->getLocation($1 ? @1.first_line : @2.first_line, @5.last_line);
            qore_ns_private* p = new qore_ns_private(loc);
            check_nsmod(loc, $1, *p);
            $4->add(*p);
            delete $4;
            $$ = p->ns;
        }
        | nsc_modifiers TOK_NAMESPACE ';' {
            const QoreProgramLocation* loc = qore_program_private::get(*getProgram())->getLocation($1 ? @1.first_line : @2.first_line, @2.last_line);
            qore_ns_private* p = new qore_ns_private(loc);
            check_nsmod(loc, $1, *p);
            $$ = p->ns;
        }
        | nsc_modifiers TOK_NAMESPACE '{' '}' {
            const QoreProgramLocation* loc = qore_program_private::get(*getProgram())->getLocation($1 ? @1.first_line : @2.first_line, @4.last_line);
            qore_ns_private* p = new qore_ns_private(loc);
            check_nsmod(loc, $1, *p);
            $$ = p->ns;
        }
        ;

namespace_decls:
        namespace_decl {
           $$ = new NSNodeList;
           if ($1)
              $$->push_back($1);
        }
        | namespace_decls namespace_decl {
           $$ = $1;
           if ($2)
              $$->push_back($2);
        }
        ;

namespace_decl:
        scoped_const_decl {
           // see if strong encapsulation is enabled
           check_strong_encapsulation($1->loc, "constant", $1->name.ostr);
           $$ = new NSNode($1);
        }
        | unscoped_const_decl {
           $$ = new NSNode($1);
        }
        | class_def {
            $$ = new NSNode($1);
            // see if class definitions are allowed
            if (parse_check_parse_option(PO_NO_CLASS_DEFS)) {
                const QoreProgramLocation* loc = qore_program_private::get(*getProgram())->getLocation(@1.first_line, @1.last_line);
                parse_error(*loc, "illegal class definition \"%s\" (conflicts with parse option PO_NO_CLASS_DEFS)", $1->oc->getName());
            }
        }
        | hashdecl_def {
           $$ = new NSNode($1);
        }
        | sub_def {
           $$ = new NSNode($1);
        }
        | scoped_sub_def {
           // see if strong encapsulation is enabled
           check_strong_encapsulation($1->loc, "function", $1->name.ostr);
           $$ = new NSNode($1);
        }
        | gvardecl ';' {
           $$ = new NSNode($1);
        }
        | top_namespace_decl {
            $$ = new NSNode($1);
            // see if ns declaration is legal
            if (parse_check_parse_option(PO_NO_NAMESPACE_DEFS)) {
                const QoreProgramLocation* loc = qore_program_private::get(*getProgram())->getLocation(@1.first_line, @1.last_line);
                parse_error(*loc, "illegal namespace definition \"%s\" (conflicts with parse option PO_NO_NAMESPACE_DEFINITION)", $1->getName());
            }
        }
        | outofline_methoddef {
           $$ = new NSNode($1);
        }
        ;

unscoped_const_decl:
        TOK_CONST IDENTIFIER '=' exp ';' {
           $$ = new ConstNode(qore_program_private::get(*getProgram())->getLocation(@1.first_line, @4.last_line), $2, $4);
        }
        | TOK_PUBLIC TOK_CONST IDENTIFIER '=' exp ';' {
           $$ = new ConstNode(qore_program_private::get(*getProgram())->getLocation(@1.first_line, @5.last_line), $3, $5, true);
        }
        ;

scoped_const_decl:
        TOK_CONST SCOPED_REF '=' exp ';' {
           $$ = new ConstNode(qore_program_private::get(*getProgram())->getLocation(@1.first_line, @4.last_line), $2, $4);
        }
        | TOK_PUBLIC TOK_CONST SCOPED_REF '=' exp ';' {
           $$ = new ConstNode(qore_program_private::get(*getProgram())->getLocation(@1.first_line, @5.last_line), $3, $5, true);
        }
        ;

block:
        '{' statements '}'
        { $$ = $2; }
        |
        '{' /* NOTHING */ '}'
        { $$ = new StatementBlock(@1.first_line, @1.last_line); }
        ;

statement_or_block:
        statement
        { $$ = new StatementBlock(@1.first_line, @1.last_line, $1); }
        |
        block
        { $$ = $1; }
        ;

statements:
        statement
        { $$ = new StatementBlock(@1.first_line, @1.last_line, $1); }
        | block
        { $$ = new StatementBlock(@1.first_line, @1.last_line, $1); }
        | statements block
        { $1->addStatement($2); $$ = $1; }
        | statements statement
        { $1->addStatement($2); $$ = $1; }
        ;

optname:
        /* empty */
        { $$ = 0; }
        | IDENTIFIER { $$ = $1; }
        ;

statement:
        ';' { $$ = new StatementBlock(@1.first_line, @1.last_line); }
        | exp_n ';' {
            // if the expression has no effect and it's not a variable declaration
            qore_type_t t = $1.getType();
            bool ok = false;
            if (t == NT_PARSE_LIST) {
                QoreParseListNode* l = $1.get<QoreParseListNode>();
                // rewrite expression if it's a list without parentheses under certain conditions
                $1.set(check_rewrite_list(l));

                if (l->isVariableList())
                    ok = true;
            }

            const QoreProgramLocation* loc = qore_program_private::get(*getProgram())->getLocation(@1.first_line, @1.last_line);

<<<<<<< HEAD
            if (!ok) {
                if (!node_has_effect_as_root($1) && (t != NT_VARREF || !reinterpret_cast<VarRefNode*>($1)->parseIsDecl())) {
                    if (!parse_check_parse_option(PO_ALLOW_STATEMENT_NO_EFFECT)) {
                        parse_error(*loc, "expression has no effect as top-level statement (%s)", $1 ? $1->getTypeName() : "NOTHING");
                    }
                } else if (!node_has_effect($1) && (t != NT_VARREF || !reinterpret_cast<VarRefNode*>($1)->parseIsDecl())) {
                    parse_error(*loc, "statement has no effect (%s)", $1 ? $1->getTypeName() : "NOTHING");
                }
            }

=======
            if (!ok && !$1.hasEffect() && (t != NT_VARREF || !$1.get<VarRefNode>()->parseIsDecl()))
                parse_error(*loc, "statement has no effect (%s)", $1.getTypeName());
>>>>>>> 5e7d798f
            ignore_return_value($1);
            $$ = new ExpressionStatement(loc, $1);
        }
        // this should be covered as an expression, but for some reason it isn't...
        | SCOPED_REF '(' myexp ')' ';' {
            NamedScope *ns = new NamedScope($1);
            assert(ns->size() > 1);
            printd(5, "statement: parsing static method call: %s() size=%d\n", ns->ostr, ns->size());
            const QoreProgramLocation* loc = qore_program_private::get(*getProgram())->getLocation(@1.first_line, @4.last_line);
            $$ = new ExpressionStatement(loc, new StaticMethodCallNode(loc, ns, make_args(qore_program_private::get(*getProgram())->getLocation(@3.first_line, @3.last_line), $3)));
        }
        | try_statement
        { $$ = $1; }
        | TOK_RETHROW ';' {
           $$ = new RethrowStatement(@1.first_line, @1.last_line);
        }
        | TOK_THROW exp ';' {
           $$ = new ThrowStatement(@1.first_line, @2.last_line, $2);
        }
        | TOK_ON_EXIT statement_or_block {
           $$ = new OnBlockExitStatement(@1.first_line, @2.last_line, $2, OBE_Unconditional);
        }
        | TOK_ON_SUCCESS statement_or_block {
           $$ = new OnBlockExitStatement(@1.first_line, @2.last_line, $2, OBE_Success);
        }
        | TOK_ON_ERROR statement_or_block {
           $$ = new OnBlockExitStatement(@1.first_line, @2.last_line, $2, OBE_Error);
        }
        | TOK_SUB_CONTEXT context_mods statement_or_block {
           $$ = new ContextStatement(@1.first_line, @3.last_line, 0, 0, $2, $3);
        }
        | TOK_SUMMARIZE optname '(' exp ')' TOK_BY '(' exp ')' context_mods statement_or_block {
           $$ = new SummarizeStatement(@1.first_line, @11.last_line, $2, $4, $10, $11, $8);
        }
        | TOK_CONTEXT optname '(' exp ')' context_mods statement_or_block {
           $$ = new ContextStatement(@1.first_line, @7.last_line, $2, $4, $6, $7);
        }
        | TOK_IF '(' exp ')' statement_or_block %prec IFX {
           $$ = new IfStatement(@1.first_line, @5.last_line, $3, $5);
        }
        | TOK_IF '(' exp ')' statement_or_block TOK_ELSE statement_or_block {
           $$ = new IfStatement(@1.first_line, @7.last_line, $3, $5, $7);
        }
        | TOK_WHILE '(' exp ')' statement_or_block {
           $$ = new WhileStatement(@1.first_line, @5.last_line, $3, $5);
        }
        | TOK_DO statement_or_block TOK_WHILE '(' exp ')' ';' {
           $$ = new DoWhileStatement(@1.first_line, @5.last_line, $5, $2);
        }
        | TOK_FOR '(' myexp ';' myexp ';' myexp ')' statement_or_block {
           $$ = new ForStatement(@1.first_line, @9.last_line, $3, $5, $7, $9);
        }
        | TOK_FOREACH exp TOK_IN '(' exp ')' statement_or_block {
           $$ = new ForEachStatement(@1.first_line, @7.last_line, $2, $5, $7);
        }
        | return_statement ';' { $$ = $1; }
        | TOK_THREAD_EXIT ';' {
            const QoreProgramLocation* loc = qore_program_private::get(*getProgram())->getLocation(@1.first_line, @1.last_line);
            // see if thread exit is allowed
            if (parse_check_parse_option(PO_NO_THREAD_CONTROL)) {
                parse_error(*loc, "illegal use of \"thread_exit\" (conflicts with parse option PO_NO_THREAD_CONTROL)");
            }
            $$ = new ThreadExitStatement(loc);
        }
        | TOK_BREAK ';' {
            $$ = new BreakStatement(@1.first_line, @1.last_line);
        }
        | TOK_CONTINUE ';' {
            $$ = new ContinueStatement(@1.first_line, @1.last_line);
        }
        | switch_statement { $$ = $1; }
        | error ';'        { $$ = 0; }
        ;

context_mods:
        // empty
        { $$ = 0; }
        | context_mods context_mod {
           if (!$1)
              $$ = new ContextModList($2);
           else {
              $1->addContextMod($2);
              $$ = $1;
           }
        }
        ;

context_mod:
        TOK_WHERE '(' exp ')'
        { $$ = new ContextMod(CM_WHERE_NODE, $3); }
        | TOK_SORT_BY '(' exp ')'
        { $$ = new ContextMod(CM_SORT_ASCENDING, $3); }
        | TOK_SORT_DESCENDING_BY '(' exp ')'
        { $$ = new ContextMod(CM_SORT_DESCENDING, $3); }
        ;

return_statement:
        TOK_RETURN     { $$ = new ReturnStatement(@1.first_line, @1.last_line); }
        |
        TOK_RETURN exp { $$ = new ReturnStatement(@1.first_line, @2.last_line, $2); }
        ;

switch_statement:
        TOK_SWITCH '(' exp ')' '{' case_block '}'
        {
           $6->setSwitch($3);
           $$ = $6;
           $$->finalizeBlock(@1.first_line, @7.last_line);
        }
        ;

case_block:
        case_code
        {
           $$ = new SwitchStatement($1);
        }
        | case_block case_code
        {
           $1->addCase($2);
           $$ = $1;
        }
        ;

case_code:
        TOK_CASE LOGICAL_GE exp ':' statements
        {
            const QoreProgramLocation* loc = qore_program_private::get(*getProgram())->getLocation(@1.first_line, @5.last_line);
            check_case(loc, ">=", $3);
            $$ = new CaseNodeWithOperator(loc, $3, $5, QoreLogicalGreaterThanOrEqualsOperatorNode::doGreaterThanOrEquals);
        }
        | TOK_CASE LOGICAL_GE exp ':' // nothing
        {
            const QoreProgramLocation* loc = qore_program_private::get(*getProgram())->getLocation(@1.first_line, @4.last_line);
            check_case(loc, ">=", $3);
            $$ = new CaseNodeWithOperator(loc, $3, nullptr, QoreLogicalGreaterThanOrEqualsOperatorNode::doGreaterThanOrEquals);
        }
        | TOK_CASE LOGICAL_LE exp ':' statements
        {
            const QoreProgramLocation* loc = qore_program_private::get(*getProgram())->getLocation(@1.first_line, @5.last_line);
            check_case(loc, "<=", $3);
            $$ = new CaseNodeWithOperator(loc, $3, $5, QoreLogicalLessThanOrEqualsOperatorNode::doLessThanOrEquals);
        }
        | TOK_CASE LOGICAL_LE exp ':' // nothing
        {
            const QoreProgramLocation* loc = qore_program_private::get(*getProgram())->getLocation(@1.first_line, @4.last_line);
            check_case(loc, "<=", $3);
            $$ = new CaseNodeWithOperator(loc, $3, nullptr, QoreLogicalLessThanOrEqualsOperatorNode::doLessThanOrEquals);
        }
        | TOK_CASE LOGICAL_EQ exp ':' statements
        {
            const QoreProgramLocation* loc = qore_program_private::get(*getProgram())->getLocation(@1.first_line, @5.last_line);
            check_case(loc, "==", $3);
            $$ = new CaseNodeWithOperator(loc, $3, $5, QoreLogicalEqualsOperatorNode::softEqual);
        }
        | TOK_CASE LOGICAL_EQ exp ':' // nothing
        {
            const QoreProgramLocation* loc = qore_program_private::get(*getProgram())->getLocation(@1.first_line, @4.last_line);
            check_case(loc, "==", $3);
            $$ = new CaseNodeWithOperator(loc, $3, nullptr, QoreLogicalEqualsOperatorNode::softEqual);
        }
        | TOK_CASE '<' exp ':' statements
        {
            const QoreProgramLocation* loc = qore_program_private::get(*getProgram())->getLocation(@1.first_line, @5.last_line);
            check_case(loc, "<", $3);
            $$ = new CaseNodeWithOperator(loc, $3, $5, QoreLogicalLessThanOperatorNode::doLessThan);
        }
        | TOK_CASE '<' exp ':' // nothing
        {
            const QoreProgramLocation* loc = qore_program_private::get(*getProgram())->getLocation(@1.first_line, @4.last_line);
            check_case(loc, "<", $3);
            $$ = new CaseNodeWithOperator(loc, $3, nullptr, QoreLogicalLessThanOperatorNode::doLessThan);
        }
        | TOK_CASE '>' exp ':' statements
        {
            const QoreProgramLocation* loc = qore_program_private::get(*getProgram())->getLocation(@1.first_line, @5.last_line);
            check_case(loc, ">", $3);
            $$ = new CaseNodeWithOperator(loc, $3, $5, QoreLogicalGreaterThanOperatorNode::doGreaterThan);
        }
        | TOK_CASE '>' exp ':' // nothing
        {
            const QoreProgramLocation* loc = qore_program_private::get(*getProgram())->getLocation(@1.first_line, @4.last_line);
            check_case(loc, ">", $3);
            $$ = new CaseNodeWithOperator(loc, $3, nullptr, QoreLogicalGreaterThanOperatorNode::doGreaterThan);
        }
        | TOK_CASE REGEX_MATCH REGEX ':' statements
        {
            const QoreProgramLocation* loc = qore_program_private::get(*getProgram())->getLocation(@1.first_line, @5.last_line);
            $$ = new CaseNodeRegex(loc, $3, $5);
        }
        | TOK_CASE REGEX_MATCH REGEX ':' // nothing
        {
            const QoreProgramLocation* loc = qore_program_private::get(*getProgram())->getLocation(@1.first_line, @4.last_line);
            $$ = new CaseNodeRegex(loc, $3, nullptr);
        }
        | TOK_CASE REGEX_NMATCH REGEX ':' statements
        {
            const QoreProgramLocation* loc = qore_program_private::get(*getProgram())->getLocation(@1.first_line, @5.last_line);
            $$ = new CaseNodeNegRegex(loc, $3, $5);
        }
        | TOK_CASE REGEX_NMATCH REGEX ':' // nothing
        {
            const QoreProgramLocation* loc = qore_program_private::get(*getProgram())->getLocation(@1.first_line, @4.last_line);
            $$ = new CaseNodeNegRegex(loc, $3, nullptr);
        }
        | TOK_CASE REGEX ':' statements
        {
            const QoreProgramLocation* loc = qore_program_private::get(*getProgram())->getLocation(@1.first_line, @4.last_line);
            $$ = new CaseNodeRegex(loc, $2, $4);
        }
        | TOK_CASE REGEX ':' // nothing
        {
            const QoreProgramLocation* loc = qore_program_private::get(*getProgram())->getLocation(@1.first_line, @3.last_line);
            $$ = new CaseNodeRegex(loc, $2, nullptr);
        }
        | TOK_CASE exp ':' statements
        {
            const QoreProgramLocation* loc = qore_program_private::get(*getProgram())->getLocation(@1.first_line, @4.last_line);
            check_case(loc, 0, $2);
            $$ = new CaseNode(loc, $2, $4);
        }
        | TOK_CASE exp ':' // nothing
        {
            const QoreProgramLocation* loc = qore_program_private::get(*getProgram())->getLocation(@1.first_line, @3.last_line);
            check_case(loc, 0, $2);
            $$ = new CaseNode(loc, $2, nullptr);
        }
        | TOK_DEFAULT ':' statements
        {
            const QoreProgramLocation* loc = qore_program_private::get(*getProgram())->getLocation(@1.first_line, @3.last_line);
            $$ = new CaseNode(loc, QoreValue(), $3, true);
        }
        | TOK_DEFAULT ':' // nothing
        {
            const QoreProgramLocation* loc = qore_program_private::get(*getProgram())->getLocation(@1.first_line, @2.last_line);
            $$ = new CaseNode(loc, QoreValue(), nullptr, true);
        }
        ;

try_statement:
        TOK_TRY statement_or_block TOK_CATCH '(' myexp ')' statement_or_block {
            char* param = 0;
            const QoreTypeInfo* typeInfo = nullptr;
            QoreParseTypeInfo* parseTypeInfo = nullptr;
            const QoreProgramLocation* loc = qore_program_private::get(*getProgram())->getLocation(@1.first_line, @7.last_line);
            if ($5.getType() == NT_VARREF) {
                VarRefNode* varRefNode = $5.get<VarRefNode>();
                param = varRefNode->takeName();
                if (varRefNode->isDecl()) {
                    VarRefDeclNode* varRefDeclNode = static_cast<VarRefDeclNode*>(varRefNode);
                    parseTypeInfo = varRefDeclNode->takeParseTypeInfo();
                    if (!parseTypeInfo)
                        typeInfo = varRefDeclNode->getTypeInfo();
                }
            } else if ($5.getType() == NT_BAREWORD) {
                param = $5.get<BarewordNode>()->takeString();
                if (!parse_check_parse_option(PO_ALLOW_BARE_REFS))
                    parse_error(*loc, "local variable '%s' in catch parameter list declared without '$' prefix, but parse option 'allow-bare-refs' is not set", param);
            } else if ($5) {
                parse_error(*loc, "only one parameter accepted in catch block for exception hash");
            }
            $5.discard(nullptr);
            const QoreProgramLocation* vloc = qore_program_private::get(*getProgram())->getLocation($5 ? @5.first_line : 0, $5 ? @5.last_line : 0);
            $$ = new TryStatement(loc, $2, $7, param, typeInfo, parseTypeInfo, vloc);
        }
        ;

myexp:  /* empty */  { $$.set(nullptr); }
        | exp        { $$.set($1); }
        | error      { $$.set(nullptr); }
        ;

hashdecl_def:
        nsc_modifiers TOK_HASHDECL IDENTIFIER '{' hashdecl_attrs '}' {
            const QoreProgramLocation* loc = qore_program_private::get(*getProgram())->getLocation($1 ? @1.first_line : @2.first_line, @6.last_line);
            check_hashdeclmod(loc, $1, *($5));
            $$ = new HashDeclDef(loc, $3, $5);
        }
        | nsc_modifiers TOK_HASHDECL SCOPED_REF '{' hashdecl_attrs '}' {
            const QoreProgramLocation* loc = qore_program_private::get(*getProgram())->getLocation($1 ? @1.first_line : @2.first_line, @6.last_line);
            check_hashdeclmod(loc, $1, *($5));
            $$ = new HashDeclDef(loc, $3, $5);
        }
        ;

class_def:
        nsc_modifiers CLASS_STRING inheritance_list '{' class_attributes '}' {
            const QoreProgramLocation* loc = qore_program_private::get(*getProgram())->getLocation($1 ? @1.first_line : @2.first_line, @6.last_line);
            check_classmod(loc, $1, *($5));
            qore_class_private::parseSetBaseClassList(*($5), $3);
            $$ = new ObjClassDef(loc, $2, $5);
        }
        | nsc_modifiers CLASS_SCOPED_REF inheritance_list '{' class_attributes '}' {
            const QoreProgramLocation* loc = qore_program_private::get(*getProgram())->getLocation($1 ? @1.first_line : @2.first_line, @6.last_line);
            // see if strong encapsulation is enabled
            check_strong_encapsulation(loc, "class", $2->ostr);
            check_classmod(loc, $1, *($5));
            $$ = new ObjClassDef(loc, $2, $5);
            qore_class_private::parseSetBaseClassList(*($5), $3);
        }
        | nsc_modifiers CLASS_STRING inheritance_list ';' {
            const QoreProgramLocation* loc = qore_program_private::get(*getProgram())->getLocation($1 ? @1.first_line : @2.first_line, @3.last_line);
            // class name is set automatically from name saved in scanner
            QoreClass* qc = new QoreClass;
            qore_class_private::get(*qc)->loc = loc;
            check_classmod(loc, $1, *qc);
            qore_class_private::parseSetBaseClassList(*qc, $3);
            $$ = new ObjClassDef(loc, $2, qc);
        }
        | nsc_modifiers CLASS_SCOPED_REF inheritance_list ';' {
            const QoreProgramLocation* loc = qore_program_private::get(*getProgram())->getLocation($1 ? @1.first_line : @2.first_line, @3.last_line);
            // see if strong encapsulation is enabled
            check_strong_encapsulation(loc, "class", $2->ostr);
            // class name is set automatically from name saved in scanner
            QoreClass* qc = new QoreClass;
            qore_class_private::get(*qc)->loc = loc;
            check_classmod(loc, $1, *qc);
            $$ = new ObjClassDef(loc, $2, qc);
            qore_class_private::parseSetBaseClassList(*qc, $3);
        }
        | nsc_modifiers CLASS_STRING inheritance_list '{' '}' {
            const QoreProgramLocation* loc = qore_program_private::get(*getProgram())->getLocation($1 ? @1.first_line : @2.first_line, @5.last_line);
            // class name is set automatically from name saved in scanner
            QoreClass* qc = new QoreClass;
            qore_class_private::get(*qc)->loc = loc;
            check_classmod(loc, $1, *qc);
            qore_class_private::parseSetBaseClassList(*qc, $3);
            $$ = new ObjClassDef(loc, $2, qc);
        }
        | nsc_modifiers CLASS_SCOPED_REF inheritance_list '{' '}' {
            const QoreProgramLocation* loc = qore_program_private::get(*getProgram())->getLocation($1 ? @1.first_line : @2.first_line, @5.last_line);
            // see if strong encapsulation is enabled
            check_strong_encapsulation(loc, "class", $2->ostr);
            // class name is set automatically from name saved in scanner
            QoreClass* qc = new QoreClass;
            qore_class_private::get(*qc)->loc = loc;
            check_classmod(loc, $1, *qc);
            $$ = new ObjClassDef(loc, $2, qc);
            qore_class_private::parseSetBaseClassList(*qc, $3);
        }
        ;

inheritance_list:
        TOK_INHERITS superclass_list {
           $$ = $2;
        }
        | { // NOTHING
           $$ = 0;
        }
        ;

superclass_list:
        superclass {
           $$ = new BCList($1);
        }
        | superclass_list ',' superclass {
           $1->push_back($3);
           $$ = $1;
        }
        ;

superclass:
        IDENTIFIER {
            const QoreProgramLocation* loc = qore_program_private::get(*getProgram())->getLocation(@1.first_line, @1.last_line);
            $$ = new BCNode(loc, $1, Public);
        }
        | SCOPED_REF {
            const QoreProgramLocation* loc = qore_program_private::get(*getProgram())->getLocation(@1.first_line, @1.last_line);
            $$ = new BCNode(loc, new NamedScope($1), Public);
        }
        | TOK_PUBLIC IDENTIFIER {
            const QoreProgramLocation* loc = qore_program_private::get(*getProgram())->getLocation(@1.first_line, @2.last_line);
            $$ = new BCNode(loc, $2, Public);
        }
        | TOK_PUBLIC SCOPED_REF {
            const QoreProgramLocation* loc = qore_program_private::get(*getProgram())->getLocation(@1.first_line, @2.last_line);
            $$ = new BCNode(loc, new NamedScope($2), Public);
        }
        | TOK_PRIVATE IDENTIFIER {
            const QoreProgramLocation* loc = qore_program_private::get(*getProgram())->getLocation(@1.first_line, @2.last_line);
            $$ = new BCNode(loc, $2, Private);
        }
        | TOK_PRIVATE SCOPED_REF {
            const QoreProgramLocation* loc = qore_program_private::get(*getProgram())->getLocation(@1.first_line, @2.last_line);
            $$ = new BCNode(loc, new NamedScope($2), Private);
        }
        | TOK_PRIVATEHIERARCHY IDENTIFIER {
            const QoreProgramLocation* loc = qore_program_private::get(*getProgram())->getLocation(@1.first_line, @2.last_line);
            $$ = new BCNode(loc, $2, Private);
        }
        | TOK_PRIVATEHIERARCHY SCOPED_REF {
            const QoreProgramLocation* loc = qore_program_private::get(*getProgram())->getLocation(@1.first_line, @2.last_line);
            $$ = new BCNode(loc, new NamedScope($2), Private);
        }
        | TOK_PRIVATEINTERNAL IDENTIFIER {
            const QoreProgramLocation* loc = qore_program_private::get(*getProgram())->getLocation(@1.first_line, @2.last_line);
            $$ = new BCNode(loc, $2, Internal);
        }
        | TOK_PRIVATEINTERNAL SCOPED_REF {
            const QoreProgramLocation* loc = qore_program_private::get(*getProgram())->getLocation(@1.first_line, @2.last_line);
            $$ = new BCNode(loc, new NamedScope($2), Internal);
        }
        ;

hashdecl_attrs:
        hashdecl_member {
            const QoreProgramLocation* loc = qore_program_private::get(*getProgram())->getLocation(@1.first_line, @1.last_line);
            $$ = new typed_hash_decl_private(loc);
            if ($1) {
                $$->parseAdd($1->getHashMemPair());
                delete $1;
            }
        }
        | hashdecl_attrs hashdecl_member {
           if ($2) {
              if ($1->hasMember($2->name)) {
                 parse_error(*$2->loc, "duplicate hashdecl member declaration '%s'", $2->name);
              }
              else {
                 // add new member to list
                 $1->parseAdd($2->getHashMemPair());
              }
              delete $2;
           }

           $$ = $1;
        }
        ;

hashdecl_member:
        uncqtypedef IDENTIFIER ';' {
            const QoreProgramLocation* loc = qore_program_private::get(*getProgram())->getLocation(@1.first_line, @2.last_line);
            $$ = new MemberInfo($2, new HashDeclMemberInfo(loc, ParserTypeStruct::getTypeInfo($1), ParserTypeStruct::getParseTypeInfo($1)));
            delete $1;
        }
        | uncqtypedef IDENTIFIER '=' exp ';' {
            const QoreProgramLocation* loc = qore_program_private::get(*getProgram())->getLocation(@1.first_line, @4.last_line);
            $$ = new MemberInfo($2, new HashDeclMemberInfo(loc, ParserTypeStruct::getTypeInfo($1), ParserTypeStruct::getParseTypeInfo($1), $4));
            delete $1;
        }
        | uncqtypedef IDENTIFIER '(' myexp ')' ';' {
            const QoreProgramLocation* loc = qore_program_private::get(*getProgram())->getLocation($1 ? @1.first_line : @2.first_line, @5.last_line);
            const QoreTypeInfo* t = ParserTypeStruct::getTypeInfo($1);
            AbstractQoreNode* new_call = nullptr;
            QoreParseTypeInfo* pti = ParserTypeStruct::getParseTypeInfo($1);

            if (!$1)
                parse_error(*loc, "cannot call constructor without declaring the class");
            else if (t)
                parse_error(*loc, "cannot call constructor for non-class base type '%s'", QoreTypeInfo::getName(t));
            else {
                const QoreProgramLocation* aloc = qore_program_private::get(*getProgram())->getLocation(@4.first_line, @4.last_line);
                if (pti->subtypes.size()) {
                    new_call = new ParseNewComplexTypeNode(loc, new QoreParseTypeInfo(*pti), make_args(aloc, $4));
                }
                else {
                    new_call = new ScopedObjectCallNode(loc, new NamedScope(strdup(pti->cscope->ostr)), make_args(aloc, $4));
                }
            }

            $$ = new MemberInfo($2, new HashDeclMemberInfo(loc, t, pti, new_call));

            delete $1;
        }
        ;

class_attributes:
        inline_methoddef {
           $$ = new QoreClass;
           qore_class_private::get(*$$)->loc = $1->getLoc();
           $1->addAndDelete($$);
        }
        | internal_member_list {
            $$ = new QoreClass;
            const QoreProgramLocation* loc = qore_program_private::get(*getProgram())->getLocation(@1.first_line, @1.last_line);
            qore_class_private::get(*$$)->loc = loc;
            $1->merge($$, Internal);
            delete $1;
        }
        | private_member_list {
            $$ = new QoreClass;
            const QoreProgramLocation* loc = qore_program_private::get(*getProgram())->getLocation(@1.first_line, @1.last_line);
            qore_class_private::get(*$$)->loc = loc;
            $1->merge($$, Private);
            delete $1;
        }
        | public_member_list {
            $$ = new QoreClass;
            const QoreProgramLocation* loc = qore_program_private::get(*getProgram())->getLocation(@1.first_line, @1.last_line);
            qore_class_private::get(*$$)->loc = loc;
            $1->merge($$, Public);
            delete $1;
        }
        | unscoped_const_decl {
            $$ = new QoreClass;
            const QoreProgramLocation* loc = qore_program_private::get(*getProgram())->getLocation(@1.first_line, @1.last_line);
            qore_class_private::get(*$$)->loc = loc;
            qore_class_private::parseAddConstant(*($$), loc, $1->getName(), $1->takeValue(), Public);
            delete $1;
        }
        | class_attributes inline_methoddef {
            $2->addAndDelete($1);
            $$ = $1;
        }
        | class_attributes internal_member_list {
            $2->merge($1, Internal);
            $$ = $1;
            delete $2;
        }
        | class_attributes private_member_list {
            $2->merge($1, Private);
            $$ = $1;
            delete $2;
        }
        | class_attributes public_member_list {
            $2->merge($1, Public);
            $$ = $1;
            delete $2;
        }
        | class_attributes unscoped_const_decl {
            const QoreProgramLocation* loc = qore_program_private::get(*getProgram())->getLocation(@2.first_line, @2.last_line);
            qore_class_private::parseAddConstant(*($$), loc, $2->getName(), $2->takeValue(), Public);
            $$ = $1;
            delete $2;
        }
        ;

uncqtypedef:
        IDENTIFIER {
            $$ = new ParserTypeStruct($1, false);
        }
        | SCOPED_REF {
            $$ = new ParserTypeStruct(new QoreParseTypeInfo($1, false));
        }
        | ANGLE_IDENTIFIER {
            const QoreProgramLocation* loc = qore_program_private::get(*getProgram())->getLocation(@1.first_line, @1.last_line);
            $$ = ParserTypeStruct::getType(loc, $1, false);
        }
        | '*' IDENTIFIER {
            $$ = new ParserTypeStruct($2, true);
        }
        | '*' SCOPED_REF {
            $$ = new ParserTypeStruct(new QoreParseTypeInfo($2, true));
        }
        | '*' ANGLE_IDENTIFIER {
            const QoreProgramLocation* loc = qore_program_private::get(*getProgram())->getLocation(@1.first_line, @2.last_line);
            $$ = ParserTypeStruct::getType(loc, $2, true);
        }
        ;

qtypedef:
        /* empty */
        { $$ = 0; }
        | uncqtypedef {
           $$ = $1;
        }
        ;

internal_member_list
    : TOK_PRIVATEINTERNAL member_list ';'                 { $$ = $2; }
    | TOK_PRIVATEINTERNAL '{' member_list2 '}'            { $$ = $3; }
    | TOK_PRIVATEINTERNAL '{' '}'                         { $$ = new EmptyMemberList; }
    ;

private_member_list
    : TOK_PRIVATE member_list ';'                 { $$ = $2; }
    | TOK_PRIVATE '{' member_list2 '}'            { $$ = $3; }
    | TOK_PRIVATE '{' '}'                         { $$ = new EmptyMemberList; }
    | TOK_PRIVATEHIERARCHY member_list ';'        { $$ = $2; }
    | TOK_PRIVATEHIERARCHY '{' member_list2 '}'   { $$ = $3; }
    | TOK_PRIVATEHIERARCHY '{' '}'                { $$ = new EmptyMemberList; }
    ;

public_member_list
    : TOK_PUBLIC member_list ';'            { $$ = $2; }
    | TOK_PUBLIC '{' member_list2 '}'       { $$ = $3; }
    | TOK_PUBLIC '{' '}'                    { $$ = new EmptyMemberList; }
    ;

classvardecl:
        TOK_STATIC uncqtypedef IDENTIFIER ';' {
            const QoreProgramLocation* loc = qore_program_private::get(*getProgram())->getLocation(@1.first_line, @3.last_line);
            $$ = new ClassVarInfo($3, new QoreVarInfo(loc, ParserTypeStruct::getTypeInfo($2), ParserTypeStruct::getParseTypeInfo($2)));
            delete $2;
        }
        | TOK_STATIC IDENTIFIER ';' {
            const QoreProgramLocation* loc = qore_program_private::get(*getProgram())->getLocation(@1.first_line, @2.last_line);
            $$ = new ClassVarInfo($2, new QoreVarInfo(loc));
        }
        | TOK_STATIC uncqtypedef IDENTIFIER '=' exp ';' {
            const QoreProgramLocation* loc = qore_program_private::get(*getProgram())->getLocation(@1.first_line, @5.last_line);
            $$ = new ClassVarInfo($3, new QoreVarInfo(loc, ParserTypeStruct::getTypeInfo($2), ParserTypeStruct::getParseTypeInfo($2), $5));
            //printd(5, "new QoreVarInfo = %p (empty: %d)\n", $$->u.varInfo, $$->u.varInfo->empty());
            delete $2;
        }
        | TOK_STATIC IDENTIFIER '=' exp ';' {
            const QoreProgramLocation* loc = qore_program_private::get(*getProgram())->getLocation(@1.first_line, @4.last_line);
            $$ = new ClassVarInfo($2, new QoreVarInfo(loc, nullptr, nullptr, $4));
        }
        | TOK_STATIC uncqtypedef IDENTIFIER '(' myexp ')' ';' {
            const QoreProgramLocation* loc = qore_program_private::get(*getProgram())->getLocation(@1.first_line, @6.last_line);
            const QoreTypeInfo* t = ParserTypeStruct::getTypeInfo($2);
            AbstractQoreNode* new_call = nullptr;
            QoreParseTypeInfo* pti = ParserTypeStruct::getParseTypeInfo($2);

            if (t)
                parse_error(*loc, "cannot call constructor for non-class base type '%s'", QoreTypeInfo::getName(t));
            else {
                const QoreProgramLocation* argsloc = qore_program_private::get(*getProgram())->getLocation(@5.first_line, @5.last_line);
                if (pti->subtypes.size())
                    new_call = new ParseNewComplexTypeNode(loc, new QoreParseTypeInfo(*pti), make_args(argsloc, $5));
                else
                    new_call = new ScopedObjectCallNode(loc, new NamedScope(strdup(pti->cscope->ostr)), make_args(argsloc, $5));
            }

            $$ = new ClassVarInfo($3, new QoreVarInfo(loc, t, pti, new_call));

            delete $2;
        }
        ;

member2:
        qtypedef SELF_REF ';' {
            const QoreProgramLocation* loc = qore_program_private::get(*getProgram())->getLocation($1 ? @1.first_line : @2.first_line, @2.last_line);
            $$ = new MemberInfo($2, new QoreMemberInfo(loc, ParserTypeStruct::getTypeInfo($1), ParserTypeStruct::getParseTypeInfo($1)));
            delete $1;
            if (parse_check_parse_option(PO_ALLOW_BARE_REFS))
                parse_error(*loc, "reference to '$.%s' with the '$.' prefix is not allowed when parse option 'allow-bare-refs' is set", $2);
        }
        | qtypedef SELF_REF '=' exp ';' {
            const QoreProgramLocation* loc = qore_program_private::get(*getProgram())->getLocation($1 ? @1.first_line : @2.first_line, @4.last_line);
            $$ = new MemberInfo($2, new QoreMemberInfo(loc, ParserTypeStruct::getTypeInfo($1), ParserTypeStruct::getParseTypeInfo($1), $4));
            delete $1;
            if (parse_check_parse_option(PO_ALLOW_BARE_REFS))
                parse_error(*loc, "reference to '$.%s' with the '$.' prefix is not allowed when parse option 'allow-bare-refs' is set", $2);
        }
        | qtypedef SELF_REF '(' myexp ')' ';' {
            const QoreProgramLocation* loc = qore_program_private::get(*getProgram())->getLocation($1 ? @1.first_line : @2.first_line, @5.last_line);
            const QoreTypeInfo* t = ParserTypeStruct::getTypeInfo($1);
            AbstractQoreNode* new_call = nullptr;
            QoreParseTypeInfo* pti = $1 ? ParserTypeStruct::getParseTypeInfo($1) : nullptr;

            if (!$1)
                parse_error(*loc, "cannot call constructor without declaring the class");
            else if (t)
                parse_error(*loc, "cannot call constructor for non-class base type '%s'", QoreTypeInfo::getName(t));
            else {
                const QoreProgramLocation* argsloc = qore_program_private::get(*getProgram())->getLocation(@4.first_line, @4.last_line);
                if (pti && pti->subtypes.size())
                    new_call = new ParseNewComplexTypeNode(loc, new QoreParseTypeInfo(*pti), make_args(argsloc, $4));
                else
                    new_call = new ScopedObjectCallNode(loc, new NamedScope(strdup(pti->cscope->ostr)), make_args(argsloc, $4));
            }

            $$ = new MemberInfo($2, new QoreMemberInfo(loc, t, pti, new_call));

            delete $1;
            if (parse_check_parse_option(PO_ALLOW_BARE_REFS))
                parse_error(*loc, "reference to '$.%s' with the '$.' prefix is not allowed when parse option 'allow-bare-refs' is set", $2);
        }
        | uncqtypedef IDENTIFIER ';' {
            const QoreProgramLocation* loc = qore_program_private::get(*getProgram())->getLocation(@1.first_line, @2.last_line);
            $$ = new MemberInfo($2, new QoreMemberInfo(loc, ParserTypeStruct::getTypeInfo($1), ParserTypeStruct::getParseTypeInfo($1)));
            delete $1;
            if (!parse_check_parse_option(PO_ALLOW_BARE_REFS))
                parse_error(*loc, "member '%s' declared without '$.' prefix, but parse option 'allow-bare-refs' is not set", $2);
        }
        | uncqtypedef IDENTIFIER '=' exp ';' {
            const QoreProgramLocation* loc = qore_program_private::get(*getProgram())->getLocation(@1.first_line, @4.last_line);
            $$ = new MemberInfo($2, new QoreMemberInfo(loc, ParserTypeStruct::getTypeInfo($1), ParserTypeStruct::getParseTypeInfo($1), $4));
            delete $1;
            if (!parse_check_parse_option(PO_ALLOW_BARE_REFS))
                parse_error(*loc, "member '%s' declared without '$.' prefix, but parse option 'allow-bare-refs' is not set", $2);
        }
        | uncqtypedef IDENTIFIER '(' myexp ')' ';' {
            const QoreProgramLocation* loc = qore_program_private::get(*getProgram())->getLocation(@1.first_line, @5.last_line);
            const QoreTypeInfo* t = ParserTypeStruct::getTypeInfo($1);
            AbstractQoreNode* new_call = nullptr;
            QoreParseTypeInfo* pti = ParserTypeStruct::getParseTypeInfo($1);

            if (!$1)
                parse_error(*loc, "cannot call constructor without declaring the class");
            else if (t)
                parse_error(*loc, "cannot call constructor for non-class base type '%s'", QoreTypeInfo::getName(t));
            else {
                const QoreProgramLocation* argsloc = qore_program_private::get(*getProgram())->getLocation(@4.first_line, @4.last_line);
                if (pti->subtypes.size())
                    new_call = new ParseNewComplexTypeNode(loc, new QoreParseTypeInfo(*pti), make_args(argsloc, $4));
                else
                    new_call = new ScopedObjectCallNode(loc, new NamedScope(strdup(pti->cscope->ostr)), make_args(argsloc, $4));
            }

            $$ = new MemberInfo($2, new QoreMemberInfo(loc, t, pti, new_call));

            delete $1;
            if (!parse_check_parse_option(PO_ALLOW_BARE_REFS))
                parse_error(*loc, "member '%s' declared without '$.' prefix, but parse option 'allow-bare-refs' is not set", $2);
        }
        | IDENTIFIER ';' {
            const QoreProgramLocation* loc = qore_program_private::get(*getProgram())->getLocation(@1.first_line, @1.last_line);
            $$ = new MemberInfo($1, new QoreMemberInfo(loc));
            if (!parse_check_parse_option(PO_ALLOW_BARE_REFS))
                parse_error(*loc, "member '%s' declared without '$.' prefix, but parse option 'allow-bare-refs' is not set", $1);
        }
        | IDENTIFIER '=' exp ';' {
            const QoreProgramLocation* loc = qore_program_private::get(*getProgram())->getLocation(@1.first_line, @3.last_line);
            $$ = new MemberInfo($1, new QoreMemberInfo(loc, nullptr, nullptr, $3));
            if (!parse_check_parse_option(PO_ALLOW_BARE_REFS))
                parse_error(*loc, "member '%s' declared without '$.' prefix, but parse option 'allow-bare-refs' is not set", $1);
        }
        | classvardecl {
            $$ = $1;
        }
        | unscoped_const_decl {
            const QoreProgramLocation* loc = qore_program_private::get(*getProgram())->getLocation(@1.first_line, @1.last_line);
            if ($1->pub)
                parse_error(*loc, "cannot change class constant scope for constant '%s' within a public or private declaration block", $1->name.ostr);
            $$ = new MemberInfo(loc, $1->name.takeName(), $1->value);
            delete $1;
        }
        ;

member:
        SELF_REF {
            const QoreProgramLocation* loc = qore_program_private::get(*getProgram())->getLocation(@1.first_line, @1.last_line);
            $$ = new MemberInfo($1, new QoreMemberInfo(loc));
            if (parse_check_parse_option(PO_ALLOW_BARE_REFS))
                parse_error(*loc, "reference to '$.%s' with the '$.' prefix is not allowed when parse option 'allow-bare-refs' is set", $1);
        }
        | SELF_REF SCOPED_REF {
            const QoreProgramLocation* loc = qore_program_private::get(*getProgram())->getLocation(@1.first_line, @2.last_line);
            $$ = new MemberInfo($1, new QoreMemberInfo(loc, nullptr, new QoreParseTypeInfo($2)));
            if (parse_check_parse_option(PO_ALLOW_BARE_REFS))
                parse_error(*loc, "reference to '$.%s' with the '$.' prefix is not allowed when parse option 'allow-bare-refs' is set", $1);
        }
        ;

member_list:
        member {
           $$ = new MemberList($1);
        }
        | member_list ',' member {
           $1->add($3);
           $$ = $1;
        }
        ;

member_list2:
        member2 {
           $$ = new MemberList($1);
        }
        | member_list2 member2 {
           $1->add($2);
           $$ = $1;
        }
        ;

ident_openparen:
        IDENTIFIER '(' {
           $$ = $1;
        }
        | TOK_KEYS '(' {
           $$ = strdup("keys");
        }
        | KW_IDENTIFIER_OPENPAREN {
           $$ = $1;
        }
        ;

inline_methoddef:
        nsc_modifiers ident_openparen myexp ')' base_constructor_list return_value block {
            const QoreProgramLocation* loc = qore_program_private::get(*getProgram())->getLocation($1 ? @1.first_line : @2.first_line, @7.last_line);
            if ($1 & OFM_ABSTRACT) {
                if ($7)
                    parse_error(*loc, "'abstract' can only be used with no implementation (remove the body and terminate the declaration with ';' or remove the 'abstract')");
                else
                    parse_error(*loc, "'abstract' can only be used with no implementation (terminate the declaration with ';' instead of '{}')");
            }
            check_method(loc, $2, $5, $6);
            $$ = new MethodNode($2, new_method_variant(loc, $2, $1, @3.first_line, @3.last_line, $3, $5, $6, $7), $1 & OFM_STATIC);
        }
        | nsc_modifiers uncqtypedef ident_openparen myexp ')' base_constructor_list block {
            const QoreProgramLocation* loc = qore_program_private::get(*getProgram())->getLocation($1 ? @1.first_line : @2.first_line, @7.last_line);
            if ($1 & OFM_ABSTRACT) {
                if ($7)
                    parse_error(*loc, "'abstract' can only be used with no implementation (remove the body and terminate the declaration with ';' or remove the 'abstract')");
                else
                    parse_error(*loc, "'abstract' can only be used with no implementation (terminate the declaration with ';' instead of '{}')");
            }
            RetTypeInfo* rt = new RetTypeInfo(ParserTypeStruct::getParseTypeInfo($2), ParserTypeStruct::getTypeInfo($2));
            delete $2;

            check_method(loc, $3, $6, rt);

            $$ = new MethodNode($3, new_method_variant(loc, $3, $1, @4.first_line, @4.last_line, $4, $6, rt, $7), $1 & OFM_STATIC);
        }
        | nsc_modifiers ident_openparen myexp ')' base_constructor_list return_value ';' {
            const QoreProgramLocation* loc = qore_program_private::get(*getProgram())->getLocation($1 ? @1.first_line : @2.first_line, @6.last_line);
            if (!($1 & OFM_ABSTRACT))
                parse_error(*loc, "non-abstract method declared without any body; either declare the method 'abstract' or declare an empty method body with '{}'");
            check_method(loc, $2, $5, $6);
            $$ = new MethodNode($2, new_method_variant(loc, $2, $1, @3.first_line, @3.last_line, $3, $5, $6, 0), $1 & OFM_STATIC);
        }
        | nsc_modifiers uncqtypedef ident_openparen myexp ')' base_constructor_list ';' {
            const QoreProgramLocation* loc = qore_program_private::get(*getProgram())->getLocation($1 ? @1.first_line : @2.first_line, @6.last_line);
            if (!($1 & OFM_ABSTRACT))
                parse_error(*loc, "non-abstract method declared without any body; either declare the method 'abstract' or declare an empty method body with '{}'");
            RetTypeInfo* rt = new RetTypeInfo(ParserTypeStruct::getParseTypeInfo($2), ParserTypeStruct::getTypeInfo($2));
            delete $2;

            check_method(loc, $3, $6, rt);

            $$ = new MethodNode($3, new_method_variant(loc, $3, $1, @4.first_line, @4.last_line, $4, $6, rt, 0), $1 & OFM_STATIC);
        }
        ;

outofline_methoddef:
        method_modifiers SCOPED_REF '(' myexp ')' base_constructor_list return_value block {
            const QoreProgramLocation* loc = qore_program_private::get(*getProgram())->getLocation(@1.first_line, @8.last_line);
            if ($1 & OFM_ABSTRACT) {
                if ($8)
                    parse_error(*loc, "'abstract' can only be used with no implementation (remove the body and terminate the declaration with ';' or remove the 'abstract')");
                else
                    parse_error(*loc, "'abstract' can only be used with no implementation (terminate the declaration with ';' instead of '{}')");
            }

            $$ = new MethodDef(loc, $1, $2, @4.first_line, @4.last_line, $4, $6, $7, $8);
        }
        | method_modifiers uncqtypedef SCOPED_REF '(' myexp ')' base_constructor_list block {
            const QoreProgramLocation* loc = qore_program_private::get(*getProgram())->getLocation(@1.first_line, @8.last_line);
            if ($1 & OFM_ABSTRACT) {
                if ($8)
                    parse_error(*loc, "'abstract' can only be used with no implementation (remove the body and terminate the declaration with ';' or remove the 'abstract')");
                else
                    parse_error(*loc, "'abstract' can only be used with no implementation (terminate the declaration with ';' instead of '{}')");
            }
            RetTypeInfo* rt = new RetTypeInfo(ParserTypeStruct::getParseTypeInfo($2), ParserTypeStruct::getTypeInfo($2));
            delete $2;

            $$ = new MethodDef(loc, $1, $3, @5.first_line, @5.last_line, $5, $7, rt, $8);
        }
        | method_modifiers SCOPED_REF '(' myexp ')' base_constructor_list return_value ';' {
            const QoreProgramLocation* loc = qore_program_private::get(*getProgram())->getLocation(@1.first_line, @7.last_line);
            if (!($1 & OFM_ABSTRACT))
                parse_error(*loc, "non-abstract method declared without any body; either declare the method 'abstract' or declare an empty method body with '{}'");
            $$ = new MethodDef(loc, $1, $2, @4.first_line, @4.last_line, $4, $6, $7, 0);
        }
        | method_modifiers uncqtypedef SCOPED_REF '(' myexp ')' base_constructor_list ';' {
            const QoreProgramLocation* loc = qore_program_private::get(*getProgram())->getLocation(@1.first_line, @7.last_line);
            if (!($1 & OFM_ABSTRACT))
                parse_error(*loc, "non-abstract method declared without any body; either declare the method 'abstract' or declare an empty method body with '{}'");
            RetTypeInfo* rt = new RetTypeInfo(ParserTypeStruct::getParseTypeInfo($2), ParserTypeStruct::getTypeInfo($2));
            delete $2;

            $$ = new MethodDef(loc, $1, $3, @5.first_line, @5.last_line, $5, $7, rt, 0);
        }
        | SCOPED_REF '(' myexp ')' base_constructor_list return_value block {
            const QoreProgramLocation* loc = qore_program_private::get(*getProgram())->getLocation(@1.first_line, @7.last_line);
            $$ = new MethodDef(loc, 0, $1, @3.first_line, @3.last_line, $3, $5, $6, $7);
        }
        | uncqtypedef SCOPED_REF '(' myexp ')' base_constructor_list block {
            RetTypeInfo* rt = new RetTypeInfo(ParserTypeStruct::getParseTypeInfo($1), ParserTypeStruct::getTypeInfo($1));
            delete $1;

            const QoreProgramLocation* loc = qore_program_private::get(*getProgram())->getLocation(@1.first_line, @7.last_line);
            $$ = new MethodDef(loc, 0, $2, @4.first_line, @4.last_line, $4, $6, rt, $7);
        }
        ;

base_constructor_list:
        ':' base_constructors {
           $$ = $2;
        }
        | { // nothing
           $$ = 0;
        }
        ;

base_constructors:
        base_constructor {
           $$ = new BCAList($1);
        }
        | base_constructors ',' base_constructor {
           $1->push_back($3);
           $$ = $1;
        }
        ;

base_constructor:
        IDENTIFIER '(' myexp ')' {
            const QoreProgramLocation* loc = qore_program_private::get(*getProgram())->getLocation(@1.first_line, @4.last_line);
            $$ = new BCANode($1, make_args(loc, $3), loc);
        }
        | SCOPED_REF '(' myexp ')' {
            const QoreProgramLocation* loc = qore_program_private::get(*getProgram())->getLocation(@1.first_line, @4.last_line);
            $$ = new BCANode(new NamedScope($1), make_args(loc, $3), loc);
        }
        ;

nsc_modifiers:
        // nothing
        { $$ = 0; }
        | method_modifiers {
           $$ = $1;
        }

method_modifiers:
        method_modifier { $$ = $1; }
        | method_modifiers method_modifier {
            if (($1 | $2) == $1) {
                const QoreProgramLocation* loc = qore_program_private::get(*getProgram())->getLocation(@1.first_line, @2.last_line);
                parse_error(*loc, "modifier given twice");
            }
            $$ = $1 | $2;
        }
        ;

method_modifier:
        TOK_PRIVATE { $$ = OFM_PRIVATE; }
        | TOK_PRIVATEHIERARCHY { $$ = OFM_PRIVATE; }
        | TOK_PRIVATEINTERNAL { $$ = OFM_INTERNAL; }
        | TOK_STATIC { $$ = OFM_STATIC; }
        | TOK_SYNCHRONIZED { $$ = OFM_SYNCED; }
        | TOK_DEPRECATED { $$ = OFM_DEPRECATED; }
        | TOK_PUBLIC { $$ = OFM_PUBLIC; }
        | TOK_FINAL { $$ = OFM_FINAL; }
        | TOK_ABSTRACT { $$ = OFM_ABSTRACT; }
        ;

return_value:
        TOK_RETURNS qtypedef {
            if (!$2) {
                const QoreProgramLocation* loc = qore_program_private::get(*getProgram())->getLocation(@1.first_line, @2.last_line);
                parse_error(*loc, "missing type declaration after 'returns'");
                $$ = 0;
            }
            else {
                $$ = new RetTypeInfo(ParserTypeStruct::getParseTypeInfo($2), ParserTypeStruct::getTypeInfo($2));
                delete $2;
            }
        }
        | /* nothing */
        {
            $$ = 0;
        }
        ;

sub_def:
        TOK_SUB ident_openparen myexp ')' return_value block {
            int ar = get_pop_argv_ref();
            int64 flags = ar > 0 ? QC_USES_EXTRA_ARGS : QC_NO_FLAGS;
            const QoreProgramLocation* loc = qore_program_private::get(*getProgram())->getLocation(@1.first_line, @6.last_line);
            $$ = new ParseUserFunction(loc, $2, new UserFunctionVariant($6, @3.first_line, @3.last_line, $3, $5, false, flags));
        }
        | uncqtypedef TOK_SUB ident_openparen myexp ')' block {
            int ar = get_pop_argv_ref();
            int64 flags = ar > 0 ? QC_USES_EXTRA_ARGS : QC_NO_FLAGS;

            RetTypeInfo* rt = new RetTypeInfo(ParserTypeStruct::getParseTypeInfo($1), ParserTypeStruct::getTypeInfo($1));
            delete $1;

            const QoreProgramLocation* loc = qore_program_private::get(*getProgram())->getLocation(@1.first_line, @6.last_line);
            $$ = new ParseUserFunction(loc, $3, new UserFunctionVariant($6, @4.first_line, @4.last_line, $4, rt, false, flags));
        }
        | method_modifiers TOK_SUB ident_openparen myexp ')' return_value block {
            const QoreProgramLocation* loc = qore_program_private::get(*getProgram())->getLocation(@1.first_line, @7.last_line);
            check_funcmod(loc, $1);
            int ar = get_pop_argv_ref();
            int64 flags = ar > 0 ? QC_USES_EXTRA_ARGS : QC_NO_FLAGS;
            if ($1 & OFM_DEPRECATED)
                flags |= QC_DEPRECATED;

            $$ = new ParseUserFunction(loc, $3, new UserFunctionVariant($7, @4.first_line, @4.last_line, $4, $6, $1 & OFM_SYNCED, flags));
            if ($1 & OFM_PUBLIC)
                $$->setPublic();
        }
        | method_modifiers uncqtypedef TOK_SUB ident_openparen myexp ')' block {
            const QoreProgramLocation* loc = qore_program_private::get(*getProgram())->getLocation(@1.first_line, @7.last_line);
            check_funcmod(loc, $1);
            int ar = get_pop_argv_ref();
            int64 flags = ar > 0 ? QC_USES_EXTRA_ARGS : QC_NO_FLAGS;
            if ($1 & OFM_DEPRECATED)
                flags |= QC_DEPRECATED;

            RetTypeInfo* rt = new RetTypeInfo(ParserTypeStruct::getParseTypeInfo($2), ParserTypeStruct::getTypeInfo($2));
            delete $2;

            $$ = new ParseUserFunction(loc, $4, new UserFunctionVariant($7, @5.first_line, @5.last_line, $5, rt, $1 & OFM_SYNCED, flags));
            if ($1 & OFM_PUBLIC)
                $$->setPublic();
        }
        ;

scoped_sub_def:
        TOK_SUB SCOPED_REF '(' myexp ')' return_value block {
            int ar = get_pop_argv_ref();
            int64 flags = ar > 0 ? QC_USES_EXTRA_ARGS : QC_NO_FLAGS;
            const QoreProgramLocation* loc = qore_program_private::get(*getProgram())->getLocation(@1.first_line, @7.last_line);
            $$ = new ParseScopedUserFunction(loc, $2, new UserFunctionVariant($7, @4.first_line, @4.last_line, $4, $6, false, flags));
        }
        | uncqtypedef TOK_SUB SCOPED_REF '(' myexp ')' block {
            int ar = get_pop_argv_ref();
            int64 flags = ar > 0 ? QC_USES_EXTRA_ARGS : QC_NO_FLAGS;

            RetTypeInfo* rt = new RetTypeInfo(ParserTypeStruct::getParseTypeInfo($1), ParserTypeStruct::getTypeInfo($1));
            delete $1;

            const QoreProgramLocation* loc = qore_program_private::get(*getProgram())->getLocation(@1.first_line, @7.last_line);
            $$ = new ParseScopedUserFunction(loc, $3, new UserFunctionVariant($7, @5.first_line, @5.last_line, $5, rt, false, flags));
        }
        | method_modifiers TOK_SUB SCOPED_REF '(' myexp ')' return_value block {
            const QoreProgramLocation* loc = qore_program_private::get(*getProgram())->getLocation(@1.first_line, @8.last_line);
            check_funcmod(loc, $1);
            int ar = get_pop_argv_ref();
            int64 flags = ar > 0 ? QC_USES_EXTRA_ARGS : QC_NO_FLAGS;
            if ($1 & OFM_DEPRECATED)
                flags |= QC_DEPRECATED;

            $$ = new ParseScopedUserFunction(loc, $3, new UserFunctionVariant($8, @5.first_line, @5.last_line, $5, $7, $1 & OFM_SYNCED, flags));
            if ($1 & OFM_PUBLIC)
                $$->setPublic();
        }
        | method_modifiers uncqtypedef TOK_SUB SCOPED_REF '(' myexp ')' block {
            const QoreProgramLocation* loc = qore_program_private::get(*getProgram())->getLocation(@1.first_line, @8.last_line);
            check_funcmod(loc, $1);
            int ar = get_pop_argv_ref();
            int64 flags = ar > 0 ? QC_USES_EXTRA_ARGS : QC_NO_FLAGS;
            if ($1 & OFM_DEPRECATED)
                flags |= QC_DEPRECATED;

            RetTypeInfo* rt = new RetTypeInfo(ParserTypeStruct::getParseTypeInfo($2), ParserTypeStruct::getTypeInfo($2));
            delete $2;

            $$ = new ParseScopedUserFunction(loc, $4, new UserFunctionVariant($8, @6.first_line, @6.last_line, $6, rt, $1 & OFM_SYNCED, flags));
            if ($1 & OFM_PUBLIC)
                $$->setPublic();
        }
        ;

list:
        exp ',' exp {
            const QoreProgramLocation* loc1 = qore_program_private::get(*getProgram())->getLocation(@1.first_line, @1.last_line);
            const QoreProgramLocation* loc3 = qore_program_private::get(*getProgram())->getLocation(@1.first_line, @1.last_line);
            $$ = splice_expressions($1, $3, loc1, loc3);
        }
        | exp ',' {
            const QoreProgramLocation* loc = qore_program_private::get(*getProgram())->getLocation(@1.first_line, @1.last_line);
            QoreParseListNode* l;
            if ($1.getType() == NT_PARSE_LIST) {
                l = $1.get<QoreParseListNode>();
                if (l->isFinalized()) {
                    QoreParseListNode* nl = new QoreParseListNode(loc);
                    nl->add(l, loc);
                    l = nl;
                }
            }
            else {
                l = new QoreParseListNode(loc);
                l->add($1, loc);
            }
            $$ = l;
        }
        ;

list_n:
        exp_n ',' exp {
            const QoreProgramLocation* loc1 = qore_program_private::get(*getProgram())->getLocation(@1.first_line, @1.last_line);
            const QoreProgramLocation* loc3 = qore_program_private::get(*getProgram())->getLocation(@1.first_line, @1.last_line);
            $$ = splice_expressions($1, $3, loc1, loc3);
        }
        | exp_n ',' {
            QoreParseListNode* l;
            if ($1.getType() == NT_PARSE_LIST)
                l = $1.get<QoreParseListNode>();
            else {
                const QoreProgramLocation* loc = qore_program_private::get(*getProgram())->getLocation(@1.first_line, @1.last_line);
                l = new QoreParseListNode(loc);
                l->add($1, loc);
            }
            $$ = l;
        }
        ;

hash:
        hash_element {
            const QoreProgramLocation* loc = qore_program_private::get(*getProgram())->getLocation(@1.first_line, @1.last_line);
            $$ = new QoreParseHashNode(loc);
            $1->addDelete($$);
        }
        | hash ',' hash_element {
            $3->addDelete($1);
            $$ = $1;
        }
        | hash ','
        { /* empty ',' on end of hash */ $$ = $1; }
        ;

hash_element:
        exp ':' exp
        { $$ = new HashElement($1, $3, @1.first_line, @3.last_line); }
        ;

alt_hash:
        '{' hash '}' {
            // mark for the curly-bracket version of a literal parse hash expression for the hash version of the map operator
            $2->setCurly();
            $2->finalizeBlock(@1.first_line, @3.last_line);

            $$ = $2;
        }
        ;

immediate_typed_hash:
        HASHDECL_IDENTIFIER_OPENCURLY hash '}' {
            // mark for the curly-bracket version of a literal parse hash expression for the hash version of the map operator
            $2->setCurly();

            const QoreProgramLocation* loc = qore_program_private::get(*getProgram())->getLocation(@1.first_line, @3.last_line);
            QoreStringMaker fake_cast("hash<%s>", $1);
            free($1);
            $$ = new QoreParseCastOperatorNode(loc, ParserTypeStruct::getParseType(loc, fake_cast.giveBuffer(), false), $2);
        }
        | HASHDECL_IDENTIFIER_OPENCURLY '}' {
            const QoreProgramLocation* loc = qore_program_private::get(*getProgram())->getLocation(@1.first_line, @2.last_line);
            QoreStringMaker fake_cast("hash<%s>", $1);
            free($1);
            $$ = new QoreParseCastOperatorNode(loc, ParserTypeStruct::getParseType(loc, fake_cast.giveBuffer(), false), new QoreParseHashNode(loc, true));
        }
        ;

exp_c:
        scalar
        { $$.set($1); }
        | BINARY
        { $$.set($1); }
        | '(' hash ')'
        { $$.set($2); }
        | SCOPED_REF
        {
            const QoreProgramLocation* loc = qore_program_private::get(*getProgram())->getLocation(@1.first_line, @1.last_line);
            $$.set(new ScopedRefNode(loc, $1));
        }
        | qtypedef VAR_REF {
            if (!$1 && !strcmp($2, "argv"))
                inc_argv_ref();

            const QoreProgramLocation* loc = qore_program_private::get(*getProgram())->getLocation($1 ? @1.first_line : @2.first_line, @2.last_line);
            if ($1)
                $$.set(new VarRefDeclNode(loc, $2, get_var_type(), ParserTypeStruct::getTypeInfo($1), ParserTypeStruct::getParseTypeInfo($1)));
            else
                $$.set(new VarRefNode(loc, $2, get_var_type()));

            delete $1;
            if (parse_check_parse_option(PO_ALLOW_BARE_REFS))
                parse_error(*loc, "reference to variable '%s' with the '$' sign is not allowed when parse option 'allow-bare-refs' is set", $2);
        }
        | qtypedef SCOPED_VREF {
            const QoreProgramLocation* loc = qore_program_private::get(*getProgram())->getLocation($1 ? @1.first_line : @2.first_line, @2.last_line);
            if ($1)
                $$.set(new VarRefDeclNode(loc, $2, get_var_type(), ParserTypeStruct::getTypeInfo($1), ParserTypeStruct::getParseTypeInfo($1)));
            else
                $$.set(new VarRefNode(loc, $2, get_var_type()));

            delete $1;
            if (parse_check_parse_option(PO_ALLOW_BARE_REFS))
                parse_error(*loc, "reference to variable '%s' with the '$' sign is not allowed when parse option 'allow-bare-refs' is set", $2);
        }
        | uncqtypedef IDENTIFIER {
            const QoreProgramLocation* loc = qore_program_private::get(*getProgram())->getLocation(@1.first_line, @2.last_line);
            $$.set(new VarRefDeclNode(loc, $2, get_var_type(), ParserTypeStruct::getTypeInfo($1), ParserTypeStruct::getParseTypeInfo($1)));
            delete $1;
            if (!parse_check_parse_option(PO_ALLOW_BARE_REFS))
                parse_error(*loc, "local variable '%s' declared without '$' prefix, but parse option 'allow-bare-refs' is not set", $2);
        }
        | TOK_MY uncqtypedef IDENTIFIER {
            const QoreProgramLocation* loc = qore_program_private::get(*getProgram())->getLocation(@1.first_line, @3.last_line);
            VarRefDeclNode* v = new VarRefDeclNode(loc, $3, VT_LOCAL, ParserTypeStruct::getTypeInfo($2), ParserTypeStruct::getParseTypeInfo($2));
            v->setExplicitScope();
            $$.set(v);
            delete $2;
            if (!parse_check_parse_option(PO_ALLOW_BARE_REFS))
                parse_error(*loc, "local variable '%s' declared without '$' prefix, but parse option 'allow-bare-refs' is not set", $3);
        }
        | TOK_MY IDENTIFIER {
            const QoreProgramLocation* loc = qore_program_private::get(*getProgram())->getLocation(@1.first_line, @2.last_line);
            // see if types are required
            if (parse_check_parse_option(PO_REQUIRE_TYPES))
                parse_error(*loc, "local variable '%s' declared without type information, but parse options require all declarations to have type information", $2);
            VarRefNode* v = new VarRefNode(loc, $2, VT_LOCAL);
            v->setExplicitScope();
            $$.set(v);
            if (!parse_check_parse_option(PO_ALLOW_BARE_REFS))
                parse_error(*loc, "local variable '%s' declared without '$' prefix, but parse option 'allow-bare-refs' is not set", $2);
        }
        | TOK_MY qtypedef VAR_REF {
            const QoreProgramLocation* loc = qore_program_private::get(*getProgram())->getLocation(@1.first_line, @3.last_line);
            VarRefNode* v;
            if ($2) {
                v = new VarRefDeclNode(loc, $3, VT_LOCAL, ParserTypeStruct::getTypeInfo($2), ParserTypeStruct::getParseTypeInfo($2));
                delete $2;
            }
            else {
                // see if types are required
                if (parse_check_parse_option(PO_REQUIRE_TYPES))
                    parse_error(*loc, "local variable '%s' declared without type information, but parse options require all declarations to have type information", $3);
                v = new VarRefNode(loc, $3, VT_LOCAL);
            }
            v->setExplicitScope();
            $$.set(v);
            if (parse_check_parse_option(PO_ALLOW_BARE_REFS))
                parse_error(*loc, "reference to variable '$%s' with the '$' sign is not allowed when parse option 'allow-bare-refs' is set", $3);
        }
        | TOK_MY '(' list ')' {
            $3->setVariableList();
            QoreParseListNode::nvec_t& vl = $3->getValues();
            const QoreProgramLocation* loc = qore_program_private::get(*getProgram())->getLocation(@1.first_line, @4.last_line);
            for (unsigned i = 0; i < vl.size(); ++i) {
                QoreValue& n = vl[i];
                qore_type_t t = n.getType();
                if (t == NT_BAREWORD) {
                    BarewordNode* b = n.get<BarewordNode>();
                    if (parse_check_parse_option(PO_REQUIRE_TYPES))
                        parse_error(*loc, "local variable '%s' declared without type information, but parse options require all declarations to have type information", b->str);
                    if (!parse_check_parse_option(PO_ALLOW_BARE_REFS))
                        parse_error(*loc, "local variable '%s' in local variable declaration list declared without '$' prefix, but parse option 'allow-bare-refs' is not set", b->str);
                    VarRefNode* v = new VarRefNode(loc, b->takeString(), VT_LOCAL);
                    v->setExplicitScope();
                    b->deref();
                    n = v;
                }
                else if (t == NT_VARREF) {
                    VarRefNode* v = n.get<VarRefNode>();
                    // see if types are required
                    if (parse_check_parse_option(PO_REQUIRE_TYPES) && !v->isDecl())
                        parse_error(*loc, "local variable '%s' declared without type information, but parse options require all declarations to have type information", v->getName());
                    if (v->explicitScope()) {
                        if (v->getType() == VT_LOCAL)
                            parse_error(*loc, "illegal use of 'my %s' in local variable declaration list", v->getName());
                        else if (v->getType() == VT_GLOBAL)
                            parse_error(*loc, "illegal use of 'our %s' in local variable declaration list", v->getName());
                    }
                    else
                        v->makeLocal();
                    v->setExplicitScope();
                }
                else
                    parse_error(*loc, "element %d in list following 'my' is not a variable reference (%s)", i, n.getTypeName());
            }
            $$.set($3);
        }
        | gvardecl {
            $$.set($1->makeVar());
        }
        | IDENTIFIER
        {
            if (parse_check_parse_option(PO_ASSUME_LOCAL & PO_ALLOW_BARE_REFS) && !strcmp($1, "argv"))
                inc_argv_ref();

            const QoreProgramLocation* loc = qore_program_private::get(*getProgram())->getLocation(@1.first_line, @1.last_line);
            $$.set(new BarewordNode(loc, $1));
        }
        | CONTEXT_REF
        {
            const QoreProgramLocation* loc = qore_program_private::get(*getProgram())->getLocation(@1.first_line, @1.last_line);
            $$.set(new ContextrefNode(loc, $1));
        }
        | TOK_CONTEXT_ROW
        {
            const QoreProgramLocation* loc = qore_program_private::get(*getProgram())->getLocation(@1.first_line, @1.last_line);
            $$.set(new ContextRowNode(loc));
        }
        | COMPLEX_CONTEXT_REF
        {
            const QoreProgramLocation* loc = qore_program_private::get(*getProgram())->getLocation(@1.first_line, @1.last_line);
            $$.set(new ComplexContextrefNode(loc, $1));
        }
        | TOK_FIND exp TOK_IN exp TOK_WHERE '(' exp ')'
        {
            const QoreProgramLocation* loc = qore_program_private::get(*getProgram())->getLocation(@1.first_line, @8.last_line);
            $$.set(new FindNode(loc, $2, $4, $7));
        }
        | TOK_EXISTS exp
        {
            const QoreProgramLocation* loc = qore_program_private::get(*getProgram())->getLocation(@1.first_line, @2.last_line);
            $$.set(new QoreExistsOperatorNode(loc, $2));
        }
        | TOK_ELEMENTS exp
        {
            const QoreProgramLocation* loc = qore_program_private::get(*getProgram())->getLocation(@1.first_line, @2.last_line);
            $$.set(new QoreElementsOperatorNode(loc, $2));
        }
        | TOK_KEYS exp {
            const QoreProgramLocation* loc = qore_program_private::get(*getProgram())->getLocation(@1.first_line, @2.last_line);
            $$.set(new QoreKeysOperatorNode(loc, $2));
        }
        | TOK_UNSHIFT exp {  // unshift list, element
            const QoreProgramLocation* loc = qore_program_private::get(*getProgram())->getLocation(@1.first_line, @2.last_line);
            QoreParseListNode* l = $2.getType() == NT_PARSE_LIST ? $2.get<QoreParseListNode>() : nullptr;
            if (!l || l->size() != 2) {
                parse_error(*loc, "invalid arguments to unshift, expected: lvalue, expression (%s)", $2.getTypeName());
                $2.discard(nullptr);
                $$.set(nullptr);
            }
            else {
                QoreValue lv = l->shift();
                $$.set(new QoreUnshiftOperatorNode(loc, lv, l->shift()));
                $2.discard(nullptr);
            }
        }
        | TOK_SHIFT exp {
            const QoreProgramLocation* loc = qore_program_private::get(*getProgram())->getLocation(@1.first_line, @2.last_line);
            $$.set(new QoreShiftOperatorNode(loc, $2));
        }
        | TOK_PUSH exp {  // push lvalue-list, element
            const QoreProgramLocation* loc = qore_program_private::get(*getProgram())->getLocation(@1.first_line, @2.last_line);
            QoreParseListNode* l = $2.getType() == NT_PARSE_LIST ? $2.get<QoreParseListNode>() : nullptr;
            if (!l || l->size() != 2) {
                parse_error(*loc, "invalid arguments to push, expected: lvalue, expression (%s)", $2.getTypeName());
                $2.discard(nullptr);
                $$.set(nullptr);
            }
            else {
                QoreValue lv = l->shift();
                $$.set(new QorePushOperatorNode(loc, lv, l->shift()));
                $2.discard(nullptr);
            }
        }
        | TOK_POP exp {
            const QoreProgramLocation* loc = qore_program_private::get(*getProgram())->getLocation(@1.first_line, @2.last_line);
            $$.set(new QorePopOperatorNode(loc, $2));
        }
        | TOK_CHOMP exp {
            const QoreProgramLocation* loc = qore_program_private::get(*getProgram())->getLocation(@1.first_line, @2.last_line);
            $$.set(new QoreChompOperatorNode(loc, $2));
        }
        | TOK_TRIM exp {
            const QoreProgramLocation* loc = qore_program_private::get(*getProgram())->getLocation(@1.first_line, @2.last_line);
            $$.set(new QoreTrimOperatorNode(loc, $2));
        }
        | TOK_SPLICE exp {  // splice lvalue-list, offset, [length, list]
            QoreParseListNode* l = $2.getType() == NT_PARSE_LIST ? $2.get<QoreParseListNode>() : nullptr;
            const QoreProgramLocation* loc = qore_program_private::get(*getProgram())->getLocation(@1.first_line, @2.last_line);
            if (!l) {
                parse_error(*loc, "invalid arguments to splice, expected: lvalue, offset exp[, length exp[, list exp]] (got %s)", $2.getTypeName());
                $2.discard(nullptr);
                $$.set(nullptr);
            }
            else if (l->size() < 2) {
                parse_error(*loc, "too few arguments to splice, expected at least 2 arguments as follows: lvalue, offset exp[, length exp[, list exp]] (got %d arguments)", l->size());
                $2.discard(nullptr);
                $$.set(nullptr);
            }
            else if (l->size() > 4) {
                parse_error(*loc, "too many arguments to splice, expected maximum 4 arguments as follows: lvalue, offset exp[, length exp[, list exp]] (got %d arguments)", l->size());
                $2.discard(nullptr);
                $$.set(nullptr);
            }
            else {
                QoreValue lv = l->shift();
                $$.set(new QoreSpliceOperatorNode(loc, lv, l->shift(), l->shift(), l->shift()));
                discard(l, 0);
            }
        }
        | TOK_EXTRACT exp {  // extract lvalue-list, offset, [length, list]
            QoreParseListNode* l = $2.getType() == NT_PARSE_LIST ? $2.get<QoreParseListNode>() : nullptr;
            const QoreProgramLocation* loc = qore_program_private::get(*getProgram())->getLocation(@1.first_line, @2.last_line);
            if (!l) {
                parse_error(*loc, "invalid arguments to extract, expected: lvalue, offset exp[, length exp[, list exp]] (got %s)", $2.getTypeName());
                $2.discard(nullptr);
                $$.set(nullptr);
            }
            else if (l->size() < 2) {
                parse_error(*loc, "too few arguments to extract, expected at least 2 arguments as follows: lvalue, offset exp[, length exp[, list exp]] (got %d arguments)", l->size());
                $2.discard(nullptr);
                $$.set(nullptr);
            }
            else if (l->size() > 4) {
                parse_error(*loc, "too many arguments to extract, expected maximum 4 arguments as follows: lvalue, offset exp[, length exp[, list exp]] (got %d arguments)", l->size());
                $2.discard(nullptr);
                $$.set(nullptr);
            }
            else {
                QoreValue lv = l->shift();
                $$.set(new QoreExtractOperatorNode(loc, lv, l->shift(), l->shift(), l->shift()));
                discard(l, 0);
            }
        }
        | TOK_MAP exp {
            const QoreProgramLocation* loc = qore_program_private::get(*getProgram())->getLocation(@1.first_line, @2.last_line);
            pop_ignore_numeric_argv_ref();
            QoreParseListNode* l = $2.getType() == NT_PARSE_LIST ? $2.get<QoreParseListNode>() : nullptr;
            int len = l ? (int)l->size() : 0;
            if (!l || len < 2 || len > 3) {
                parse_error(*loc, "invalid arguments to map operator, expected: 2 or 3 element list (code expression, list argument, [select expression]), got: '%s'", $2.getTypeName());
                $2.discard(nullptr);
                $$.set(nullptr);
            }
            else {
                // get first expression from list
                QoreValue exp = l->shift();
                qore_type_t t = exp.getType();
                $$.set(nullptr);
                if (t == NT_PARSE_HASH) {
                    QoreParseHashNode* phn = exp.get<QoreParseHashNode>();
                    if (phn->isCurly())
                        $$.set(parse_hash_map(loc, phn, l));
                }

                if (!$$) {
                    $$.set(parse_map(loc, exp, l));
                }
            }
        }
        | TOK_FOLDR exp {
            pop_ignore_numeric_argv_ref();
            QoreParseListNode* l = $2.getType() == NT_PARSE_LIST ? $2.get<QoreParseListNode>() : nullptr;
            const QoreProgramLocation* loc = qore_program_private::get(*getProgram())->getLocation(@1.first_line, @2.last_line);
            if (!l || l->size() != 2) {
                parse_error(*loc, "invalid arguments to foldr operator, expected: 2-element list expected: 2-element list (fold expression and list expression), got: '%s'", $2.getTypeName());
                $2.discard(nullptr);
                $$.set(nullptr);
            }
            else {
                QoreValue code_exp = l->shift();
                QoreValue arg = l->shift();
                $$.set(new QoreFoldrOperatorNode(loc, code_exp, arg));
                $2.discard(nullptr);
            }
        }
        | TOK_FOLDL exp {
            pop_ignore_numeric_argv_ref();
            QoreParseListNode* l = $2.getType() == NT_PARSE_LIST ? $2.get<QoreParseListNode>() : nullptr;
            const QoreProgramLocation* loc = qore_program_private::get(*getProgram())->getLocation(@1.first_line, @2.last_line);
            if (!l || l->size() != 2) {
                parse_error(*loc, "invalid arguments to foldl operator, expected: 2-element list (fold expression and list expression), got: '%s'", $2.getTypeName());
                $2.discard(nullptr);
                $$.set(nullptr);
            }
            else {
                QoreValue code_exp = l->shift();
                QoreValue arg = l->shift();
                $$.set(new QoreFoldlOperatorNode(loc, code_exp, arg));
                $2.discard(nullptr);
            }
        }
        | TOK_SELECT exp {
            pop_ignore_numeric_argv_ref();
            QoreParseListNode* l = $2.getType() == NT_PARSE_LIST ? $2.get<QoreParseListNode>() : nullptr;
            const QoreProgramLocation* loc = qore_program_private::get(*getProgram())->getLocation(@1.first_line, @2.last_line);
            if (!l || l->size() != 2) {
                parse_error(*loc, "invalid arguments to select operator, expected: 2-element list (list expression and select expression) got: '%s'", $2.getTypeName());
                $2.discard(nullptr);
                $$.set(nullptr);
            }
            else {
                QoreValue arg = l->shift();
                QoreValue select_exp = l->shift();
                $$.set(new QoreSelectOperatorNode(loc, arg, select_exp));
                $2.discard(nullptr);
            }
        }
        | P_INCREMENT exp {  // pre-increment
            const QoreProgramLocation* loc = qore_program_private::get(*getProgram())->getLocation(@1.first_line, @2.last_line);
            $$.set(new QorePreIncrementOperatorNode(loc, $2));
        }
        | P_DECREMENT exp {  // pre-decrement
            const QoreProgramLocation* loc = qore_program_private::get(*getProgram())->getLocation(@1.first_line, @2.last_line);
            $$.set(new QorePreDecrementOperatorNode(loc, $2));
        }
        | BASE_CLASS_CALL '(' myexp ')' {
            printd(5, "parsing in-object base class method call %s()\n", $1->ostr);
            const QoreProgramLocation* loc = qore_program_private::get(*getProgram())->getLocation(@1.first_line, @4.last_line);
            if (!strcmp($1->getIdentifier(), "copy"))
                parse_error(*loc, "illegal call to base class copy method '%s'", $1->ostr);

            $$.set(new SelfFunctionCallNode(loc, $1, make_args(qore_program_private::get(*getProgram())->getLocation(@3.first_line, @3.last_line), $3)));
        }
        | KW_IDENTIFIER_OPENPAREN myexp ')' {
            printd(5, "parsing call %s()\n", $1);
            const QoreProgramLocation* loc = qore_program_private::get(*getProgram())->getLocation(@1.first_line, @3.last_line);
            const QoreProgramLocation* argsloc = qore_program_private::get(*getProgram())->getLocation(@2.first_line, @2.last_line);
            $$.set(new FunctionCallNode(loc, $1, make_args(argsloc, $2)));
        }
        | SELF_REF
        {
            const QoreProgramLocation* loc = qore_program_private::get(*getProgram())->getLocation(@1.first_line, @1.last_line);
            $$.set(new SelfVarrefNode(loc, $1));
            if (parse_check_parse_option(PO_ALLOW_BARE_REFS))
                parse_error(*loc, "reference to '$.%s' with the '$.' prefix is not allowed when parse option 'allow-bare-refs' is set", $1);
        }
        | '-' exp %prec NEG {
            // FIXME: need to expand constant expression checking to determine
            //        if the expression can throw an exception at run-time
            // first check for constant expressions
            const QoreProgramLocation* loc = qore_program_private::get(*getProgram())->getLocation(@1.first_line, @2.last_line);
            $$.set(new QoreUnaryMinusOperatorNode(loc, $2));
        }
        | '+' exp %prec UPLUS
        {
            const QoreProgramLocation* loc = qore_program_private::get(*getProgram())->getLocation(@1.first_line, @2.last_line);
            $$.set(new QoreUnaryPlusOperatorNode(loc, $2));
        }
        | '~' exp {
            const QoreProgramLocation* loc = qore_program_private::get(*getProgram())->getLocation(@1.first_line, @2.last_line);
            $$.set(new QoreBinaryNotOperatorNode(loc, $2));
        }
        | '!' exp {
            const QoreProgramLocation* loc = qore_program_private::get(*getProgram())->getLocation(@1.first_line, @2.last_line);
            $$.set(new QoreLogicalNotOperatorNode(loc, $2));
        }
        | '\\' exp {
            qore_type_t t = $2.getType();
            //printd(5, "backslash exp line %d, type %s\n", @2.first_line, $2.getTypeName());

            if (t == NT_FUNCTION_CALL || t == NT_PROGRAM_FUNC_CALL) {
                $$.set($2.get<FunctionCallNode>()->makeReferenceNodeAndDeref());
            }
            else if (t == NT_SELF_CALL) {
                $$.set($2.get<SelfFunctionCallNode>()->makeReferenceNodeAndDeref());
            }
            else if (t == NT_STATIC_METHOD_CALL) {
                $$.set($2.get<StaticMethodCallNode>()->makeReferenceNodeAndDeref());
            }
            else {
                bool make_ref = true;

                if (t == NT_OPERATOR) {
                    QoreDotEvalOperatorNode* deon = dynamic_cast<QoreDotEvalOperatorNode*>($2.getInternalNode());
                    if (deon) {
                        $$.set(deon->makeCallReference());
                        make_ref = false;
                    }
                }

                if (make_ref) {
                    const QoreProgramLocation* loc = qore_program_private::get(*getProgram())->getLocation(@1.first_line, @2.last_line);
                    //printd(5, "type=%s\n", $2.getTypeName());
                    $$.set(new ParseReferenceNode(loc, $2));
                }
            }
        }
        | TOK_NEW IDENTIFIER '(' myexp ')' {
            const QoreProgramLocation* loc = qore_program_private::get(*getProgram())->getLocation(@1.first_line, @5.last_line);
            const QoreProgramLocation* argsloc = qore_program_private::get(*getProgram())->getLocation(@4.first_line, @4.last_line);
            $$.set(new ScopedObjectCallNode(loc, new NamedScope($2), make_args(argsloc, $4)));
            if (parse_check_parse_option(PO_NO_NEW))
                parse_error(*loc, "illegal use of the 'new' operator (conflicts with parse option PO_NO_NEW)");
        }
        | TOK_NEW SCOPED_REF '(' myexp ')' {
            const QoreProgramLocation* loc = qore_program_private::get(*getProgram())->getLocation(@1.first_line, @5.last_line);
            const QoreProgramLocation* argsloc = qore_program_private::get(*getProgram())->getLocation(@4.first_line, @4.last_line);
            $$.set(new ScopedObjectCallNode(loc, new NamedScope($2), make_args(argsloc, $4)));
            if (parse_check_parse_option(PO_NO_NEW))
                parse_error(*loc, "illegal use of the 'new' operator (conflicts with parse option PO_NO_NEW)");
        }
        | TOK_NEW ANGLE_IDENTIFIER '(' myexp ')' {
            const QoreProgramLocation* loc = qore_program_private::get(*getProgram())->getLocation(@1.first_line, @5.last_line);
            const QoreProgramLocation* argsloc = qore_program_private::get(*getProgram())->getLocation(@4.first_line, @4.last_line);
            $$.set(new ParseNewComplexTypeNode(loc, ParserTypeStruct::getParseType(loc, $2, false), make_args(argsloc, $4)));
            if (parse_check_parse_option(PO_NO_NEW))
                parse_error(*loc, "illegal use of the 'new' operator (conflicts with parse option PO_NO_NEW)");
        }
        | TOK_BACKGROUND exp {
            const QoreProgramLocation* loc = qore_program_private::get(*getProgram())->getLocation(@1.first_line, @2.last_line);
            $$.set(new QoreBackgroundOperatorNode(loc, $2));
            // check to see if the expression is legal
            if (parse_check_parse_option(PO_NO_THREAD_CONTROL))
                parse_error(*loc, "illegal use of 'background' operator (conflicts with parse option PO_NO_THREAD_CONTROL)");
<<<<<<< HEAD
            else if (!node_has_effect_as_root($2)) {
                if (!parse_check_parse_option(PO_ALLOW_STATEMENT_NO_EFFECT)) {
                    parse_error(*loc, "argument to background operator (%s) has no effect", get_type_name($2));
                }
            } else if (!node_has_effect($2)) {
                parse_error(*loc, "argument to background operator (%s) has no effect", get_type_name($2));
            }
=======
            else if (!$2.hasEffect())
                parse_error(*loc, "argument to background operator (%s) has no effect", $2.getTypeName());
>>>>>>> 5e7d798f
        }
        | BACKQUOTE {
            const QoreProgramLocation* loc = qore_program_private::get(*getProgram())->getLocation(@1.first_line, @1.last_line);
            $$.set(new BackquoteNode(loc, $1));
            if (parse_check_parse_option(PO_NO_EXTERNAL_PROCESS))
                parse_error(*loc, "illegal use of backquote operator (conflicts with parse option PO_NO_EXTERNAL_PROCESS)");
        }
        | '(' exp ')' {
            $$.set($2);
            switch ($2.getType()) {
                case NT_PARSE_LIST:
                    $2.get<QoreParseListNode>()->setFinalized();
                    break;
                case NT_FUNCTION_CALL:
                    $2.get<FunctionCallNode>()->setFinalized();
                    break;
                case NT_BAREWORD:
                    $2.get<BarewordNode>()->setFinalized();
                    break;
                case NT_OPERATOR:
                    $2.get<QoreOperatorNode>()->setInParentheses();
                    break;
            }
        }
        | '(' ')' {
            const QoreProgramLocation* loc = qore_program_private::get(*getProgram())->getLocation(@1.first_line, @2.last_line);
            QoreParseListNode* l = new QoreParseListNode(loc);
            l->setFinalized();
            $$.set(l);
        }
        | TOK_SUB '(' myexp ')' return_value block {
            const QoreProgramLocation* loc = qore_program_private::get(*getProgram())->getLocation(@1.first_line, @6.last_line);
            int ar = get_pop_argv_ref();
            $$.set(new QoreClosureParseNode(loc, new UserClosureFunction($6, @3.first_line, @3.last_line, $3, $5, false, ar > 0 ? QC_USES_EXTRA_ARGS : QC_NO_FLAGS)));
        }
        | uncqtypedef TOK_SUB '(' myexp ')' block {
            const QoreProgramLocation* loc = qore_program_private::get(*getProgram())->getLocation(@1.first_line, @6.last_line);
            RetTypeInfo* rt = new RetTypeInfo(ParserTypeStruct::getParseTypeInfo($1), ParserTypeStruct::getTypeInfo($1));
            delete $1;

            int ar = get_pop_argv_ref();
            $$.set(new QoreClosureParseNode(loc, new UserClosureFunction($6, @4.first_line, @4.last_line, $4, rt, false, ar > 0 ? QC_USES_EXTRA_ARGS : QC_NO_FLAGS)));
        }
        | method_modifiers TOK_SUB '(' myexp ')' return_value block {
            const QoreProgramLocation* loc = qore_program_private::get(*getProgram())->getLocation(@1.first_line, @7.last_line);
            check_funcmod(loc, $1);
            int ar = get_pop_argv_ref();
            int64 flags = ar > 0 ? QC_USES_EXTRA_ARGS : QC_NO_FLAGS;
            if ($1 & OFM_DEPRECATED)
                flags |= QC_DEPRECATED;
            $$.set(new QoreClosureParseNode(loc, new UserClosureFunction($7, @4.first_line, @4.last_line, $4, $6, $1 | OFM_SYNCED, flags)));
        }
        | method_modifiers uncqtypedef TOK_SUB '(' myexp ')' block {
            const QoreProgramLocation* loc = qore_program_private::get(*getProgram())->getLocation(@1.first_line, @7.last_line);
            check_funcmod(loc, $1);

            RetTypeInfo* rt = new RetTypeInfo(ParserTypeStruct::getParseTypeInfo($2), ParserTypeStruct::getTypeInfo($2));
            delete $2;

            int ar = get_pop_argv_ref();
            int64 flags = ar > 0 ? QC_USES_EXTRA_ARGS : QC_NO_FLAGS;
            if ($1 & OFM_DEPRECATED)
                flags |= QC_DEPRECATED;
            $$.set(new QoreClosureParseNode(loc, new UserClosureFunction($7, @5.first_line, @5.last_line, $5, rt, $1 | OFM_SYNCED, flags)));
        }
        | IMPLICIT_ARG_REF {
            $$.set($1);
            inc_numeric_argv_ref();
        }
        | IMPLICIT_ELEMENT {
            const QoreProgramLocation* loc = qore_program_private::get(*getProgram())->getLocation(@1.first_line, @1.last_line);
            $$.set(new QoreImplicitElementNode(loc));
        }
        | TOK_DELETE exp {
            const QoreProgramLocation* loc = qore_program_private::get(*getProgram())->getLocation(@1.first_line, @2.last_line);
            $$.set(new QoreDeleteOperatorNode(loc, $2));
        }
        | TOK_REMOVE exp {
            const QoreProgramLocation* loc = qore_program_private::get(*getProgram())->getLocation(@1.first_line, @2.last_line);
            $$.set(new QoreRemoveOperatorNode(loc, $2));
        }
        | QORE_CAST '(' exp ')' {
            const QoreProgramLocation* loc = qore_program_private::get(*getProgram())->getLocation(@1.first_line, @4.last_line);
            $$.set(new QoreParseCastOperatorNode(loc, ParserTypeStruct::getParseType(loc, $1, false), $3));
        }
        ;

exp:
    exp_c                               { $$.set($1); }
    | list                              { $$.set($1); }
    | alt_hash                          { $$.set($1); }
    | immediate_typed_hash              { $$.set($1); }
    | '{' '}'                           { $$.set(new QoreParseHashNode(qore_program_private::get(*getProgram())->getLocation(@1.first_line, @2.last_line), true)); }
    | exp PLUS_EQUALS exp               { $$.set(new QorePlusEqualsOperatorNode(qore_program_private::get(*getProgram())->getLocation(@1.first_line, @3.last_line), $1, $3)); }
    | exp MINUS_EQUALS exp              { $$.set(new QoreMinusEqualsOperatorNode(qore_program_private::get(*getProgram())->getLocation(@1.first_line, @3.last_line), $1, $3)); }
    | exp AND_EQUALS exp                { $$.set(new QoreAndEqualsOperatorNode(qore_program_private::get(*getProgram())->getLocation(@1.first_line, @3.last_line), $1, $3)); }
    | exp OR_EQUALS exp                 { $$.set(new QoreOrEqualsOperatorNode(qore_program_private::get(*getProgram())->getLocation(@1.first_line, @3.last_line), $1, $3)); }
    | exp MODULA_EQUALS exp             { $$.set(new QoreModuloEqualsOperatorNode(qore_program_private::get(*getProgram())->getLocation(@1.first_line, @3.last_line), $1, $3)); }
    | exp MULTIPLY_EQUALS exp           { $$.set(new QoreMultiplyEqualsOperatorNode(qore_program_private::get(*getProgram())->getLocation(@1.first_line, @3.last_line), $1, $3)); }
    | exp DIVIDE_EQUALS exp             { $$.set(new QoreDivideEqualsOperatorNode(qore_program_private::get(*getProgram())->getLocation(@1.first_line, @3.last_line), $1, $3)); }
    | exp XOR_EQUALS exp                { $$.set(new QoreXorEqualsOperatorNode(qore_program_private::get(*getProgram())->getLocation(@1.first_line, @3.last_line), $1, $3)); }
    | exp SHIFT_LEFT_EQUALS exp         { $$.set(new QoreShiftLeftEqualsOperatorNode(qore_program_private::get(*getProgram())->getLocation(@1.first_line, @3.last_line), $1, $3)); }
    | exp SHIFT_RIGHT_EQUALS exp        { $$.set(new QoreShiftRightEqualsOperatorNode(qore_program_private::get(*getProgram())->getLocation(@1.first_line, @3.last_line), $1, $3)); }
    | exp '=' exp                       { $$.set(process_assignment(@1.first_line, @3.last_line, $1, $3)); }
    | exp WEAK_ASSIGNMENT exp           {
        const QoreProgramLocation* loc = qore_program_private::get(*getProgram())->getLocation(@1.first_line, @3.last_line);
        // see if the use of the weak assignment operator is allowed
        if (!parse_check_parse_option(PO_ALLOW_WEAK_REFERENCES))
            parse_error(*loc, "unauthorized use of the weak reference assignment operator \":=\" (parse option PO_ALLOW_WEAK_REFERENCES is not set)");

        $$.set(process_weak_assignment(loc, $1, $3));
    }
    | exp TOK_INSTANCEOF uncqtypedef    {
        const QoreProgramLocation* loc = qore_program_private::get(*getProgram())->getLocation(@1.first_line, @3.last_line);
        $$.set($3->getTypeInfo()
            ? new QoreInstanceOfOperatorNode(loc, $1, $3->getTypeInfo())
            : new QoreInstanceOfOperatorNode(loc, $1, $3->getParseTypeInfo()));
        delete $3;
    }
    | exp NULL_COALESCING exp           { $$.set(new QoreNullCoalescingOperatorNode(qore_program_private::get(*getProgram())->getLocation(@1.first_line, @3.last_line), $1, $3)); }
    | exp VALUE_COALESCING exp          { $$.set(new QoreValueCoalescingOperatorNode(qore_program_private::get(*getProgram())->getLocation(@1.first_line, @3.last_line), $1, $3)); }
    | exp '?' exp ':' exp               { $$.set(new QoreQuestionMarkOperatorNode(qore_program_private::get(*getProgram())->getLocation(@1.first_line, @5.last_line), $1, $3, $5)); }
    | exp P_INCREMENT                   { $$.set(new QorePostIncrementOperatorNode(qore_program_private::get(*getProgram())->getLocation(@1.first_line, @2.last_line), $1)); } // post-increment
    | exp P_DECREMENT                   { $$.set(new QorePostDecrementOperatorNode(qore_program_private::get(*getProgram())->getLocation(@1.first_line, @2.last_line), $1)); } // post-decrement
    | exp '(' myexp ')'                 { $$.set(processCall(@1.first_line, @4.last_line, $1, $3, qore_program_private::get(*getProgram())->getLocation(@3.first_line, @3.last_line))); }
    | exp LOGICAL_AND exp               {
        const QoreProgramLocation* loc = qore_program_private::get(*getProgram())->getLocation(@1.first_line, @3.last_line);
        check_operator_log_or(loc, $1, "logical AND");
        $$.set(new QoreLogicalAndOperatorNode(loc, $1, $3));
    }
    | exp LOGICAL_OR exp                { $$.set(new QoreLogicalOrOperatorNode(qore_program_private::get(*getProgram())->getLocation(@1.first_line, @3.last_line), $1, $3)); }
    | exp BROKEN_LOGICAL_OR exp         { $$.set(new QoreLogicalOrOperatorNode(qore_program_private::get(*getProgram())->getLocation(@1.first_line, @3.last_line), $1, $3)); }
    | exp BROKEN_BINARY_OR exp          { $$.set(new QoreBinaryOrOperatorNode(qore_program_private::get(*getProgram())->getLocation(@1.first_line, @3.last_line), $1, $3)); }
    | exp BROKEN_BINARY_XOR exp         {
        const QoreProgramLocation* loc = qore_program_private::get(*getProgram())->getLocation(@1.first_line, @3.last_line);
        check_operator_bin_or(loc, $1, "binary XOR");
        $$.set(new QoreBinaryXorOperatorNode(loc, $1, $3));
    }
    | exp '|' exp                       { $$.set(new QoreBinaryOrOperatorNode(qore_program_private::get(*getProgram())->getLocation(@1.first_line, @3.last_line), $1, $3)); }
    | exp '&' exp                       {
        const QoreProgramLocation* loc = qore_program_private::get(*getProgram())->getLocation(@1.first_line, @3.last_line);
        check_operator_bin_or(loc, $1, "binary AND");
        check_operator_bin_xor(loc, $1, "binary AND");
        $$.set(new QoreBinaryAndOperatorNode(loc, $1, $3));
    }
    | exp '^' exp                       { $$.set(new QoreBinaryXorOperatorNode(qore_program_private::get(*getProgram())->getLocation(@1.first_line, @3.last_line), $1, $3)); }
    | exp REGEX_MATCH REGEX             { $$.set(new QoreRegexMatchOperatorNode(qore_program_private::get(*getProgram())->getLocation(@1.first_line, @3.last_line), $1, $3)); }
    | exp REGEX_NMATCH REGEX            { $$.set(new QoreRegexNMatchOperatorNode(qore_program_private::get(*getProgram())->getLocation(@1.first_line, @3.last_line), $1, $3)); }
    | exp REGEX_MATCH REGEX_SUBST       { $$.set(new QoreRegexSubstOperatorNode(qore_program_private::get(*getProgram())->getLocation(@1.first_line, @3.last_line), $1, $3)); }
    | exp REGEX_MATCH REGEX_TRANS       { $$.set(new QoreTransliterationOperatorNode(qore_program_private::get(*getProgram())->getLocation(@1.first_line, @3.last_line), $1, $3)); }
    | exp REGEX_MATCH REGEX_EXTRACT     { $$.set(new QoreRegexExtractOperatorNode(qore_program_private::get(*getProgram())->getLocation(@1.first_line, @3.last_line), $1, $3)); }
    | exp '>' exp                       { $$.set(new QoreLogicalGreaterThanOperatorNode(qore_program_private::get(*getProgram())->getLocation(@1.first_line, @3.last_line), $1, $3)); }
    | exp '<' exp                       { $$.set(new QoreLogicalLessThanOperatorNode(qore_program_private::get(*getProgram())->getLocation(@1.first_line, @3.last_line), $1, $3)); }
    | exp LOGICAL_CMP exp               { $$.set(new QoreLogicalComparisonOperatorNode(qore_program_private::get(*getProgram())->getLocation(@1.first_line, @3.last_line), $1, $3)); }
    | exp LOGICAL_EQ exp                { $$.set(new QoreLogicalEqualsOperatorNode(qore_program_private::get(*getProgram())->getLocation(@1.first_line, @3.last_line), $1, $3)); }
    | exp ABSOLUTE_EQ exp               { $$.set(new QoreLogicalAbsoluteEqualsOperatorNode(qore_program_private::get(*getProgram())->getLocation(@1.first_line, @3.last_line), $1, $3)); }
    | exp ABSOLUTE_NE exp               { $$.set(new QoreLogicalAbsoluteNotEqualsOperatorNode(qore_program_private::get(*getProgram())->getLocation(@1.first_line, @3.last_line), $1, $3)); }
    | exp LOGICAL_NE exp                { $$.set(new QoreLogicalNotEqualsOperatorNode(qore_program_private::get(*getProgram())->getLocation(@1.first_line, @3.last_line), $1, $3)); }
    | exp LOGICAL_LE exp                { $$.set(new QoreLogicalLessThanOrEqualsOperatorNode(qore_program_private::get(*getProgram())->getLocation(@1.first_line, @3.last_line), $1, $3)); }
    | exp LOGICAL_GE exp                { $$.set(new QoreLogicalGreaterThanOrEqualsOperatorNode(qore_program_private::get(*getProgram())->getLocation(@1.first_line, @3.last_line), $1, $3)); }
    | exp SHIFT_LEFT exp                { $$.set(new QoreShiftLeftOperatorNode(qore_program_private::get(*getProgram())->getLocation(@1.first_line, @3.last_line), $1, $3)); }
    | exp SHIFT_RIGHT exp               { $$.set(new QoreShiftRightOperatorNode(qore_program_private::get(*getProgram())->getLocation(@1.first_line, @3.last_line), $1, $3)); }
    | exp '+' exp                       { $$.set(new QorePlusOperatorNode(qore_program_private::get(*getProgram())->getLocation(@1.first_line, @3.last_line), $1, $3)); }
    | exp '-' exp                       { $$.set(new QoreMinusOperatorNode(qore_program_private::get(*getProgram())->getLocation(@1.first_line, @3.last_line), $1, $3)); }
    | exp '%' exp                       { $$.set(new QoreModuloOperatorNode(qore_program_private::get(*getProgram())->getLocation(@1.first_line, @3.last_line), $1, $3)); }
    | exp '/' exp                       { $$.set(new QoreDivisionOperatorNode(qore_program_private::get(*getProgram())->getLocation(@1.first_line, @3.last_line), $1, $3)); }
    | exp '*' exp                       { $$.set(new QoreMultiplicationOperatorNode(qore_program_private::get(*getProgram())->getLocation(@1.first_line, @3.last_line), $1, $3)); }
    | exp '[' exp RANGE ']'             { $$.set(new QoreSquareBracketsRangeOperatorNode(qore_program_private::get(*getProgram())->getLocation(@1.first_line, @5.last_line), $1, $3, QoreValue())); }
    | exp '[' RANGE exp ']'             { $$.set(new QoreSquareBracketsRangeOperatorNode(qore_program_private::get(*getProgram())->getLocation(@1.first_line, @5.last_line), $1, QoreValue(), $4)); }
    | exp '[' RANGE ']'                 {
        parse_error(*qore_program_private::get(*getProgram())->getLocation(@1.first_line, @4.last_line), "illegal range without start or end expressions; at least start or end must be given for a range");
        $$.set(new QoreSquareBracketsRangeOperatorNode(qore_program_private::get(*getProgram())->getLocation(@1.first_line, @4.last_line), $1, QoreValue(), QoreValue()));
    }
    | exp '[' exp ']'                   {
        $$.set(nullptr);
        // issue #2198: if we have a range between square brackets, we need to return a QoreSquareBracketsRangeOperatorNode
        if ($3.getType() == NT_OPERATOR) {
           QoreRangeOperatorNode* ron = dynamic_cast<QoreRangeOperatorNode*>($3.getInternalNode());
           if (ron) {
              std::unique_ptr<QoreRangeOperatorNode> holder(ron);
              $$.set(new QoreSquareBracketsRangeOperatorNode(qore_program_private::get(*getProgram())->getLocation(@1.first_line, @4.last_line), $1, ron->swapLeft(QoreValue()), ron->swapRight(QoreValue())));
           }
        }
        if (!$$) {
           $$.set(new QoreSquareBracketsOperatorNode(qore_program_private::get(*getProgram())->getLocation(@1.first_line, @3.last_line), $1, $3));
        }
    }
    | exp '{' exp '}'                   { $$.set(new QoreHashObjectDereferenceOperatorNode(qore_program_private::get(*getProgram())->getLocation(@1.first_line, @3.last_line), $1, $3)); }
    | exp RANGE exp                     { $$.set(new QoreRangeOperatorNode(qore_program_private::get(*getProgram())->getLocation(@1.first_line, @3.last_line), $1, $3)); }
    | exp '.' exp                       { $$.set(process_dot(@1.first_line, @3.last_line, $1, $3)); }
    | exp DOT_KW_IDENTIFIER             { $$.set(new QoreHashObjectDereferenceOperatorNode(qore_program_private::get(*getProgram())->getLocation(@1.first_line, @2.last_line), $1, $2)); }
    ;

exp_n:
    exp_c                                 { $$.set($1); }
    | list_n                              { $$.set($1); }
    | exp_n PLUS_EQUALS exp               { $$.set(new QorePlusEqualsOperatorNode(qore_program_private::get(*getProgram())->getLocation(@1.first_line, @3.last_line), $1, $3)); }
    | exp_n MINUS_EQUALS exp              { $$.set(new QoreMinusEqualsOperatorNode(qore_program_private::get(*getProgram())->getLocation(@1.first_line, @3.last_line), $1, $3)); }
    | exp_n AND_EQUALS exp                { $$.set(new QoreAndEqualsOperatorNode(qore_program_private::get(*getProgram())->getLocation(@1.first_line, @3.last_line), $1, $3)); }
    | exp_n OR_EQUALS exp                 { $$.set(new QoreOrEqualsOperatorNode(qore_program_private::get(*getProgram())->getLocation(@1.first_line, @3.last_line), $1, $3)); }
    | exp_n MODULA_EQUALS exp             { $$.set(new QoreModuloEqualsOperatorNode(qore_program_private::get(*getProgram())->getLocation(@1.first_line, @3.last_line), $1, $3)); }
    | exp_n MULTIPLY_EQUALS exp           { $$.set(new QoreMultiplyEqualsOperatorNode(qore_program_private::get(*getProgram())->getLocation(@1.first_line, @3.last_line), $1, $3)); }
    | exp_n DIVIDE_EQUALS exp             { $$.set(new QoreDivideEqualsOperatorNode(qore_program_private::get(*getProgram())->getLocation(@1.first_line, @3.last_line), $1, $3)); }
    | exp_n XOR_EQUALS exp                { $$.set(new QoreXorEqualsOperatorNode(qore_program_private::get(*getProgram())->getLocation(@1.first_line, @3.last_line), $1, $3)); }
    | exp_n SHIFT_LEFT_EQUALS exp         { $$.set(new QoreShiftLeftEqualsOperatorNode(qore_program_private::get(*getProgram())->getLocation(@1.first_line, @3.last_line), $1, $3)); }
    | exp_n SHIFT_RIGHT_EQUALS exp        { $$.set(new QoreShiftRightEqualsOperatorNode(qore_program_private::get(*getProgram())->getLocation(@1.first_line, @3.last_line), $1, $3)); }
    | exp_n '=' exp                       { $$.set(process_assignment(@1.first_line, @3.last_line, $1, $3)); }
    | exp_n WEAK_ASSIGNMENT exp           {
        const QoreProgramLocation* loc = qore_program_private::get(*getProgram())->getLocation(@1.first_line, @3.last_line);
        // see if the use of the weak assignment operator is allowed
        if (!parse_check_parse_option(PO_ALLOW_WEAK_REFERENCES))
            parse_error(*loc, "unauthorized use of the weak reference assignment operator \":=\" (parse option PO_ALLOW_WEAK_REFERENCES is not set)");

        $$.set(process_weak_assignment(loc, $1, $3));
    }
    | exp_n TOK_INSTANCEOF uncqtypedef    {
        const QoreProgramLocation* loc = qore_program_private::get(*getProgram())->getLocation(@1.first_line, @3.last_line);
        $$.set($3->getTypeInfo()
            ? new QoreInstanceOfOperatorNode(loc, $1, $3->getTypeInfo())
            : new QoreInstanceOfOperatorNode(loc, $1, $3->getParseTypeInfo()));
        delete $3;
    }
    | exp_n NULL_COALESCING exp           { $$.set(new QoreNullCoalescingOperatorNode(qore_program_private::get(*getProgram())->getLocation(@1.first_line, @3.last_line), $1, $3)); }
    | exp_n VALUE_COALESCING exp          { $$.set(new QoreValueCoalescingOperatorNode(qore_program_private::get(*getProgram())->getLocation(@1.first_line, @3.last_line), $1, $3)); }
    | exp_n '?' exp ':' exp               { $$.set(new QoreQuestionMarkOperatorNode(qore_program_private::get(*getProgram())->getLocation(@1.first_line, @5.last_line), $1, $3, $5)); }
    | exp_n P_INCREMENT                   { $$.set(new QorePostIncrementOperatorNode(qore_program_private::get(*getProgram())->getLocation(@1.first_line, @2.last_line), $1)); } // post-increment
    | exp_n P_DECREMENT                   { $$.set(new QorePostDecrementOperatorNode(qore_program_private::get(*getProgram())->getLocation(@1.first_line, @2.last_line), $1)); } // post-decrement
    | exp_n '(' myexp ')'                 { $$.set(processCall(@1.first_line, @4.last_line, $1, $3, qore_program_private::get(*getProgram())->getLocation(@3.first_line, @3.last_line))); }
    | exp_n LOGICAL_AND exp               {
        const QoreProgramLocation* loc = qore_program_private::get(*getProgram())->getLocation(@1.first_line, @3.last_line);
        check_operator_log_or(loc, $1, "logical AND");
        $$.set(new QoreLogicalAndOperatorNode(loc, $1, $3));
    }
    | exp_n LOGICAL_OR exp                { $$.set(new QoreLogicalOrOperatorNode(qore_program_private::get(*getProgram())->getLocation(@1.first_line, @3.last_line), $1, $3)); }
    | exp_n BROKEN_LOGICAL_OR exp         { $$.set(new QoreLogicalOrOperatorNode(qore_program_private::get(*getProgram())->getLocation(@1.first_line, @3.last_line), $1, $3)); }
    | exp_n BROKEN_BINARY_OR exp          { $$.set(new QoreBinaryOrOperatorNode(qore_program_private::get(*getProgram())->getLocation(@1.first_line, @3.last_line), $1, $3)); }
    | exp_n BROKEN_BINARY_XOR exp         {
        const QoreProgramLocation* loc = qore_program_private::get(*getProgram())->getLocation(@1.first_line, @3.last_line);
        check_operator_bin_or(loc, $1, "binary XOR");
        $$.set(new QoreBinaryXorOperatorNode(loc, $1, $3));
    }
    | exp_n '|' exp                       { $$.set(new QoreBinaryOrOperatorNode(qore_program_private::get(*getProgram())->getLocation(@1.first_line, @3.last_line), $1, $3)); }
    | exp_n '&' exp                       {
        const QoreProgramLocation* loc = qore_program_private::get(*getProgram())->getLocation(@1.first_line, @3.last_line);
        check_operator_bin_or(loc, $1, "binary AND");
        check_operator_bin_xor(loc, $1, "binary AND");
        $$.set(new QoreBinaryAndOperatorNode(loc, $1, $3));
    }
    | exp_n '^' exp                       { $$.set(new QoreBinaryXorOperatorNode(qore_program_private::get(*getProgram())->getLocation(@1.first_line, @3.last_line), $1, $3)); }
    | exp_n REGEX_MATCH REGEX             { $$.set(new QoreRegexMatchOperatorNode(qore_program_private::get(*getProgram())->getLocation(@1.first_line, @3.last_line), $1, $3)); }
    | exp_n REGEX_NMATCH REGEX            { $$.set(new QoreRegexNMatchOperatorNode(qore_program_private::get(*getProgram())->getLocation(@1.first_line, @3.last_line), $1, $3)); }
    | exp_n REGEX_MATCH REGEX_SUBST       { $$.set(new QoreRegexSubstOperatorNode(qore_program_private::get(*getProgram())->getLocation(@1.first_line, @3.last_line), $1, $3)); }
    | exp_n REGEX_MATCH REGEX_TRANS       { $$.set(new QoreTransliterationOperatorNode(qore_program_private::get(*getProgram())->getLocation(@1.first_line, @3.last_line), $1, $3)); }
    | exp_n REGEX_MATCH REGEX_EXTRACT     { $$.set(new QoreRegexExtractOperatorNode(qore_program_private::get(*getProgram())->getLocation(@1.first_line, @3.last_line), $1, $3)); }
    | exp_n '>' exp                       { $$.set(new QoreLogicalGreaterThanOperatorNode(qore_program_private::get(*getProgram())->getLocation(@1.first_line, @3.last_line), $1, $3)); }
    | exp_n '<' exp                       { $$.set(new QoreLogicalLessThanOperatorNode(qore_program_private::get(*getProgram())->getLocation(@1.first_line, @3.last_line), $1, $3)); }
    | exp_n LOGICAL_CMP exp               { $$.set(new QoreLogicalComparisonOperatorNode(qore_program_private::get(*getProgram())->getLocation(@1.first_line, @3.last_line), $1, $3)); }
    | exp_n LOGICAL_EQ exp                { $$.set(new QoreLogicalEqualsOperatorNode(qore_program_private::get(*getProgram())->getLocation(@1.first_line, @3.last_line), $1, $3)); }
    | exp_n ABSOLUTE_EQ exp               { $$.set(new QoreLogicalAbsoluteEqualsOperatorNode(qore_program_private::get(*getProgram())->getLocation(@1.first_line, @3.last_line), $1, $3)); }
    | exp_n ABSOLUTE_NE exp               { $$.set(new QoreLogicalAbsoluteNotEqualsOperatorNode(qore_program_private::get(*getProgram())->getLocation(@1.first_line, @3.last_line), $1, $3)); }
    | exp_n LOGICAL_NE exp                { $$.set(new QoreLogicalNotEqualsOperatorNode(qore_program_private::get(*getProgram())->getLocation(@1.first_line, @3.last_line), $1, $3)); }
    | exp_n LOGICAL_LE exp                { $$.set(new QoreLogicalLessThanOrEqualsOperatorNode(qore_program_private::get(*getProgram())->getLocation(@1.first_line, @3.last_line), $1, $3)); }
    | exp_n LOGICAL_GE exp                { $$.set(new QoreLogicalGreaterThanOrEqualsOperatorNode(qore_program_private::get(*getProgram())->getLocation(@1.first_line, @3.last_line), $1, $3)); }
    | exp_n SHIFT_LEFT exp                { $$.set(new QoreShiftLeftOperatorNode(qore_program_private::get(*getProgram())->getLocation(@1.first_line, @3.last_line), $1, $3)); }
    | exp_n SHIFT_RIGHT exp               { $$.set(new QoreShiftRightOperatorNode(qore_program_private::get(*getProgram())->getLocation(@1.first_line, @3.last_line), $1, $3)); }
    | exp_n '+' exp                       { $$.set(new QorePlusOperatorNode(qore_program_private::get(*getProgram())->getLocation(@1.first_line, @3.last_line), $1, $3)); }
    | exp_n '-' exp                       { $$.set(new QoreMinusOperatorNode(qore_program_private::get(*getProgram())->getLocation(@1.first_line, @3.last_line), $1, $3)); }
    | exp_n '%' exp                       { $$.set(new QoreModuloOperatorNode(qore_program_private::get(*getProgram())->getLocation(@1.first_line, @3.last_line), $1, $3)); }
    | exp_n '/' exp                       { $$.set(new QoreDivisionOperatorNode(qore_program_private::get(*getProgram())->getLocation(@1.first_line, @3.last_line), $1, $3)); }
    | exp_n '*' exp                       { $$.set(new QoreMultiplicationOperatorNode(qore_program_private::get(*getProgram())->getLocation(@1.first_line, @3.last_line), $1, $3)); }
    | exp_n '[' exp RANGE ']'             { $$.set(new QoreSquareBracketsRangeOperatorNode(qore_program_private::get(*getProgram())->getLocation(@1.first_line, @5.last_line), $1, $3, QoreValue())); }
    | exp_n '[' RANGE exp ']'             { $$.set(new QoreSquareBracketsRangeOperatorNode(qore_program_private::get(*getProgram())->getLocation(@1.first_line, @5.last_line), $1, QoreValue(), $4)); }
    | exp_n '[' RANGE ']'                 {
        const QoreProgramLocation* loc = qore_program_private::get(*getProgram())->getLocation(@1.first_line, @4.last_line);
        parse_error(*loc, "illegal range without start or end expressions; at least start or end must be given for a range");
        $$.set(new QoreSquareBracketsRangeOperatorNode(loc, $1, QoreValue(), QoreValue()));
    }
    | exp_n '[' exp ']'                   {
        const QoreProgramLocation* loc = qore_program_private::get(*getProgram())->getLocation(@1.first_line, @4.last_line);
        $$.set(nullptr);
        // issue #2198: if we have a range between square brackets, we need to return a QoreSquareBracketsRangeOperatorNode
        if ($3.getType() == NT_OPERATOR) {
           QoreRangeOperatorNode* ron = dynamic_cast<QoreRangeOperatorNode*>($3.getInternalNode());
           if (ron) {
              std::unique_ptr<QoreRangeOperatorNode> holder(ron);
              $$.set(new QoreSquareBracketsRangeOperatorNode(loc, $1, ron->swapLeft(QoreValue()), ron->swapRight(QoreValue())));
           }
        }
        if (!$$)
           $$.set(new QoreSquareBracketsOperatorNode(loc, $1, $3));
    }
    | exp_n '{' exp '}'                   { $$.set(new QoreHashObjectDereferenceOperatorNode(qore_program_private::get(*getProgram())->getLocation(@1.first_line, @3.last_line), $1, $3)); }
    | exp_n RANGE exp                     { $$.set(new QoreRangeOperatorNode(qore_program_private::get(*getProgram())->getLocation(@1.first_line, @3.last_line), $1, $3)); }
    | exp_n '.' exp                       { $$.set(process_dot(@1.first_line, @3.last_line, $1, $3)); }
    | exp_n DOT_KW_IDENTIFIER             { $$.set(new QoreHashObjectDereferenceOperatorNode(qore_program_private::get(*getProgram())->getLocation(@1.first_line, @2.last_line), $1, $2)); }
    ;

string:
        QUOTED_WORD {
           $$ = $1;
        }
        | QUOTED_WORD string {
            $$ = $1;
            $$->concat($2);
            $2->deref();
        }
        ;

scalar:
        QFLOAT        { $$.set($1); }
        | INTEGER     { $$.set($1); }
        | string      { $$.set($1); }
        | DATETIME    { $$.set($1); }
        | NUMBER      { $$.set($1); }
        ;

%%<|MERGE_RESOLUTION|>--- conflicted
+++ resolved
@@ -1266,13 +1266,16 @@
         return reinterpret_cast<const QoreOperatorNode*>(n)->hasEffect();
 
     const ParseNode* pn = dynamic_cast<const ParseNode*>(n);
-<<<<<<< HEAD
     // if pn is a function node it's effect actually cannot be evaluated
     // at this moment because the function flags have not yet been set
     // and so has_effect() always returns 'true'
     return pn ? pn->has_effect() : true;
 }
 
+bool node_has_effect_as_root(const QoreValue& n) {
+    return node_has_effect_as_root(n.getInternalNode());
+}
+
 bool node_has_effect_as_root(const AbstractQoreNode* n) {
     if (!n || n->is_value())
         return false;
@@ -1283,9 +1286,6 @@
     const ParseNode* pn = dynamic_cast<const ParseNode*>(n);
     // the same comment as in the above function node_has_effect() applies also here
     return pn ? pn->has_effect_as_root() : true;
-=======
-    return pn ? pn->has_effect() : true;
->>>>>>> 5e7d798f
 }
 
 struct MethodNode {
@@ -2132,21 +2132,16 @@
 
             const QoreProgramLocation* loc = qore_program_private::get(*getProgram())->getLocation(@1.first_line, @1.last_line);
 
-<<<<<<< HEAD
             if (!ok) {
-                if (!node_has_effect_as_root($1) && (t != NT_VARREF || !reinterpret_cast<VarRefNode*>($1)->parseIsDecl())) {
+                if (!node_has_effect_as_root($1) && (t != NT_VARREF || !$1.get<VarRefNode>()->parseIsDecl())) {
                     if (!parse_check_parse_option(PO_ALLOW_STATEMENT_NO_EFFECT)) {
-                        parse_error(*loc, "expression has no effect as top-level statement (%s)", $1 ? $1->getTypeName() : "NOTHING");
+                        parse_error(*loc, "expression has no effect as top-level statement (%s)", $1.getTypeName());
                     }
-                } else if (!node_has_effect($1) && (t != NT_VARREF || !reinterpret_cast<VarRefNode*>($1)->parseIsDecl())) {
-                    parse_error(*loc, "statement has no effect (%s)", $1 ? $1->getTypeName() : "NOTHING");
+                } else if (!$1.hasEffect() && (t != NT_VARREF || !$1.get<VarRefNode>()->parseIsDecl())) {
+                    parse_error(*loc, "statement has no effect (%s)", $1.getTypeName());
                 }
             }
 
-=======
-            if (!ok && !$1.hasEffect() && (t != NT_VARREF || !$1.get<VarRefNode>()->parseIsDecl()))
-                parse_error(*loc, "statement has no effect (%s)", $1.getTypeName());
->>>>>>> 5e7d798f
             ignore_return_value($1);
             $$ = new ExpressionStatement(loc, $1);
         }
@@ -3714,18 +3709,13 @@
             // check to see if the expression is legal
             if (parse_check_parse_option(PO_NO_THREAD_CONTROL))
                 parse_error(*loc, "illegal use of 'background' operator (conflicts with parse option PO_NO_THREAD_CONTROL)");
-<<<<<<< HEAD
             else if (!node_has_effect_as_root($2)) {
                 if (!parse_check_parse_option(PO_ALLOW_STATEMENT_NO_EFFECT)) {
-                    parse_error(*loc, "argument to background operator (%s) has no effect", get_type_name($2));
+                    parse_error(*loc, "argument to background operator (%s) has no effect", $2.getTypeName());
                 }
-            } else if (!node_has_effect($2)) {
-                parse_error(*loc, "argument to background operator (%s) has no effect", get_type_name($2));
-            }
-=======
-            else if (!$2.hasEffect())
+            } else if (!$2.hasEffect()) {
                 parse_error(*loc, "argument to background operator (%s) has no effect", $2.getTypeName());
->>>>>>> 5e7d798f
+            }
         }
         | BACKQUOTE {
             const QoreProgramLocation* loc = qore_program_private::get(*getProgram())->getLocation(@1.first_line, @1.last_line);
