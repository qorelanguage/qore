%global module_dir %{_libdir}/qore-modules
%global user_module_dir %{_datarootdir}/qore-modules/

Summary: Multithreaded Programming Language
Name: qore
<<<<<<< HEAD
Version: 0.8.12.4
Release: 7%{?dist}
=======
Version: 0.8.13
Release: 1%{?dist}
>>>>>>> 195bbf31
License: LGPLv2+ or GPLv2+ or MIT
Group: Development/Languages
URL: http://qore.org
Source0: https://github.com/qorelanguage/qore/releases/download/release-%{version}/%{name}-%{version}.tar.bz2
Requires: /usr/bin/env
BuildRequires: flex >= 2.5.31
BuildRequires: bison
BuildRequires: openssl-devel
BuildRequires: pcre-devel
BuildRequires: zlib-devel
BuildRequires: gmp-devel
BuildRequires: mpfr-devel
BuildRequires: doxygen
BuildRequires: pkgconfig
BuildRequires: bzip2-devel

%description
Qore is a scripting language supporting threading and embedded logic, designed
for applying a flexible scripting-based approach to enterprise interface
development but is also useful as a general purpose language.

%package -n libqore
Summary: The libraries for the qore runtime and qore clients
Group: System Environment/Libraries
Provides: qore-module(abi)%{?_isa} = 0.20
Provides: qore-module(abi)%{?_isa} = 0.19
Provides: qore-module(abi)%{?_isa} = 0.18
Provides: libqore5 = %{version}
<<<<<<< HEAD
Obsoletes: libqore5 < 0.8.12.4
=======
Obsoletes: libqore5 < 0.8.13
>>>>>>> 195bbf31
# provided for backwards-compatibility with unversioned capabilities and will be removed when the ABI drops backwards-compatibility
Provides: qore-module-api-0.18
Provides: qore-module-api-0.17
Provides: qore-module-api-0.16
Provides: qore-module-api-0.15
Provides: qore-module-api-0.14
Provides: qore-module-api-0.13
Provides: qore-module-api-0.12
Provides: qore-module-api-0.11
Provides: qore-module-api-0.10
Provides: qore-module-api-0.9
Provides: qore-module-api-0.8
Provides: qore-module-api-0.7
Provides: qore-module-api-0.6
Provides: qore-module-api-0.5

%description -n libqore
Qore is a scripting language supporting threading and embedded logic, designed
for applying a flexible scripting-based approach to enterprise interface
development but is also useful as a general purpose language.

This package provides the qore library required for all clients using qore
functionality.

%files -n libqore
%{_libdir}/libqore.so.5.14.0
%{_libdir}/libqore.so.5
%{module_dir}
%doc COPYING.LGPL COPYING.GPL COPYING.MIT README.md README-LICENSE README-MODULES RELEASE-NOTES AUTHORS ABOUT

%post -n libqore -p /sbin/ldconfig

%postun -n libqore -p /sbin/ldconfig

%package stdlib
Summary: Standard library modules
Group: System Environment/Libraries
BuildArch: noarch
Requires: libqore = %{version}-%{release}

%description stdlib
Qore is a scripting language supporting threading and embedded logic, designed
for applying a flexible scripting-based approach to enterprise interface
development but is also useful as a general purpose language.

This package provides the Qore language standard library user modules.

%files stdlib
%{user_module_dir}
%doc COPYING.MIT README-LICENSE

%package doc
Summary: API documentation, programming language reference, and Qore example programs
Group: Documentation
BuildArch: noarch

%description doc
Qore is a scripting language supporting threading and embedded logic, designed
for applying a flexible scripting-based approach to enterprise interface
development but is also useful as a general purpose language.

This package provides the HTML documentation for the Qore programming language
and also for user modules delivered with Qore and also example programs.

%files doc
%doc docs/lang docs/modules/* examples/ COPYING.LGPL COPYING.GPL COPYING.MIT README-LICENSE

%package devel
Summary: The header files needed to compile programs using the qore library
Group: Development/Libraries
Requires: libqore%{?_isa} = %{version}-%{release}

%description devel
Qore is a scripting language supporting threading and embedded logic, designed
for applying a flexible scripting-based approach to enterprise interface
development but is also useful as a general purpose language.

This package provides header files needed to compile client programs using the
Qore library.

%files devel
%{_bindir}/qpp
%{_bindir}/qdx
%{_libdir}/libqore.so
%{_libdir}/pkgconfig/qore.pc
%dir %{_libdir}/cmake
%{_libdir}/cmake/Qore
%{_includedir}/*

%package devel-doc
Summary: C++ API documentation for the qore library
Group: Documentation
BuildArch: noarch

%description devel-doc
Qore is a scripting language supporting threading and embedded logic, designed
for applying a flexible scripting-based approach to enterprise interface
development but is also useful as a general purpose language.

This package provides HTML documentation for the C++ API for the Qore library.

%files devel-doc
%doc docs/library/html/* COPYING.LGPL COPYING.GPL COPYING.MIT README-LICENSE

%prep
%setup -q
# silence the executable warning for examples
find examples -type f -exec chmod -x {} \;

%build
export CXXFLAGS="%{optflags}"
%configure --disable-debug --disable-dependency-tracking
make %{?_smp_mflags}

%install
make install prefix=%{_prefix} DESTDIR=$RPM_BUILD_ROOT
mkdir -p $RPM_BUILD_ROOT/%{module_dir}
rm $RPM_BUILD_ROOT/%{_libdir}/libqore.la

%check
make check

%files
%{_bindir}/qore
%{_mandir}/man1/qore.1.*

%changelog
<<<<<<< HEAD
* Fri Oct 21 2016 David Nichols <david@qore.org> 0.8.12.4-1
- updated to 0.8.12.4
=======
* Tue Sep 27 2016 Ondrej Musil <ondrej.musil@qoretechnologies.com> 0.8.13-1
- updated version to 0.8.13-1
>>>>>>> 195bbf31

* Tue Sep 27 2016 David Nichols <david@qore.org> 0.8.12.3-1
- updated to 0.8.12.3

* Sat Sep 10 2016 David Nichols <david@qore.org> 0.8.12.2-1
- updated to 0.8.12.2

* Wed Aug 17 2016 David Nichols <david@qore.org> 0.8.12.1-1
- updated to 0.8.12.1

* Wed Aug 12 2015 David Nichols <david@qore.org> 0.8.12-1
- updated version to 0.8.12-1

* Tue Jul 29 2014 David Nichols <david@qore.org> 0.8.11.1-7
- removed irrelevant license files from stdlib package, only the MIT license applies there

* Fri Jul 11 2014 David Nichols <david@qore.org> 0.8.11.1-6
- fixed doc and devel-doc file specs to fix packaging bugs for documentation

* Tue Jul 8 2014 David Nichols <david@qore.org> 0.8.11.1-4
- synced with upstream fixes for 64 bit ppc compilation and command-line enhancements for module directory handling

* Tue Jul 8 2014 David Nichols <david@qore.org> 0.8.11.1-4
- added a %%check section using the new "make check" target
- simplified spec due to upstream changes (moved test/ subdir to examples/ in upstream)

* Fri Jun 27 2014 David Nichols <david@qore.org> 0.8.11.1-3
- added license files and license READMEs to packages that can potentially be installed independently (doc and devel-doc)
- removed --disable-static from the configure call since it's the default
- created a new qore-stdlib package for noarch user module files in /usr/share, split from libqore
- removed ChangeLog from distribution sources

* Tue Jun 24 2014 David Nichols <david@qore.org> 0.8.11.1-2
- removed non-arch-specific library ABI Provides

* Mon Jun 23 2014 David Nichols <david@qore.org> 0.8.11.1-1
- added explicit versioned capability for library ABI compatibility for module RPMs
- added explicit versioned capability for libqore5 due to name change on fedora/rhel
- obsoletes previous versions of libqore5 in case of foreign RPM installation
- added %%{optflags} to configure
- updated license text in library source to reflect most liberal license option (MIT) with reference to LGPL and GPL options
- replaced GPL getopt_long.* files with BSD variants (not used on Linux builds)
- updated module and library ABI info
- moved user module directory to ${_datarootdir}
- moved module and user module directories to libqore package where they should be
- disabled dependency tracking in configure

* Sat Jun 21 2014 David Nichols <david@qore.org> 0.8.11-2
- fixed Source0 URL, optimized conditionals
- removed items related to other distributions such as *suse, removed old %%defines
- replaced %%define with %%global, removed obsolete RPM macros
- dropped obsolete BuildRequires, renamed libary from libqore5 -> libqore
- added %%configure macro, moved 64-bit handling to configure
- replaced hardcoded paths with standard macros
- aligned %%post and %%postun for libqore to Fedora standards
- simplified example directory move syntax since we are already in the primary builddir in %%setup
- moved %%configure call to %%build, added %%{?_smp_mflags} to make invokation
- fixed Group: Documentation for doc and devel-doc, removed dependencies on libqore
- fixed Group: System Environment/Libraries for libqore
- fixed Group: Develpment/Libraries for qore-devel
- added BuildArch: noarch to doc and devel-doc packages

* Sat May 31 2014 David Nichols <david@qore.org> 0.8.11-1
- updated to 0.8.11

* Wed Mar 12 2014 David Nichols <david@qore.org> 0.8.10-1
- updated to 0.8.10

* Fri Oct 04 2013 David Nichols <david@qore.org> 0.8.9-1
- updated to 0.8.9

* Sun Feb 24 2013 David Nichols <david@qore.org> 0.8.8-1
- updated to 0.8.8

* Wed Nov 21 2012 David Nichols <david@qore.org> 0.8.7-1
- updated to 0.8.7

* Fri Nov 9 2012 David Nichols <david@qore.org> 0.8.6.2-1
- updated to 0.8.6.2

* Sat Oct 27 2012 David Nichols <david@qore.org> 0.8.6.1-1
- updated to 0.8.6.1

* Sun Sep 2 2012 David Nichols <david@qore.org> 0.8.6-1
- updated to 0.8.6

* Wed May 23 2012 David Nichols <david@qore.org> 0.8.5-1
- updated to 0.8.5

* Tue May 22 2012 David Nichols <david@qore.org> 0.8.4-1
- updated for new doxygen-based documentation, added devel-doc pkg for API docs
- updated package descriptions

* Thu Oct 20 2011 David Nichols <david@qore.org> 0.8.4-1
- updated to 0.8.4

* Fri Oct 07 2011 Petr Vanek <petr.vanek@qoretechnologie-1s.com> 0.8.3-2
- pkg-config

* Sun Mar 6 2011 David Nichols <david@qore.org> 0.8.3-1
- updated to 0.8.3

* Sun Dec 26 2010 David Nichols <david@qore.org> 0.8.2-1
- updated to 0.8.2

* Tue Jun 15 2010 David Nichols <david@qore.org> 0.8.1-1
- updated to 0.8.1

* Wed Nov 18 2009 David Nichols <david_nichols@users.sourceforge.net> 0.8.0-1
- updated to 0.8.0

* Fri Nov 6 2009 David Nichols <david_nichols@users.sourceforge.net> 0.7.7-1
- updated to 0.7.7

* Mon Jul 13 2009 David Nichols <david_nichols@users.sourceforge.net> 0.7.6-1
- updated to 0.7.6

* Mon Jun 22 2009 David Nichols <david_nichols@users.sourceforge.net> 0.7.5-1
- updated to 0.7.5

* Wed Mar 4 2009 David Nichols <david_nichols@users.sourceforge.net> 0.7.4-1
- updated to 0.7.4

* Wed Dec 3 2008 David Nichols <david_nichols@users.sourceforge.net> 0.7.3-1
- updated to 0.7.3

* Wed Nov 26 2008 David Nichols <david_nichols@users.sourceforge.net> 0.7.2-2
- made libqore* the default name for lib package, removed la file

* Sun Nov 23 2008 David Nichols <david_nichols@users.sourceforge.net> 0.7.2-1
- updated to 0.7.2

* Tue Oct 7 2008 David Nichols <david_nichols@users.sourceforge.net> 0.7.0-7
- released 0.7.0

* Thu Sep 4 2008 David Nichols <david_nichols@users.sourceforge.net> 0.7.0-6
- removed all modules as they are now independent projects

* Tue Sep 2 2008 David Nichols <david_nichols@users.sourceforge.net> 0.7.0-5
- fixed dist tag for suse distributions
- updated for new module directory, added qore-module-api-* capability

* Thu Jun 12 2008 David Nichols <david_nichols@users.sourceforge.net> 0.7.0-4
- added new modules

* Mon Oct 22 2007 David Nichols <david_nichols@users.sourceforge.net> 0.7.0-3
- updated spec file with corrections from suse open build service

* Tue Jul 17 2007 David Nichols <david_nichols@users.sourceforge.net> 0.7.0-2
- updated library version to 3.1.0

* Sat Jul 14 2007 David Nichols <david_nichols@users.sourceforge.net> 0.7.0-1
- copied improvements from opensuse rpm and updated based on rpmlint output
- updated version to 0.7.0

* Thu Jun 14 2007 David Nichols <david_nichols@users.sourceforge.net> 0.6.2-4
- fixed spec file to support more architectures

* Wed Jun 13 2007 David Nichols <david_nichols@users.sourceforge.net> 0.6.2-3
- removed tibae module from spec file due to compiler requiremenets (g++-32)
- added pgsql module

* Tue Feb 20 2007 David Nichols <david_nichols@users.sourceforge.net> 0.6.2-2
- updated to libqore.so.3.0.0

* Sun Feb 11 2007 David Nichols <david_nichols@users.sourceforge.net> 0.6.2-1
- updated to 0.6.2 and libqore 1.1

* Tue Jan 30 2007 David Nichols <david_nichols@users.sourceforge.net> 0.6.1-1
- added tuxedo module

* Fri Jan 5 2007 David Nichols <david_nichols@users.sourceforge.net> 0.6.0-1
- updated libqore so version to 1.0.0

* Sat Nov 18 2006 David Nichols <david_nichols@users.sourceforge.net> 0.5.9-1
- updated descriptions
- changes to make spec file more release-agnostic (use of the dist tag in release)

* Wed Dec 7 2005 David Nichols <david_nichols@users.sourceforge.net> 0.5.8-1
- Initial rpm build<|MERGE_RESOLUTION|>--- conflicted
+++ resolved
@@ -3,13 +3,8 @@
 
 Summary: Multithreaded Programming Language
 Name: qore
-<<<<<<< HEAD
-Version: 0.8.12.4
-Release: 7%{?dist}
-=======
 Version: 0.8.13
 Release: 1%{?dist}
->>>>>>> 195bbf31
 License: LGPLv2+ or GPLv2+ or MIT
 Group: Development/Languages
 URL: http://qore.org
@@ -38,11 +33,7 @@
 Provides: qore-module(abi)%{?_isa} = 0.19
 Provides: qore-module(abi)%{?_isa} = 0.18
 Provides: libqore5 = %{version}
-<<<<<<< HEAD
-Obsoletes: libqore5 < 0.8.12.4
-=======
 Obsoletes: libqore5 < 0.8.13
->>>>>>> 195bbf31
 # provided for backwards-compatibility with unversioned capabilities and will be removed when the ABI drops backwards-compatibility
 Provides: qore-module-api-0.18
 Provides: qore-module-api-0.17
@@ -170,13 +161,11 @@
 %{_mandir}/man1/qore.1.*
 
 %changelog
-<<<<<<< HEAD
+* Fri Oct 21 2016 David Nichols <david@qore.org> 0.8.13-1
+- updated version to 0.8.13-1
+
 * Fri Oct 21 2016 David Nichols <david@qore.org> 0.8.12.4-1
 - updated to 0.8.12.4
-=======
-* Tue Sep 27 2016 Ondrej Musil <ondrej.musil@qoretechnologies.com> 0.8.13-1
-- updated version to 0.8.13-1
->>>>>>> 195bbf31
 
 * Tue Sep 27 2016 David Nichols <david@qore.org> 0.8.12.3-1
 - updated to 0.8.12.3
