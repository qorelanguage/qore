--- conflicted
+++ resolved
@@ -3,11 +3,7 @@
 
 Summary: Multithreaded Programming Language
 Name: qore
-<<<<<<< HEAD
-Version: 0.8.13.9
-=======
 Version: 0.9
->>>>>>> fd747f91
 Release: 1%{?dist}
 License: LGPLv2+ or GPLv2+ or MIT
 Group: Development/Languages
@@ -33,33 +29,9 @@
 %package -n libqore
 Summary: The libraries for the qore runtime and qore clients
 Group: System Environment/Libraries
-<<<<<<< HEAD
-Provides: qore-module(abi)%{?_isa} = 0.21
-Provides: qore-module(abi)%{?_isa} = 0.20
-Provides: qore-module(abi)%{?_isa} = 0.19
-Provides: qore-module(abi)%{?_isa} = 0.18
-Provides: libqore5 = %{version}
-Obsoletes: libqore5 < 0.8.13.9
-# provided for backwards-compatibility with unversioned capabilities and will be removed when the ABI drops backwards-compatibility
-Provides: qore-module-api-0.18
-Provides: qore-module-api-0.17
-Provides: qore-module-api-0.16
-Provides: qore-module-api-0.15
-Provides: qore-module-api-0.14
-Provides: qore-module-api-0.13
-Provides: qore-module-api-0.12
-Provides: qore-module-api-0.11
-Provides: qore-module-api-0.10
-Provides: qore-module-api-0.9
-Provides: qore-module-api-0.8
-Provides: qore-module-api-0.7
-Provides: qore-module-api-0.6
-Provides: qore-module-api-0.5
-=======
 Provides: qore-module(abi)%{?_isa} = 0.22
 Provides: libqore6 = %{version}
 Obsoletes: libqore6 < 0.9
->>>>>>> fd747f91
 
 %description -n libqore
 Qore is a scripting language supporting threading and embedded logic, designed
@@ -203,12 +175,9 @@
 %{_mandir}/man1/qore.1.*
 
 %changelog
-<<<<<<< HEAD
-=======
 * Fri Nov 16 2018 David Nichols <david@qore.org> 0.9-1
 - updated version to 0.9-1
 
->>>>>>> fd747f91
 * Wed Nov 14 2018 David Nichols <david@qore.org> 0.8.13.9-1
 - updated version to 0.8.13.9-1
 
