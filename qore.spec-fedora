--- conflicted
+++ resolved
@@ -3,11 +3,7 @@
 
 Summary: Multithreaded Programming Language
 Name: qore
-<<<<<<< HEAD
-Version: 0.8.12.12
-=======
 Version: 0.8.13
->>>>>>> 6ac4c5fe
 Release: 1%{?dist}
 License: LGPLv2+ or GPLv2+ or MIT
 Group: Development/Languages
@@ -37,11 +33,7 @@
 Provides: qore-module(abi)%{?_isa} = 0.19
 Provides: qore-module(abi)%{?_isa} = 0.18
 Provides: libqore5 = %{version}
-<<<<<<< HEAD
-Obsoletes: libqore5 < 0.8.12.12
-=======
 Obsoletes: libqore5 < 0.8.13
->>>>>>> 6ac4c5fe
 # provided for backwards-compatibility with unversioned capabilities and will be removed when the ABI drops backwards-compatibility
 Provides: qore-module-api-0.18
 Provides: qore-module-api-0.17
@@ -174,13 +166,11 @@
 %{_mandir}/man1/qore.1.*
 
 %changelog
-<<<<<<< HEAD
+* Fri Aug 4 2017 David Nichols <david@qore.org> 0.8.13-1
+- updated version to 0.8.13-1
+
 * Thu Aug 3 2017 David Nichols <david@qore.org> 0.8.12.12-1
 - updated to 0.8.12.12
-=======
-* Fri Apr 14 2017 David Nichols <david@qore.org> 0.8.13-1
-- updated version to 0.8.13-1
->>>>>>> 6ac4c5fe
 
 * Thu Jun 15 2017 David Nichols <david@qore.org> 0.8.12.11-1
 - updated to 0.8.12.11
