%global module_dir %{_libdir}/qore-modules
%global user_module_dir %{_datarootdir}/qore-modules/

Summary: Multithreaded Programming Language
Name: qore
<<<<<<< HEAD
Version: 0.8.12.5
=======
Version: 0.8.13
>>>>>>> f9635808
Release: 1%{?dist}
License: LGPLv2+ or GPLv2+ or MIT
Group: Development/Languages
URL: http://qore.org
Source0: https://github.com/qorelanguage/qore/releases/download/release-%{version}/%{name}-%{version}.tar.bz2
Requires: /usr/bin/env
BuildRequires: flex >= 2.5.31
BuildRequires: bison
BuildRequires: openssl-devel
BuildRequires: pcre-devel
BuildRequires: zlib-devel
BuildRequires: gmp-devel
BuildRequires: mpfr-devel
BuildRequires: doxygen
BuildRequires: pkgconfig
BuildRequires: bzip2-devel

%description
Qore is a scripting language supporting threading and embedded logic, designed
for applying a flexible scripting-based approach to enterprise interface
development but is also useful as a general purpose language.

%package -n libqore
Summary: The libraries for the qore runtime and qore clients
Group: System Environment/Libraries
Provides: qore-module(abi)%{?_isa} = 0.20
Provides: qore-module(abi)%{?_isa} = 0.19
Provides: qore-module(abi)%{?_isa} = 0.18
Provides: libqore5 = %{version}
<<<<<<< HEAD
Obsoletes: libqore5 < 0.8.12.5
=======
Obsoletes: libqore5 < 0.8.13
>>>>>>> f9635808
# provided for backwards-compatibility with unversioned capabilities and will be removed when the ABI drops backwards-compatibility
Provides: qore-module-api-0.18
Provides: qore-module-api-0.17
Provides: qore-module-api-0.16
Provides: qore-module-api-0.15
Provides: qore-module-api-0.14
Provides: qore-module-api-0.13
Provides: qore-module-api-0.12
Provides: qore-module-api-0.11
Provides: qore-module-api-0.10
Provides: qore-module-api-0.9
Provides: qore-module-api-0.8
Provides: qore-module-api-0.7
Provides: qore-module-api-0.6
Provides: qore-module-api-0.5

%description -n libqore
Qore is a scripting language supporting threading and embedded logic, designed
for applying a flexible scripting-based approach to enterprise interface
development but is also useful as a general purpose language.

This package provides the qore library required for all clients using qore
functionality.

%files -n libqore
%{_libdir}/libqore.so.5.14.0
%{_libdir}/libqore.so.5
%{module_dir}
%doc COPYING.LGPL COPYING.GPL COPYING.MIT README.md README-LICENSE README-MODULES RELEASE-NOTES AUTHORS ABOUT

%post -n libqore -p /sbin/ldconfig

%postun -n libqore -p /sbin/ldconfig

%package stdlib
Summary: Standard library modules
Group: System Environment/Libraries
BuildArch: noarch
Requires: libqore = %{version}-%{release}

%description stdlib
Qore is a scripting language supporting threading and embedded logic, designed
for applying a flexible scripting-based approach to enterprise interface
development but is also useful as a general purpose language.

This package provides the Qore language standard library user modules.

%files stdlib
%{user_module_dir}
%doc COPYING.MIT README-LICENSE

%package doc
Summary: API documentation, programming language reference, and Qore example programs
Group: Documentation
BuildArch: noarch

%description doc
Qore is a scripting language supporting threading and embedded logic, designed
for applying a flexible scripting-based approach to enterprise interface
development but is also useful as a general purpose language.

This package provides the HTML documentation for the Qore programming language
and also for user modules delivered with Qore and also example programs.

%files doc
%doc docs/lang docs/modules/* examples/ COPYING.LGPL COPYING.GPL COPYING.MIT README-LICENSE

%package devel
Summary: The header files needed to compile programs using the qore library
Group: Development/Libraries
Requires: libqore%{?_isa} = %{version}-%{release}

%description devel
Qore is a scripting language supporting threading and embedded logic, designed
for applying a flexible scripting-based approach to enterprise interface
development but is also useful as a general purpose language.

This package provides header files needed to compile client programs using the
Qore library.

%files devel
%{_bindir}/qpp
%{_bindir}/qdx
%{_libdir}/libqore.so
%{_libdir}/pkgconfig/qore.pc
%dir %{_libdir}/cmake
%{_libdir}/cmake/Qore
%{_includedir}/*

%package devel-doc
Summary: C++ API documentation for the qore library
Group: Documentation
BuildArch: noarch

%description devel-doc
Qore is a scripting language supporting threading and embedded logic, designed
for applying a flexible scripting-based approach to enterprise interface
development but is also useful as a general purpose language.

This package provides HTML documentation for the C++ API for the Qore library.

%files devel-doc
%doc docs/library/html/* COPYING.LGPL COPYING.GPL COPYING.MIT README-LICENSE

%prep
%setup -q
# silence the executable warning for examples
find examples -type f -exec chmod -x {} \;

%build
export CXXFLAGS="%{optflags}"
%configure --disable-debug --disable-dependency-tracking
make %{?_smp_mflags}

%install
make install prefix=%{_prefix} DESTDIR=$RPM_BUILD_ROOT
mkdir -p $RPM_BUILD_ROOT/%{module_dir}
rm $RPM_BUILD_ROOT/%{_libdir}/libqore.la

%check
make check

%files
%{_bindir}/qore
%{_mandir}/man1/qore.1.*

%changelog
<<<<<<< HEAD
* Web Nov 23 2016 David Nichols <david@qore.org> 0.8.12.5-1
- updated to 0.8.12.5
=======
* Fri Oct 21 2016 David Nichols <david@qore.org> 0.8.13-1
- updated version to 0.8.13-1
>>>>>>> f9635808

* Fri Oct 21 2016 David Nichols <david@qore.org> 0.8.12.4-1
- updated to 0.8.12.4

* Tue Sep 27 2016 David Nichols <david@qore.org> 0.8.12.3-1
- updated to 0.8.12.3

* Sat Sep 10 2016 David Nichols <david@qore.org> 0.8.12.2-1
- updated to 0.8.12.2

* Wed Aug 17 2016 David Nichols <david@qore.org> 0.8.12.1-1
- updated to 0.8.12.1

* Wed Aug 12 2015 David Nichols <david@qore.org> 0.8.12-1
- updated version to 0.8.12-1

* Tue Jul 29 2014 David Nichols <david@qore.org> 0.8.11.1-7
- removed irrelevant license files from stdlib package, only the MIT license applies there

* Fri Jul 11 2014 David Nichols <david@qore.org> 0.8.11.1-6
- fixed doc and devel-doc file specs to fix packaging bugs for documentation

* Tue Jul 8 2014 David Nichols <david@qore.org> 0.8.11.1-4
- synced with upstream fixes for 64 bit ppc compilation and command-line enhancements for module directory handling

* Tue Jul 8 2014 David Nichols <david@qore.org> 0.8.11.1-4
- added a %%check section using the new "make check" target
- simplified spec due to upstream changes (moved test/ subdir to examples/ in upstream)

* Fri Jun 27 2014 David Nichols <david@qore.org> 0.8.11.1-3
- added license files and license READMEs to packages that can potentially be installed independently (doc and devel-doc)
- removed --disable-static from the configure call since it's the default
- created a new qore-stdlib package for noarch user module files in /usr/share, split from libqore
- removed ChangeLog from distribution sources

* Tue Jun 24 2014 David Nichols <david@qore.org> 0.8.11.1-2
- removed non-arch-specific library ABI Provides

* Mon Jun 23 2014 David Nichols <david@qore.org> 0.8.11.1-1
- added explicit versioned capability for library ABI compatibility for module RPMs
- added explicit versioned capability for libqore5 due to name change on fedora/rhel
- obsoletes previous versions of libqore5 in case of foreign RPM installation
- added %%{optflags} to configure
- updated license text in library source to reflect most liberal license option (MIT) with reference to LGPL and GPL options
- replaced GPL getopt_long.* files with BSD variants (not used on Linux builds)
- updated module and library ABI info
- moved user module directory to ${_datarootdir}
- moved module and user module directories to libqore package where they should be
- disabled dependency tracking in configure

* Sat Jun 21 2014 David Nichols <david@qore.org> 0.8.11-2
- fixed Source0 URL, optimized conditionals
- removed items related to other distributions such as *suse, removed old %%defines
- replaced %%define with %%global, removed obsolete RPM macros
- dropped obsolete BuildRequires, renamed libary from libqore5 -> libqore
- added %%configure macro, moved 64-bit handling to configure
- replaced hardcoded paths with standard macros
- aligned %%post and %%postun for libqore to Fedora standards
- simplified example directory move syntax since we are already in the primary builddir in %%setup
- moved %%configure call to %%build, added %%{?_smp_mflags} to make invokation
- fixed Group: Documentation for doc and devel-doc, removed dependencies on libqore
- fixed Group: System Environment/Libraries for libqore
- fixed Group: Develpment/Libraries for qore-devel
- added BuildArch: noarch to doc and devel-doc packages

* Sat May 31 2014 David Nichols <david@qore.org> 0.8.11-1
- updated to 0.8.11

* Wed Mar 12 2014 David Nichols <david@qore.org> 0.8.10-1
- updated to 0.8.10

* Fri Oct 04 2013 David Nichols <david@qore.org> 0.8.9-1
- updated to 0.8.9

* Sun Feb 24 2013 David Nichols <david@qore.org> 0.8.8-1
- updated to 0.8.8

* Wed Nov 21 2012 David Nichols <david@qore.org> 0.8.7-1
- updated to 0.8.7

* Fri Nov 9 2012 David Nichols <david@qore.org> 0.8.6.2-1
- updated to 0.8.6.2

* Sat Oct 27 2012 David Nichols <david@qore.org> 0.8.6.1-1
- updated to 0.8.6.1

* Sun Sep 2 2012 David Nichols <david@qore.org> 0.8.6-1
- updated to 0.8.6

* Wed May 23 2012 David Nichols <david@qore.org> 0.8.5-1
- updated to 0.8.5

* Tue May 22 2012 David Nichols <david@qore.org> 0.8.4-1
- updated for new doxygen-based documentation, added devel-doc pkg for API docs
- updated package descriptions

* Thu Oct 20 2011 David Nichols <david@qore.org> 0.8.4-1
- updated to 0.8.4

* Fri Oct 07 2011 Petr Vanek <petr.vanek@qoretechnologie-1s.com> 0.8.3-2
- pkg-config

* Sun Mar 6 2011 David Nichols <david@qore.org> 0.8.3-1
- updated to 0.8.3

* Sun Dec 26 2010 David Nichols <david@qore.org> 0.8.2-1
- updated to 0.8.2

* Tue Jun 15 2010 David Nichols <david@qore.org> 0.8.1-1
- updated to 0.8.1

* Wed Nov 18 2009 David Nichols <david_nichols@users.sourceforge.net> 0.8.0-1
- updated to 0.8.0

* Fri Nov 6 2009 David Nichols <david_nichols@users.sourceforge.net> 0.7.7-1
- updated to 0.7.7

* Mon Jul 13 2009 David Nichols <david_nichols@users.sourceforge.net> 0.7.6-1
- updated to 0.7.6

* Mon Jun 22 2009 David Nichols <david_nichols@users.sourceforge.net> 0.7.5-1
- updated to 0.7.5

* Wed Mar 4 2009 David Nichols <david_nichols@users.sourceforge.net> 0.7.4-1
- updated to 0.7.4

* Wed Dec 3 2008 David Nichols <david_nichols@users.sourceforge.net> 0.7.3-1
- updated to 0.7.3

* Wed Nov 26 2008 David Nichols <david_nichols@users.sourceforge.net> 0.7.2-2
- made libqore* the default name for lib package, removed la file

* Sun Nov 23 2008 David Nichols <david_nichols@users.sourceforge.net> 0.7.2-1
- updated to 0.7.2

* Tue Oct 7 2008 David Nichols <david_nichols@users.sourceforge.net> 0.7.0-7
- released 0.7.0

* Thu Sep 4 2008 David Nichols <david_nichols@users.sourceforge.net> 0.7.0-6
- removed all modules as they are now independent projects

* Tue Sep 2 2008 David Nichols <david_nichols@users.sourceforge.net> 0.7.0-5
- fixed dist tag for suse distributions
- updated for new module directory, added qore-module-api-* capability

* Thu Jun 12 2008 David Nichols <david_nichols@users.sourceforge.net> 0.7.0-4
- added new modules

* Mon Oct 22 2007 David Nichols <david_nichols@users.sourceforge.net> 0.7.0-3
- updated spec file with corrections from suse open build service

* Tue Jul 17 2007 David Nichols <david_nichols@users.sourceforge.net> 0.7.0-2
- updated library version to 3.1.0

* Sat Jul 14 2007 David Nichols <david_nichols@users.sourceforge.net> 0.7.0-1
- copied improvements from opensuse rpm and updated based on rpmlint output
- updated version to 0.7.0

* Thu Jun 14 2007 David Nichols <david_nichols@users.sourceforge.net> 0.6.2-4
- fixed spec file to support more architectures

* Wed Jun 13 2007 David Nichols <david_nichols@users.sourceforge.net> 0.6.2-3
- removed tibae module from spec file due to compiler requiremenets (g++-32)
- added pgsql module

* Tue Feb 20 2007 David Nichols <david_nichols@users.sourceforge.net> 0.6.2-2
- updated to libqore.so.3.0.0

* Sun Feb 11 2007 David Nichols <david_nichols@users.sourceforge.net> 0.6.2-1
- updated to 0.6.2 and libqore 1.1

* Tue Jan 30 2007 David Nichols <david_nichols@users.sourceforge.net> 0.6.1-1
- added tuxedo module

* Fri Jan 5 2007 David Nichols <david_nichols@users.sourceforge.net> 0.6.0-1
- updated libqore so version to 1.0.0

* Sat Nov 18 2006 David Nichols <david_nichols@users.sourceforge.net> 0.5.9-1
- updated descriptions
- changes to make spec file more release-agnostic (use of the dist tag in release)

* Wed Dec 7 2005 David Nichols <david_nichols@users.sourceforge.net> 0.5.8-1
- Initial rpm build<|MERGE_RESOLUTION|>--- conflicted
+++ resolved
@@ -3,11 +3,7 @@
 
 Summary: Multithreaded Programming Language
 Name: qore
-<<<<<<< HEAD
-Version: 0.8.12.5
-=======
 Version: 0.8.13
->>>>>>> f9635808
 Release: 1%{?dist}
 License: LGPLv2+ or GPLv2+ or MIT
 Group: Development/Languages
@@ -37,11 +33,7 @@
 Provides: qore-module(abi)%{?_isa} = 0.19
 Provides: qore-module(abi)%{?_isa} = 0.18
 Provides: libqore5 = %{version}
-<<<<<<< HEAD
-Obsoletes: libqore5 < 0.8.12.5
-=======
 Obsoletes: libqore5 < 0.8.13
->>>>>>> f9635808
 # provided for backwards-compatibility with unversioned capabilities and will be removed when the ABI drops backwards-compatibility
 Provides: qore-module-api-0.18
 Provides: qore-module-api-0.17
@@ -169,13 +161,8 @@
 %{_mandir}/man1/qore.1.*
 
 %changelog
-<<<<<<< HEAD
-* Web Nov 23 2016 David Nichols <david@qore.org> 0.8.12.5-1
-- updated to 0.8.12.5
-=======
 * Fri Oct 21 2016 David Nichols <david@qore.org> 0.8.13-1
 - updated version to 0.8.13-1
->>>>>>> f9635808
 
 * Fri Oct 21 2016 David Nichols <david@qore.org> 0.8.12.4-1
 - updated to 0.8.12.4
