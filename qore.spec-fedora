--- conflicted
+++ resolved
@@ -180,11 +180,7 @@
 %{_mandir}/man1/qore.1.*
 
 %changelog
-<<<<<<< HEAD
-* Web Dec 14 2022 David Nichols <david@qore.org> 1.13.0-1
-=======
 * Mon Jan 2 2023 David Nichols <david@qore.org> 1.13.0-1
->>>>>>> fdd15a85
 - updated version to 1.13.0-1
 - updated libqore version to 12.2.0
 
