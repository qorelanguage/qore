%global module_dir %{_libdir}/qore-modules
%global user_module_dir %{_datarootdir}/qore-modules/

Summary: Multithreaded Programming Language
Name: qore
<<<<<<< HEAD
Version: 0.8.12.1
Release: 7%{?dist}
=======
Version: 0.8.13
Release: 1%{?dist}
>>>>>>> 0998e9ff
License: LGPLv2+ or GPLv2+ or MIT
Group: Development/Languages
URL: http://qore.org
Source0: https://github.com/qorelanguage/qore/releases/download/release-%{version}/%{name}-%{version}.tar.bz2
Requires: /usr/bin/env
BuildRequires: flex >= 2.5.31
BuildRequires: bison
BuildRequires: openssl-devel
BuildRequires: pcre-devel
BuildRequires: zlib-devel
BuildRequires: gmp-devel
BuildRequires: mpfr-devel
BuildRequires: doxygen
BuildRequires: pkgconfig
BuildRequires: bzip2-devel

%description
Qore is a scripting language supporting threading and embedded logic, designed
for applying a flexible scripting-based approach to enterprise interface
development but is also useful as a general purpose language.

%package -n libqore
Summary: The libraries for the qore runtime and qore clients
Group: System Environment/Libraries
Provides: qore-module(abi)%{?_isa} = 0.20
Provides: qore-module(abi)%{?_isa} = 0.19
Provides: qore-module(abi)%{?_isa} = 0.18
Provides: libqore5 = %{version}
<<<<<<< HEAD
Obsoletes: libqore5 < 0.8.12.1
=======
Obsoletes: libqore5 < 0.8.13
>>>>>>> 0998e9ff
# provided for backwards-compatibility with unversioned capabilities and will be removed when the ABI drops backwards-compatibility
Provides: qore-module-api-0.18
Provides: qore-module-api-0.17
Provides: qore-module-api-0.16
Provides: qore-module-api-0.15
Provides: qore-module-api-0.14
Provides: qore-module-api-0.13
Provides: qore-module-api-0.12
Provides: qore-module-api-0.11
Provides: qore-module-api-0.10
Provides: qore-module-api-0.9
Provides: qore-module-api-0.8
Provides: qore-module-api-0.7
Provides: qore-module-api-0.6
Provides: qore-module-api-0.5

%description -n libqore
Qore is a scripting language supporting threading and embedded logic, designed
for applying a flexible scripting-based approach to enterprise interface
development but is also useful as a general purpose language.

This package provides the qore library required for all clients using qore
functionality.

%files -n libqore
%{_libdir}/libqore.so.5.14.0
%{_libdir}/libqore.so.5
%{module_dir}
%doc COPYING.LGPL COPYING.GPL COPYING.MIT README.md README-LICENSE README-MODULES RELEASE-NOTES AUTHORS ABOUT

%post -n libqore -p /sbin/ldconfig

%postun -n libqore -p /sbin/ldconfig

%package stdlib
Summary: Standard library modules
Group: System Environment/Libraries
BuildArch: noarch
Requires: libqore = %{version}-%{release}

%description stdlib
Qore is a scripting language supporting threading and embedded logic, designed
for applying a flexible scripting-based approach to enterprise interface
development but is also useful as a general purpose language.

This package provides the Qore language standard library user modules.

%files stdlib
%{user_module_dir}
%doc COPYING.MIT README-LICENSE

%package doc
Summary: API documentation, programming language reference, and Qore example programs
Group: Documentation
BuildArch: noarch

%description doc
Qore is a scripting language supporting threading and embedded logic, designed
for applying a flexible scripting-based approach to enterprise interface
development but is also useful as a general purpose language.

This package provides the HTML documentation for the Qore programming language
and also for user modules delivered with Qore and also example programs.

%files doc
%doc docs/lang docs/modules/* examples/ COPYING.LGPL COPYING.GPL COPYING.MIT README-LICENSE

%package devel
Summary: The header files needed to compile programs using the qore library
Group: Development/Libraries
Requires: libqore%{?_isa} = %{version}-%{release}

%description devel
Qore is a scripting language supporting threading and embedded logic, designed
for applying a flexible scripting-based approach to enterprise interface
development but is also useful as a general purpose language.

This package provides header files needed to compile client programs using the
Qore library.

%files devel
%{_bindir}/qpp
%{_bindir}/qdx
%{_libdir}/libqore.so
%{_libdir}/pkgconfig/qore.pc
%dir %{_libdir}/cmake
%{_libdir}/cmake/Qore
%{_includedir}/*

%package devel-doc
Summary: C++ API documentation for the qore library
Group: Documentation
BuildArch: noarch

%description devel-doc
Qore is a scripting language supporting threading and embedded logic, designed
for applying a flexible scripting-based approach to enterprise interface
development but is also useful as a general purpose language.

This package provides HTML documentation for the C++ API for the Qore library.

%files devel-doc
%doc docs/library/html/* COPYING.LGPL COPYING.GPL COPYING.MIT README-LICENSE

%prep
%setup -q
# silence the executable warning for examples
find examples -type f -exec chmod -x {} \;

%build
export CXXFLAGS="%{optflags}"
%configure --disable-debug --disable-dependency-tracking
make %{?_smp_mflags}

%install
make install prefix=%{_prefix} DESTDIR=$RPM_BUILD_ROOT
mkdir -p $RPM_BUILD_ROOT/%{module_dir}
rm $RPM_BUILD_ROOT/%{_libdir}/libqore.la

%check
make check

%files
%{_bindir}/qore
%{_mandir}/man1/qore.1.*

%changelog
<<<<<<< HEAD
* Wed Aug 17 2016 David Nichols <david@qore.org> 0.8.12.1-1
- updated to 0.8.12.1
=======
* Thu Jun 16 2016 Ondrej Musil <ondrej.musil@qoretechnologies.com> 0.8.13-1
- updated version to 0.8.13-1
>>>>>>> 0998e9ff

* Wed Aug 12 2015 David Nichols <david@qore.org> 0.8.12-1
- updated version to 0.8.12-1

* Tue Jul 29 2014 David Nichols <david@qore.org> 0.8.11.1-7
- removed irrelevant license files from stdlib package, only the MIT license applies there

* Fri Jul 11 2014 David Nichols <david@qore.org> 0.8.11.1-6
- fixed doc and devel-doc file specs to fix packaging bugs for documentation

* Tue Jul 8 2014 David Nichols <david@qore.org> 0.8.11.1-4
- synced with upstream fixes for 64 bit ppc compilation and command-line enhancements for module directory handling

* Tue Jul 8 2014 David Nichols <david@qore.org> 0.8.11.1-4
- added a %%check section using the new "make check" target
- simplified spec due to upstream changes (moved test/ subdir to examples/ in upstream)

* Fri Jun 27 2014 David Nichols <david@qore.org> 0.8.11.1-3
- added license files and license READMEs to packages that can potentially be installed independently (doc and devel-doc)
- removed --disable-static from the configure call since it's the default
- created a new qore-stdlib package for noarch user module files in /usr/share, split from libqore
- removed ChangeLog from distribution sources

* Tue Jun 24 2014 David Nichols <david@qore.org> 0.8.11.1-2
- removed non-arch-specific library ABI Provides

* Mon Jun 23 2014 David Nichols <david@qore.org> 0.8.11.1-1
- added explicit versioned capability for library ABI compatibility for module RPMs
- added explicit versioned capability for libqore5 due to name change on fedora/rhel
- obsoletes previous versions of libqore5 in case of foreign RPM installation
- added %%{optflags} to configure
- updated license text in library source to reflect most liberal license option (MIT) with reference to LGPL and GPL options
- replaced GPL getopt_long.* files with BSD variants (not used on Linux builds)
- updated module and library ABI info
- moved user module directory to ${_datarootdir}
- moved module and user module directories to libqore package where they should be
- disabled dependency tracking in configure

* Sat Jun 21 2014 David Nichols <david@qore.org> 0.8.11-2
- fixed Source0 URL, optimized conditionals
- removed items related to other distributions such as *suse, removed old %%defines
- replaced %%define with %%global, removed obsolete RPM macros
- dropped obsolete BuildRequires, renamed libary from libqore5 -> libqore
- added %%configure macro, moved 64-bit handling to configure
- replaced hardcoded paths with standard macros
- aligned %%post and %%postun for libqore to Fedora standards
- simplified example directory move syntax since we are already in the primary builddir in %%setup
- moved %%configure call to %%build, added %%{?_smp_mflags} to make invokation
- fixed Group: Documentation for doc and devel-doc, removed dependencies on libqore
- fixed Group: System Environment/Libraries for libqore
- fixed Group: Develpment/Libraries for qore-devel
- added BuildArch: noarch to doc and devel-doc packages

* Sat May 31 2014 David Nichols <david@qore.org> 0.8.11-1
- updated to 0.8.11

* Wed Mar 12 2014 David Nichols <david@qore.org> 0.8.10-1
- updated to 0.8.10

* Fri Oct 04 2013 David Nichols <david@qore.org> 0.8.9-1
- updated to 0.8.9

* Sun Feb 24 2013 David Nichols <david@qore.org> 0.8.8-1
- updated to 0.8.8

* Wed Nov 21 2012 David Nichols <david@qore.org> 0.8.7-1
- updated to 0.8.7

* Fri Nov 9 2012 David Nichols <david@qore.org> 0.8.6.2-1
- updated to 0.8.6.2

* Sat Oct 27 2012 David Nichols <david@qore.org> 0.8.6.1-1
- updated to 0.8.6.1

* Sun Sep 2 2012 David Nichols <david@qore.org> 0.8.6-1
- updated to 0.8.6

* Wed May 23 2012 David Nichols <david@qore.org> 0.8.5-1
- updated to 0.8.5

* Tue May 22 2012 David Nichols <david@qore.org> 0.8.4-1
- updated for new doxygen-based documentation, added devel-doc pkg for API docs
- updated package descriptions

* Thu Oct 20 2011 David Nichols <david@qore.org> 0.8.4-1
- updated to 0.8.4

* Fri Oct 07 2011 Petr Vanek <petr.vanek@qoretechnologie-1s.com> 0.8.3-2
- pkg-config

* Sun Mar 6 2011 David Nichols <david@qore.org> 0.8.3-1
- updated to 0.8.3

* Sun Dec 26 2010 David Nichols <david@qore.org> 0.8.2-1
- updated to 0.8.2

* Tue Jun 15 2010 David Nichols <david@qore.org> 0.8.1-1
- updated to 0.8.1

* Wed Nov 18 2009 David Nichols <david_nichols@users.sourceforge.net> 0.8.0-1
- updated to 0.8.0

* Fri Nov 6 2009 David Nichols <david_nichols@users.sourceforge.net> 0.7.7-1
- updated to 0.7.7

* Mon Jul 13 2009 David Nichols <david_nichols@users.sourceforge.net> 0.7.6-1
- updated to 0.7.6

* Mon Jun 22 2009 David Nichols <david_nichols@users.sourceforge.net> 0.7.5-1
- updated to 0.7.5

* Wed Mar 4 2009 David Nichols <david_nichols@users.sourceforge.net> 0.7.4-1
- updated to 0.7.4

* Wed Dec 3 2008 David Nichols <david_nichols@users.sourceforge.net> 0.7.3-1
- updated to 0.7.3

* Wed Nov 26 2008 David Nichols <david_nichols@users.sourceforge.net> 0.7.2-2
- made libqore* the default name for lib package, removed la file

* Sun Nov 23 2008 David Nichols <david_nichols@users.sourceforge.net> 0.7.2-1
- updated to 0.7.2

* Tue Oct 7 2008 David Nichols <david_nichols@users.sourceforge.net> 0.7.0-7
- released 0.7.0

* Thu Sep 4 2008 David Nichols <david_nichols@users.sourceforge.net> 0.7.0-6
- removed all modules as they are now independent projects

* Tue Sep 2 2008 David Nichols <david_nichols@users.sourceforge.net> 0.7.0-5
- fixed dist tag for suse distributions
- updated for new module directory, added qore-module-api-* capability

* Thu Jun 12 2008 David Nichols <david_nichols@users.sourceforge.net> 0.7.0-4
- added new modules

* Mon Oct 22 2007 David Nichols <david_nichols@users.sourceforge.net> 0.7.0-3
- updated spec file with corrections from suse open build service

* Tue Jul 17 2007 David Nichols <david_nichols@users.sourceforge.net> 0.7.0-2
- updated library version to 3.1.0

* Sat Jul 14 2007 David Nichols <david_nichols@users.sourceforge.net> 0.7.0-1
- copied improvements from opensuse rpm and updated based on rpmlint output
- updated version to 0.7.0

* Thu Jun 14 2007 David Nichols <david_nichols@users.sourceforge.net> 0.6.2-4
- fixed spec file to support more architectures

* Wed Jun 13 2007 David Nichols <david_nichols@users.sourceforge.net> 0.6.2-3
- removed tibae module from spec file due to compiler requiremenets (g++-32)
- added pgsql module

* Tue Feb 20 2007 David Nichols <david_nichols@users.sourceforge.net> 0.6.2-2
- updated to libqore.so.3.0.0

* Sun Feb 11 2007 David Nichols <david_nichols@users.sourceforge.net> 0.6.2-1
- updated to 0.6.2 and libqore 1.1

* Tue Jan 30 2007 David Nichols <david_nichols@users.sourceforge.net> 0.6.1-1
- added tuxedo module

* Fri Jan 5 2007 David Nichols <david_nichols@users.sourceforge.net> 0.6.0-1
- updated libqore so version to 1.0.0

* Sat Nov 18 2006 David Nichols <david_nichols@users.sourceforge.net> 0.5.9-1
- updated descriptions
- changes to make spec file more release-agnostic (use of the dist tag in release)

* Wed Dec 7 2005 David Nichols <david_nichols@users.sourceforge.net> 0.5.8-1
- Initial rpm build<|MERGE_RESOLUTION|>--- conflicted
+++ resolved
@@ -3,13 +3,8 @@
 
 Summary: Multithreaded Programming Language
 Name: qore
-<<<<<<< HEAD
-Version: 0.8.12.1
-Release: 7%{?dist}
-=======
 Version: 0.8.13
 Release: 1%{?dist}
->>>>>>> 0998e9ff
 License: LGPLv2+ or GPLv2+ or MIT
 Group: Development/Languages
 URL: http://qore.org
@@ -38,11 +33,7 @@
 Provides: qore-module(abi)%{?_isa} = 0.19
 Provides: qore-module(abi)%{?_isa} = 0.18
 Provides: libqore5 = %{version}
-<<<<<<< HEAD
-Obsoletes: libqore5 < 0.8.12.1
-=======
 Obsoletes: libqore5 < 0.8.13
->>>>>>> 0998e9ff
 # provided for backwards-compatibility with unversioned capabilities and will be removed when the ABI drops backwards-compatibility
 Provides: qore-module-api-0.18
 Provides: qore-module-api-0.17
@@ -170,13 +161,11 @@
 %{_mandir}/man1/qore.1.*
 
 %changelog
-<<<<<<< HEAD
+* Wed Aug 17 2016 Ondrej Musil <ondrej.musil@qoretechnologies.com> 0.8.13-1
+- updated version to 0.8.13-1
+
 * Wed Aug 17 2016 David Nichols <david@qore.org> 0.8.12.1-1
 - updated to 0.8.12.1
-=======
-* Thu Jun 16 2016 Ondrej Musil <ondrej.musil@qoretechnologies.com> 0.8.13-1
-- updated version to 0.8.13-1
->>>>>>> 0998e9ff
 
 * Wed Aug 12 2015 David Nichols <david@qore.org> 0.8.12-1
 - updated version to 0.8.12-1
