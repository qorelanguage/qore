--- conflicted
+++ resolved
@@ -122,13 +122,8 @@
 %package stdlib
 Summary: Standard library modules
 Group: System Environment/Libraries
-<<<<<<< HEAD
 Requires: %{libname} = %{version}-%{release}
-Requires: qore-module(abi)%{?_isa} = 0.21
-=======
-Requires: libqore = %{version}-%{release}
 Requires: qore-module(abi)%{?_isa} = 0.22
->>>>>>> d530c6ca
 
 %description stdlib
 Qore is a scripting language supporting threading and embedded logic, designed
