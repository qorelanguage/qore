# this spec file can be used for multiple RPM-based distributions including Fedora, RHEL, *SUSE, and others

%{?_datarootdir: %global mydatarootdir %_datarootdir}
%{!?_datarootdir: %global mydatarootdir /usr/share}

%global module_dir %{_libdir}/qore-modules
%global user_module_dir %{mydatarootdir}/qore-modules/

%if 0%{?sles_version}
%global dist .sles%{?sles_version}
%else
%if 0%{?suse_version}
# get *suse release major version
%global os_maj %(echo %suse_version|rev|cut -b3-|rev)
# get *suse release minor version without trailing zeros
%global os_min %(echo %suse_version|rev|cut -b-2|rev|sed s/0*$//)
%if %suse_version > 1010
%global dist .opensuse%{os_maj}_%{os_min}
%else
%global dist .suse%{os_maj}_%{os_min}
%endif
%endif
%endif

# see if we can determine the distribution type
%if 0%{!?dist:1}
%if 0%{?rhel}
%global dist .el%{rhel}
%endif
%endif

Summary: Multithreaded Programming Language
Name: qore
<<<<<<< HEAD
Version: 0.8.12.3
=======
Version: 0.8.13
>>>>>>> 09c917cd
Release: 1%{dist}
%if 0%{?suse_version}
License: LGPL-2.0+ or GPL-2.0+ or MIT
%else
License: LGPLv2+ or GPLv2+ or MIT
%endif
Group: Development/Languages
URL: http://qore.org
Source0: https://github.com/qorelanguage/qore/releases/download/release-%{version}/%{name}-%{version}.tar.bz2
BuildRoot: %{_tmppath}/%{name}-%{version}-%{release}-root
Requires: /usr/bin/env
BuildRequires: flex >= 2.5.31
BuildRequires: bison
BuildRequires: openssl-devel
BuildRequires: pcre-devel
BuildRequires: zlib-devel
BuildRequires: gmp-devel
BuildRequires: mpfr-devel
BuildRequires: doxygen
BuildRequires: gcc-c++
%if 0%{?suse_version}
BuildRequires: pkg-config
BuildRequires: fdupes
%if 0%{?sles_version} && %{?sles_version} <= 10
BuildRequires: bzip2
%else
BuildRequires: libbz2-devel
%endif
%else
BuildRequires: pkgconfig
BuildRequires: bzip2-devel
%endif
%if 0%{?sles_version}
BuildArch: %{_target_cpu}
%endif

%description
Qore is a scripting language supporting threading and embedded logic, designed
for applying a flexible scripting-based approach to enterprise interface
development but is also useful as a general purpose language.

%if 0%{?suse_version}
%debug_package
%endif

%if 0%{?fedora}
%global libname libqore
%else
%if 0%{?rhel}
%global libname libqore
%else
%global libname libqore5
%endif
%endif

%package -n %{libname}
Summary: The libraries for the qore runtime and qore clients
Group: System Environment/Libraries
Provides: qore-module(abi)%{?_isa} = 0.20
Provides: qore-module(abi)%{?_isa} = 0.19
Provides: qore-module(abi)%{?_isa} = 0.18
# provided for backwards-compatibility with unversioned capabilities and will be removed when the ABI drops backwards-compatibility
Provides: qore-module-api-0.18
Provides: qore-module-api-0.17
Provides: qore-module-api-0.16
Provides: qore-module-api-0.15
Provides: qore-module-api-0.14
Provides: qore-module-api-0.13
Provides: qore-module-api-0.12
Provides: qore-module-api-0.11
Provides: qore-module-api-0.10
Provides: qore-module-api-0.9
Provides: qore-module-api-0.8
Provides: qore-module-api-0.7
Provides: qore-module-api-0.6
Provides: qore-module-api-0.5
%if %{libname} == "libqore"
Provides: libqore5 = %{version}
<<<<<<< HEAD
Obsoletes: libqore5 < 0.8.12.3
=======
Obsoletes: libqore5 < 0.8.13
>>>>>>> 09c917cd
%endif
%if 0%{?sles_version}
BuildArch: %{_target_cpu}
%endif

%description -n %{libname}
Qore is a scripting language supporting threading and embedded logic, designed
for applying a flexible scripting-based approach to enterprise interface
development but is also useful as a general purpose language.

This package provides the qore library required for all clients using qore
functionality.

%files -n %{libname}
%defattr(-,root,root,-)
%{_libdir}/libqore.so.5.14.0
%{_libdir}/libqore.so.5
%{module_dir}
%doc COPYING.LGPL COPYING.GPL COPYING.MIT README.md README-LICENSE README-MODULES RELEASE-NOTES AUTHORS ABOUT

%post -n %{libname}
ldconfig %{_libdir}

%postun -n %{libname}
ldconfig %{_libdir}

%package stdlib
Summary: Standard library modules
Group: System Environment/Libraries
BuildArch: noarch
Requires: libqore = %{version}-%{release}

%description stdlib
Qore is a scripting language supporting threading and embedded logic, designed
for applying a flexible scripting-based approach to enterprise interface
development but is also useful as a general purpose language.

This package provides the Qore language standard library user modules.

%files stdlib
%defattr(-,root,root,-)
%{user_module_dir}
%doc COPYING.MIT README-LICENSE

%package doc
Summary: API documentation, programming language reference, and Qore example programs
Group: Documentation
BuildArch: noarch

%description doc
Qore is a scripting language supporting threading and embedded logic, designed
for applying a flexible scripting-based approach to enterprise interface
development but is also useful as a general purpose language.

This package provides the HTML documentation for the Qore programming language
and also for user modules delivered with Qore and also example programs.

%files doc
%defattr(-,root,root,-)
%doc docs/lang docs/modules/* examples/ COPYING.LGPL COPYING.GPL COPYING.MIT README-LICENSE

%package devel
Summary: The header files needed to compile programs using the qore library
Group: Development/Libraries
Requires: %{libname}%{?_isa} = %{version}-%{release}
%if 0%{?sles_version}
BuildArch: %{_target_cpu}
%endif

%description devel
Qore is a scripting language supporting threading and embedded logic, designed
for applying a flexible scripting-based approach to enterprise interface
development but is also useful as a general purpose language.

This package provides header files needed to compile client programs using the
Qore library.

%files devel
%defattr(-,root,root,-)
/usr/bin/qpp
/usr/bin/qdx
%{_libdir}/libqore.so
%{_libdir}/pkgconfig/qore.pc
%dir %{_libdir}/cmake
%{_libdir}/cmake/Qore
%{_prefix}/include/*

%package devel-doc
Summary: C++ API documentation for the qore library
Group: Documentation
BuildArch: noarch

%description devel-doc
Qore is a scripting language supporting threading and embedded logic, designed
for applying a flexible scripting-based approach to enterprise interface
development but is also useful as a general purpose language.

This package provides HTML documentation for the C++ API for the Qore library.

%files devel-doc
%defattr(-,root,root,-)
%doc docs/library/html/*

%prep
%setup -q
# silence the executable warning for examples
find examples -type f -exec chmod -x {} \;

%build
export CXXFLAGS="%{?optflags}"
%configure --disable-debug --disable-dependency-tracking
%{__make} %{?_smp_mflags}

%install
make install prefix=%{_prefix} DESTDIR=$RPM_BUILD_ROOT
rm $RPM_BUILD_ROOT/%{_libdir}/libqore.la
mkdir -p $RPM_BUILD_ROOT/%{module_dir}
%if 0%{?suse_version}
%fdupes -s docs/library/html
%endif

%if 0%{!?sles_version}
%check
make check
%endif

%clean
rm -rf $RPM_BUILD_ROOT

%files
%defattr(-,root,root,-)
/usr/bin/qore
%if 0%{?rh_dist}
%if %{?rh_dist} <= 5
/usr/man/man1/qore.1.*
%endif
%else
/usr/share/man/man1/qore.1.*
%else
%if 0%{?mdkversion}
/usr/share/man/man1/qore.1.*
%endif
%endif

%changelog
<<<<<<< HEAD
* Tue Sep 27 2016 David Nichols <david@qore.org> 0.8.12.3
- updated to 0.8.12.3
=======
* Sun Sep 11 2016 <ondrej.musil@qoretechnologies.com> 0.8.13
- updated version to 0.8.13
>>>>>>> 09c917cd

* Sat Sep 10 2016 David Nichols <david@qore.org> 0.8.12.2
- updated to 0.8.12.2

* Wed Aug 17 2016 David Nichols <david@qore.org> 0.8.12.1
- updated to 0.8.12.1

* Sun Oct 19 2014 David Nichols <david@qore.org> 0.8.12
- updated to 0.8.12

* Mon Jun 23 2014 David Nichols <david@qore.org> 0.8.11.1
- updated to 0.8.11.1

* Sat May 31 2014 David Nichols <david@qore.org> 0.8.11
- updated to 0.8.11

* Wed Mar 12 2014 David Nichols <david@qore.org> 0.8.10
- updated to 0.8.10

* Fri Oct 04 2013 David Nichols <david@qore.org> 0.8.9
- updated to 0.8.9

* Sun Feb 24 2013 David Nichols <david@qore.org> 0.8.8
- updated to 0.8.8

* Wed Nov 21 2012 David Nichols <david@qore.org> 0.8.7
- updated to 0.8.7

* Fri Nov 9 2012 David Nichols <david@qore.org> 0.8.6.2
- updated to 0.8.6.2

* Sat Oct 27 2012 David Nichols <david@qore.org> 0.8.6.1
- updated to 0.8.6.1

* Sun Sep 2 2012 David Nichols <david@qore.org> 0.8.6
- updated to 0.8.6

* Wed May 23 2012 David Nichols <david@qore.org> 0.8.5
- updated to 0.8.5

* Tue May 22 2012 David Nichols <david@qore.org> 0.8.4
- updated for new doxygen-based documentation, added devel-doc pkg for API docs
- updated package descriptions

* Thu Oct 20 2011 David Nichols <david@qore.org> 0.8.4
- updated to 0.8.4

* Fri Oct 07 2011 Petr Vanek <petr.vanek@qoretechnologies.com> 0.8.3
- pkg-config

* Sun Mar 6 2011 David Nichols <david@qore.org>
- updated to 0.8.3

* Sun Dec 26 2010 David Nichols <david@qore.org>
- updated to 0.8.2

* Tue Jun 15 2010 David Nichols <david@qore.org>
- updated to 0.8.1

* Wed Nov 18 2009 David Nichols <david_nichols@users.sourceforge.net>
- updated to 0.8.0

* Fri Nov 6 2009 David Nichols <david_nichols@users.sourceforge.net>
- updated to 0.7.7

* Mon Jul 13 2009 David Nichols <david_nichols@users.sourceforge.net>
- updated to 0.7.6

* Mon Jun 22 2009 David Nichols <david_nichols@users.sourceforge.net>
- updated to 0.7.5

* Wed Mar 4 2009 David Nichols <david_nichols@users.sourceforge.net>
- updated to 0.7.4

* Wed Dec 3 2008 David Nichols <david_nichols@users.sourceforge.net>
- updated to 0.7.3

* Wed Nov 26 2008 David Nichols <david_nichols@users.sourceforge.net>
- made libqore* the default name for lib package, removed la file

* Sun Nov 23 2008 David Nichols <david_nichols@users.sourceforge.net>
- updated to 0.7.2

* Tue Oct 7 2008 David Nichols <david_nichols@users.sourceforge.net>
- released 0.7.0

* Thu Sep 4 2008 David Nichols <david_nichols@users.sourceforge.net>
- removed all modules as they are now independent projects

* Tue Sep 2 2008 David Nichols <david_nichols@users.sourceforge.net>
- fixed dist tag for suse distributions
- updated for new module directory, added qore-module-api-* capability

* Thu Jun 12 2008 David Nichols <david_nichols@users.sourceforge.net>
- added new modules

* Mon Oct 22 2007 David Nichols <david_nichols@users.sourceforge.net>
- updated spec file with corrections from suse open build service

* Tue Jul 17 2007 David Nichols <david_nichols@users.sourceforge.net>
- updated library version to 3.1.0

* Sat Jul 14 2007 David Nichols <david_nichols@users.sourceforge.net>
- copied improvements from opensuse rpm and updated based on rpmlint output
- updated version to 0.7.0

* Thu Jun 14 2007 David Nichols <david_nichols@users.sourceforge.net>
- fixed spec file to support more architectures

* Wed Jun 13 2007 David Nichols <david_nichols@users.sourceforge.net>
- removed tibae module from spec file due to compiler requiremenets (g++-32)
- added pgsql module

* Tue Feb 20 2007 David Nichols <david_nichols@users.sourceforge.net>
- updated to libqore.so.3.0.0

* Sun Feb 11 2007 David Nichols <david_nichols@users.sourceforge.net>
- updated to 0.6.2 and libqore 1.1

* Tue Jan 30 2007 David Nichols <david_nichols@users.sourceforge.net>
- added tuxedo module

* Fri Jan 5 2007 David Nichols <david_nichols@users.sourceforge.net>
- updated libqore so version to 1.0.0

* Sat Nov 18 2006 David Nichols <david_nichols@users.sourceforge.net>
- updated descriptions
- changes to make spec file more release-agnostic (use of the dist tag in release)

* Wed Dec 7 2005 David Nichols <david_nichols@users.sourceforge.net>
- Initial rpm build<|MERGE_RESOLUTION|>--- conflicted
+++ resolved
@@ -31,11 +31,7 @@
 
 Summary: Multithreaded Programming Language
 Name: qore
-<<<<<<< HEAD
-Version: 0.8.12.3
-=======
 Version: 0.8.13
->>>>>>> 09c917cd
 Release: 1%{dist}
 %if 0%{?suse_version}
 License: LGPL-2.0+ or GPL-2.0+ or MIT
@@ -114,11 +110,7 @@
 Provides: qore-module-api-0.5
 %if %{libname} == "libqore"
 Provides: libqore5 = %{version}
-<<<<<<< HEAD
-Obsoletes: libqore5 < 0.8.12.3
-=======
 Obsoletes: libqore5 < 0.8.13
->>>>>>> 09c917cd
 %endif
 %if 0%{?sles_version}
 BuildArch: %{_target_cpu}
@@ -264,13 +256,11 @@
 %endif
 
 %changelog
-<<<<<<< HEAD
+* Tue Sep 27 2016 David Nichols <david@qore.org> 0.8.13
+- updated version to 0.8.13
+
 * Tue Sep 27 2016 David Nichols <david@qore.org> 0.8.12.3
 - updated to 0.8.12.3
-=======
-* Sun Sep 11 2016 <ondrej.musil@qoretechnologies.com> 0.8.13
-- updated version to 0.8.13
->>>>>>> 09c917cd
 
 * Sat Sep 10 2016 David Nichols <david@qore.org> 0.8.12.2
 - updated to 0.8.12.2
