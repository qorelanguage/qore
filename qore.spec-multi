# this spec file can be used for multiple RPM-based distributions including Fedora, RHEL, *SUSE, and others

%{?_datarootdir: %global mydatarootdir %_datarootdir}
%{!?_datarootdir: %global mydatarootdir %{buildroot}/usr/share}

%global module_dir %{_libdir}/qore-modules
%global user_module_dir %{mydatarootdir}/qore-modules/

%if 0%{?sles_version}
%global dist .sles%{?sles_version}
%else
%if 0%{?suse_version}
# get *suse release major version
%global os_maj %(echo %suse_version|rev|cut -b3-|rev)
# get *suse release minor version without trailing zeros
%global os_min %(echo %suse_version|rev|cut -b-2|rev|sed s/0*$//)
%if %suse_version > 1010
%global dist .opensuse%{os_maj}_%{os_min}
%else
%global dist .suse%{os_maj}_%{os_min}
%endif
%endif
%endif

# see if we can determine the distribution type
%if 0%{!?dist:1}
%if 0%{?rhel}
%global dist .el%{rhel}
%endif
%endif

Summary: Multithreaded Programming Language
Name: qore
<<<<<<< HEAD
Version: 0.8.13.3
=======
Version: 0.9
>>>>>>> 7133ca6d
Release: 1%{dist}
%if 0%{?suse_version}
License: LGPL-2.0+ or GPL-2.0+ or MIT
%else
License: LGPLv2+ or GPLv2+ or MIT
%endif
Group: Development/Languages
URL: http://qore.org
Source0: https://github.com/qorelanguage/qore/releases/download/release-%{version}/%{name}-%{version}.tar.bz2
BuildRoot: %{_tmppath}/%{name}-%{version}-%{release}-root
Requires: /usr/bin/env
BuildRequires: flex >= 2.5.31
BuildRequires: bison
BuildRequires: openssl-devel
BuildRequires: pcre-devel
BuildRequires: zlib-devel
BuildRequires: gmp-devel
BuildRequires: mpfr-devel
BuildRequires: doxygen
BuildRequires: gcc-c++
%if 0%{?suse_version}
BuildRequires: pkg-config
BuildRequires: fdupes
%if 0%{?sles_version} && %{?sles_version} <= 10
BuildRequires: bzip2
%else
BuildRequires: libbz2-devel
%endif
%else
BuildRequires: pkgconfig
BuildRequires: bzip2-devel
%endif
%if 0%{?sles_version}
BuildArch: %{_target_cpu}
%endif

%description
Qore is a scripting language supporting threading and embedded logic, designed
for applying a flexible scripting-based approach to enterprise interface
development but is also useful as a general purpose language.

%if 0%{?suse_version}
%debug_package
%endif

%if 0%{?fedora}
%global libname libqore
%else
%if 0%{?rhel}
%global libname libqore
%else
%global libname libqore5
%endif
%endif

%package -n %{libname}
Summary: The libraries for the qore runtime and qore clients
Group: System Environment/Libraries
Provides: qore-module(abi)%{?_isa} = 0.21
Provides: qore-module(abi)%{?_isa} = 0.20
Provides: qore-module(abi)%{?_isa} = 0.19
Provides: qore-module(abi)%{?_isa} = 0.18
# provided for backwards-compatibility with unversioned capabilities and will be removed when the ABI drops backwards-compatibility
Provides: qore-module-api-0.18
Provides: qore-module-api-0.17
Provides: qore-module-api-0.16
Provides: qore-module-api-0.15
Provides: qore-module-api-0.14
Provides: qore-module-api-0.13
Provides: qore-module-api-0.12
Provides: qore-module-api-0.11
Provides: qore-module-api-0.10
Provides: qore-module-api-0.9
Provides: qore-module-api-0.8
Provides: qore-module-api-0.7
Provides: qore-module-api-0.6
Provides: qore-module-api-0.5
%if %{libname} == "libqore"
Provides: libqore5 = %{version}
<<<<<<< HEAD
Obsoletes: libqore5 < 0.8.13.3
=======
Obsoletes: libqore5 < 0.9
>>>>>>> 7133ca6d
%endif
%if 0%{?sles_version}
BuildArch: %{_target_cpu}
%endif

%description -n %{libname}
Qore is a scripting language supporting threading and embedded logic, designed
for applying a flexible scripting-based approach to enterprise interface
development but is also useful as a general purpose language.

This package provides the qore library required for all clients using qore
functionality.

%files -n %{libname}
%defattr(-,root,root,-)
%{_libdir}/libqore.so.5.14.2
%{_libdir}/libqore.so.5
%doc COPYING.LGPL COPYING.GPL COPYING.MIT README.md README-LICENSE README-MODULES RELEASE-NOTES AUTHORS ABOUT

%post -n %{libname}
ldconfig %{_libdir}

%postun -n %{libname}
ldconfig %{_libdir}

%package stdlib
Summary: Standard library modules
Group: System Environment/Libraries
Requires: libqore = %{version}-%{release}
Requires: qore-module(abi)%{?_isa} = 0.21

%description stdlib
Qore is a scripting language supporting threading and embedded logic, designed
for applying a flexible scripting-based approach to enterprise interface
development but is also useful as a general purpose language.

This package provides the Qore language standard library user and binary
modules.

%files stdlib
%defattr(-,root,root,-)
%{user_module_dir}
%{module_dir}
%doc COPYING.MIT README-LICENSE

%package doc
Summary: API documentation, programming language reference, and Qore example programs
Group: Documentation
BuildArch: noarch

%description doc
Qore is a scripting language supporting threading and embedded logic, designed
for applying a flexible scripting-based approach to enterprise interface
development but is also useful as a general purpose language.

This package provides the HTML documentation for the Qore programming language
and also for user modules delivered with Qore and also example programs.

%files doc
%defattr(-,root,root,-)
%doc docs/lang docs/modules/* examples/ COPYING.LGPL COPYING.GPL COPYING.MIT README-LICENSE

%package devel
Summary: The header files needed to compile programs using the qore library
Group: Development/Libraries
Requires: %{libname}%{?_isa} = %{version}-%{release}
%if 0%{?sles_version}
BuildArch: %{_target_cpu}
%endif

%description devel
Qore is a scripting language supporting threading and embedded logic, designed
for applying a flexible scripting-based approach to enterprise interface
development but is also useful as a general purpose language.

This package provides header files needed to compile client programs using the
Qore library.

%files devel
%defattr(-,root,root,-)
/usr/bin/qpp
/usr/bin/qdx
%{_libdir}/libqore.so
%{_libdir}/pkgconfig/qore.pc
%dir %{_libdir}/cmake
%{_libdir}/cmake/Qore
%{_prefix}/include/*
%{mydatarootdir}/qore
%{mydatarootdir}/qore/*

%package devel-doc
Summary: C++ API documentation for the qore library
Group: Documentation
BuildArch: noarch

%description devel-doc
Qore is a scripting language supporting threading and embedded logic, designed
for applying a flexible scripting-based approach to enterprise interface
development but is also useful as a general purpose language.

This package provides HTML documentation for the C++ API for the Qore library.

%files devel-doc
%defattr(-,root,root,-)
%doc docs/library/html/*

%package misc-tools
Summary: Miscellaneous user tools writen in Qore Programming Language
License: LGPL-2.0+ or GPL-2.0+ or MIT
Group: Development/Tools/Other
Requires: qore = %{version}-%{release}
BuildArch: noarch

%description misc-tools
This package contains tool for working with:
 - REST APIs
 - SQL Databases

%files misc-tools
%defattr(-,root,root,-)
%{_bindir}/qget
%{_bindir}/rest
%{_bindir}/sfrest
%{_bindir}/sqlutil
%{_bindir}/schema-reverse

%prep
%setup -q
# silence the executable warning for examples
find examples -type f -exec chmod -x {} \;

%build
export CXXFLAGS="%{?optflags}"
%configure --disable-debug --disable-dependency-tracking
%{__make} %{?_smp_mflags}

%install
make install prefix=%{_prefix} DESTDIR=$RPM_BUILD_ROOT
rm $RPM_BUILD_ROOT/%{_libdir}/libqore.la
mkdir -p $RPM_BUILD_ROOT/%{module_dir}
%if 0%{?suse_version}
%fdupes -s docs/library/html
%endif

%if 0%{!?sles_version}
%check
make check
%endif

%clean
rm -rf $RPM_BUILD_ROOT

%files
%defattr(-,root,root,-)
/usr/bin/qore
/usr/bin/qdbg
/usr/bin/qdbg-server
/usr/bin/qdbg-remote
%if 0%{?rh_dist}
%if %{?rh_dist} <= 5
/usr/man/man1/qore.1.*
%endif
%else
/usr/share/man/man1/qore.1.*
%else
%if 0%{?mdkversion}
/usr/share/man/man1/qore.1.*
%endif
%endif

%changelog
<<<<<<< HEAD
* Thu Mar 22 2018 David Nichols <david@qore.org> 0.8.13.3
- updated version to 0.8.13.3
=======
* Sat Dec 30 2017 David Nichols <david@qore.org> 0.9
- updated version to 0.9
>>>>>>> 7133ca6d

* Sat Dec 30 2017 David Nichols <david@qore.org> 0.8.13.2
- updated version to 0.8.13.2

* Fri Sep 29 2017 David Nichols <david@qore.org> 0.8.13.1
- updated version to 0.8.13.1

* Fri Aug 4 2017 David Nichols <david@qore.org> 0.8.13
- updated version to 0.8.13

* Thu Aug 3 2017 David Nichols <david@qore.org> 0.8.12.12
- updated to 0.8.12.12

* Thu Jun 15 2017 David Nichols <david@qore.org> 0.8.12.11
- updated to 0.8.12.11

* Thu Apr 13 2017 David Nichols <david@qore.org> 0.8.12.10
- updated to 0.8.12.10

* Thu Mar 16 2017 David Nichols <david@qore.org> 0.8.12.9
- updated to 0.8.12.9

* Tue Feb 21 2017 David Nichols <david@qore.org> 0.8.12.8
- updated to 0.8.12.8

* Sun Feb 12 2017 David Nichols <david@qore.org> 0.8.12.7
- updated to 0.8.12.7

* Wed Feb 1 2017 David Nichols <david@qore.org> 0.8.12.6
- updated to 0.8.12.6

* Wed Nov 23 2016 David Nichols <david@qore.org> 0.8.12.5
- updated to 0.8.12.5

* Fri Oct 21 2016 David Nichols <david@qore.org> 0.8.12.4
- updated to 0.8.12.4

* Tue Sep 27 2016 David Nichols <david@qore.org> 0.8.12.3
- updated to 0.8.12.3

* Sat Sep 10 2016 David Nichols <david@qore.org> 0.8.12.2
- updated to 0.8.12.2

* Wed Aug 17 2016 David Nichols <david@qore.org> 0.8.12.1
- updated to 0.8.12.1

* Sun Oct 19 2014 David Nichols <david@qore.org> 0.8.12
- updated to 0.8.12

* Mon Jun 23 2014 David Nichols <david@qore.org> 0.8.11.1
- updated to 0.8.11.1

* Sat May 31 2014 David Nichols <david@qore.org> 0.8.11
- updated to 0.8.11

* Wed Mar 12 2014 David Nichols <david@qore.org> 0.8.10
- updated to 0.8.10

* Fri Oct 04 2013 David Nichols <david@qore.org> 0.8.9
- updated to 0.8.9

* Sun Feb 24 2013 David Nichols <david@qore.org> 0.8.8
- updated to 0.8.8

* Wed Nov 21 2012 David Nichols <david@qore.org> 0.8.7
- updated to 0.8.7

* Fri Nov 9 2012 David Nichols <david@qore.org> 0.8.6.2
- updated to 0.8.6.2

* Sat Oct 27 2012 David Nichols <david@qore.org> 0.8.6.1
- updated to 0.8.6.1

* Sun Sep 2 2012 David Nichols <david@qore.org> 0.8.6
- updated to 0.8.6

* Wed May 23 2012 David Nichols <david@qore.org> 0.8.5
- updated to 0.8.5

* Tue May 22 2012 David Nichols <david@qore.org> 0.8.4
- updated for new doxygen-based documentation, added devel-doc pkg for API docs
- updated package descriptions

* Thu Oct 20 2011 David Nichols <david@qore.org> 0.8.4
- updated to 0.8.4

* Fri Oct 07 2011 Petr Vanek <petr.vanek@qoretechnologies.com> 0.8.3
- pkg-config

* Sun Mar 6 2011 David Nichols <david@qore.org>
- updated to 0.8.3

* Sun Dec 26 2010 David Nichols <david@qore.org>
- updated to 0.8.2

* Tue Jun 15 2010 David Nichols <david@qore.org>
- updated to 0.8.1

* Wed Nov 18 2009 David Nichols <david_nichols@users.sourceforge.net>
- updated to 0.8.0

* Fri Nov 6 2009 David Nichols <david_nichols@users.sourceforge.net>
- updated to 0.7.7

* Mon Jul 13 2009 David Nichols <david_nichols@users.sourceforge.net>
- updated to 0.7.6

* Mon Jun 22 2009 David Nichols <david_nichols@users.sourceforge.net>
- updated to 0.7.5

* Wed Mar 4 2009 David Nichols <david_nichols@users.sourceforge.net>
- updated to 0.7.4

* Wed Dec 3 2008 David Nichols <david_nichols@users.sourceforge.net>
- updated to 0.7.3

* Wed Nov 26 2008 David Nichols <david_nichols@users.sourceforge.net>
- made libqore* the default name for lib package, removed la file

* Sun Nov 23 2008 David Nichols <david_nichols@users.sourceforge.net>
- updated to 0.7.2

* Tue Oct 7 2008 David Nichols <david_nichols@users.sourceforge.net>
- released 0.7.0

* Thu Sep 4 2008 David Nichols <david_nichols@users.sourceforge.net>
- removed all modules as they are now independent projects

* Tue Sep 2 2008 David Nichols <david_nichols@users.sourceforge.net>
- fixed dist tag for suse distributions
- updated for new module directory, added qore-module-api-* capability

* Thu Jun 12 2008 David Nichols <david_nichols@users.sourceforge.net>
- added new modules

* Mon Oct 22 2007 David Nichols <david_nichols@users.sourceforge.net>
- updated spec file with corrections from suse open build service

* Tue Jul 17 2007 David Nichols <david_nichols@users.sourceforge.net>
- updated library version to 3.1.0

* Sat Jul 14 2007 David Nichols <david_nichols@users.sourceforge.net>
- copied improvements from opensuse rpm and updated based on rpmlint output
- updated version to 0.7.0

* Thu Jun 14 2007 David Nichols <david_nichols@users.sourceforge.net>
- fixed spec file to support more architectures

* Wed Jun 13 2007 David Nichols <david_nichols@users.sourceforge.net>
- removed tibae module from spec file due to compiler requiremenets (g++-32)
- added pgsql module

* Tue Feb 20 2007 David Nichols <david_nichols@users.sourceforge.net>
- updated to libqore.so.3.0.0

* Sun Feb 11 2007 David Nichols <david_nichols@users.sourceforge.net>
- updated to 0.6.2 and libqore 1.1

* Tue Jan 30 2007 David Nichols <david_nichols@users.sourceforge.net>
- added tuxedo module

* Fri Jan 5 2007 David Nichols <david_nichols@users.sourceforge.net>
- updated libqore so version to 1.0.0

* Sat Nov 18 2006 David Nichols <david_nichols@users.sourceforge.net>
- updated descriptions
- changes to make spec file more release-agnostic (use of the dist tag in release)

* Wed Dec 7 2005 David Nichols <david_nichols@users.sourceforge.net>
- Initial rpm build<|MERGE_RESOLUTION|>--- conflicted
+++ resolved
@@ -31,11 +31,7 @@
 
 Summary: Multithreaded Programming Language
 Name: qore
-<<<<<<< HEAD
-Version: 0.8.13.3
-=======
 Version: 0.9
->>>>>>> 7133ca6d
 Release: 1%{dist}
 %if 0%{?suse_version}
 License: LGPL-2.0+ or GPL-2.0+ or MIT
@@ -115,11 +111,7 @@
 Provides: qore-module-api-0.5
 %if %{libname} == "libqore"
 Provides: libqore5 = %{version}
-<<<<<<< HEAD
-Obsoletes: libqore5 < 0.8.13.3
-=======
 Obsoletes: libqore5 < 0.9
->>>>>>> 7133ca6d
 %endif
 %if 0%{?sles_version}
 BuildArch: %{_target_cpu}
@@ -291,13 +283,11 @@
 %endif
 
 %changelog
-<<<<<<< HEAD
+* Thu Mar 22 2018 David Nichols <david@qore.org> 0.9
+- updated version to 0.9
+
 * Thu Mar 22 2018 David Nichols <david@qore.org> 0.8.13.3
 - updated version to 0.8.13.3
-=======
-* Sat Dec 30 2017 David Nichols <david@qore.org> 0.9
-- updated version to 0.9
->>>>>>> 7133ca6d
 
 * Sat Dec 30 2017 David Nichols <david@qore.org> 0.8.13.2
 - updated version to 0.8.13.2
