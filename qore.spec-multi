--- conflicted
+++ resolved
@@ -31,11 +31,7 @@
 
 Summary: Multithreaded Programming Language
 Name: qore
-<<<<<<< HEAD
-Version: 0.8.13.9
-=======
 Version: 0.9
->>>>>>> 5f0f533d
 Release: 1%{dist}
 %if 0%{?suse_version}
 License: LGPL-2.0+ or GPL-2.0+ or MIT
@@ -96,13 +92,8 @@
 Group: System Environment/Libraries
 Provides: qore-module(abi)%{?_isa} = 0.22
 %if %{libname} == "libqore"
-<<<<<<< HEAD
-Provides: libqore5 = %{version}
-Obsoletes: libqore5 < 0.8.13.9
-=======
 Provides: libqore6 = %{version}
 Obsoletes: libqore6 < 0.9
->>>>>>> 5f0f533d
 %endif
 %if 0%{?sles_version}
 BuildArch: %{_target_cpu}
@@ -274,13 +265,11 @@
 %endif
 
 %changelog
-<<<<<<< HEAD
+* FFri Nov 16 2018 David Nichols <david@qore.org> 0.9
+- updated version to 0.9
+
 * Wed Nov 14 2018 David Nichols <david@qore.org> 0.8.13.9
 - updated version to 0.8.13.9
-=======
-* Tue Oct 27 2018 David Nichols <david@qore.org> 0.9
-- updated version to 0.9
->>>>>>> 5f0f533d
 
 * Thu Oct 25 2018 David Nichols <david@qore.org> 0.8.13.8
 - updated version to 0.8.13.8
