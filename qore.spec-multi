# this spec file can be used for multiple RPM-based distributions including Fedora, RHEL, *SUSE, and others

%{?_datarootdir: %global mydatarootdir %_datarootdir}
%{!?_datarootdir: %global mydatarootdir %{buildroot}/usr/share}

%global module_dir %{_libdir}/qore-modules
%global user_module_dir %{mydatarootdir}/qore-modules/

%if 0%{?sles_version}
%global dist .sles%{?sles_version}
%else
%if 0%{?suse_version}
# get *suse release major version
%global os_maj %(echo %suse_version|rev|cut -b3-|rev)
# get *suse release minor version without trailing zeros
%global os_min %(echo %suse_version|rev|cut -b-2|rev|sed s/0*$//)
%if %suse_version > 1010
%global dist .opensuse%{os_maj}_%{os_min}
%else
%global dist .suse%{os_maj}_%{os_min}
%endif
%endif
%endif

# see if we can determine the distribution type
%if 0%{!?dist:1}
%if 0%{?rhel}
%global dist .el%{rhel}
%endif
%endif

Summary: Multithreaded Programming Language
Name: qore
Version: 1.13.0
Release: 1%{dist}
%if 0%{?suse_version}
License: LGPL-2.0+ or GPL-2.0+ or MIT
%else
License: LGPLv2+ or GPLv2+ or MIT
%endif
Group: Development/Languages
URL: http://qore.org
Source0: https://github.com/qorelanguage/qore/releases/download/release-%{version}/%{name}-%{version}.tar.bz2
BuildRoot: %{_tmppath}/%{name}-%{version}-%{release}-root
Requires: /usr/bin/env
BuildRequires: flex >= 2.5.31
BuildRequires: bison
BuildRequires: openssl-devel
BuildRequires: pcre-devel
BuildRequires: zlib-devel
BuildRequires: gmp-devel
BuildRequires: mpfr-devel
BuildRequires: doxygen
BuildRequires: gcc-c++
%if 0%{?suse_version}
BuildRequires: pkg-config
BuildRequires: fdupes
%if 0%{?sles_version} && %{?sles_version} <= 10
BuildRequires: bzip2
%else
BuildRequires: libbz2-devel
%endif
%else
BuildRequires: pkgconfig
BuildRequires: bzip2-devel
%if 0%{?redhat} >= 8 || 0%{?centos} >= 8
BuildRequires: gdb-headless
%endif
%endif
%if 0%{?sles_version}
BuildArch: %{_target_cpu}
%endif

%description
Qore is a scripting language supporting threading and embedded logic, designed
for applying a flexible scripting-based approach to enterprise interface
development but is also useful as a general purpose language.

%if 0%{?suse_version}
%debug_package
%endif

%if 0%{?fedora}
%global libname libqore
%else
%if 0%{?rhel}
%global libname libqore
%else
%global libname libqore12
%endif
%endif

%package -n %{libname}
Summary: The libraries for the qore runtime and qore clients
Group: System Environment/Libraries
Provides: qore-module(abi)%{?_isa} = 1.3
%if "%{libname}" == "libqore"
Provides: libqore12 = %{version}
Obsoletes: libqore12 < %{version}
%endif
%if 0%{?sles_version}
BuildArch: %{_target_cpu}
%endif

%description -n %{libname}
Qore is a scripting language supporting threading and embedded logic, designed
for applying a flexible scripting-based approach to enterprise interface
development but is also useful as a general purpose language.

This package provides the qore library required for all clients using qore
functionality.

%files -n %{libname}
%defattr(-,root,root,-)
%{_libdir}/libqore.so.12.2.0
%{_libdir}/libqore.so.12
%doc COPYING.LGPL COPYING.GPL COPYING.MIT README.md README-LICENSE README-MODULES RELEASE-NOTES AUTHORS ABOUT

%post -n %{libname}
ldconfig %{_libdir}

%postun -n %{libname}
ldconfig %{_libdir}

%package stdlib
Summary: Standard library modules
Group: System Environment/Libraries
Requires: %{libname} = %{version}-%{release}
%if ! 0%{?el7}
Recommends: %{name} = %{version}
%endif

%description stdlib
Qore is a scripting language supporting threading and embedded logic, designed
for applying a flexible scripting-based approach to enterprise interface
development but is also useful as a general purpose language.

This package provides the Qore language standard library user and binary
modules.

%files stdlib
%defattr(-,root,root,-)
%{user_module_dir}
%{module_dir}
%doc COPYING.MIT README-LICENSE

%package doc
Summary: API documentation, programming language reference, and Qore example programs
Group: Documentation
BuildArch: noarch

%description doc
Qore is a scripting language supporting threading and embedded logic, designed
for applying a flexible scripting-based approach to enterprise interface
development but is also useful as a general purpose language.

This package provides the HTML documentation for the Qore programming language
and also for user modules delivered with Qore and also example programs.

%files doc
%defattr(-,root,root,-)
%doc docs/lang docs/modules/* examples/ COPYING.LGPL COPYING.GPL COPYING.MIT README-LICENSE

%package devel
Summary: The header files needed to compile programs using the qore library
Group: Development/Libraries
Requires: %{libname}%{?_isa} = %{version}-%{release}
%if 0%{?sles_version}
BuildArch: %{_target_cpu}
%endif

%description devel
Qore is a scripting language supporting threading and embedded logic, designed
for applying a flexible scripting-based approach to enterprise interface
development but is also useful as a general purpose language.

This package provides header files needed to compile client programs using the
Qore library.

%files devel
%defattr(-,root,root,-)
/usr/bin/qpp
/usr/bin/qdx
/usr/bin/qjar
%{_libdir}/libqore.so
%{_libdir}/pkgconfig/qore.pc
%dir %{_libdir}/cmake
%{_libdir}/cmake/Qore
%{_prefix}/include/*
%{mydatarootdir}/qore
%{mydatarootdir}/qore/*

%package devel-doc
Summary: C++ API documentation for the qore library
Group: Documentation
BuildArch: noarch

%description devel-doc
Qore is a scripting language supporting threading and embedded logic, designed
for applying a flexible scripting-based approach to enterprise interface
development but is also useful as a general purpose language.

This package provides HTML documentation for the C++ API for the Qore library.

%files devel-doc
%defattr(-,root,root,-)
%doc docs/library/html/*

%package misc-tools
Summary: Miscellaneous user tools writen in Qore Programming Language
License: LGPL-2.0+ or GPL-2.0+ or MIT
Group: Development/Tools/Other
Requires: qore = %{version}-%{release}
BuildArch: noarch

%description misc-tools
This package contains tool for working with:
 - REST APIs
 - SQL Databases

%files misc-tools
%defattr(-,root,root,-)
%{_bindir}/qdp
%{_bindir}/qget
%{_bindir}/rest
%{_bindir}/sfrest
%{_bindir}/saprest
%{_bindir}/sqlutil
%{_bindir}/schema-reverse

%prep
%setup -q
# silence the executable warning for examples
find examples -type f -exec chmod -x {} \;

%build
export CXXFLAGS="%{?optflags}"
%configure --disable-debug --disable-dependency-tracking
%{__make} %{?_smp_mflags}

%install
make install prefix=%{_prefix} DESTDIR=$RPM_BUILD_ROOT
rm $RPM_BUILD_ROOT/%{_libdir}/libqore.la
mkdir -p $RPM_BUILD_ROOT/%{module_dir}
%if 0%{?suse_version}
%fdupes -s docs/library/html
%endif

%check
export QORE_MODULE_DIR=qlib
./qore examples/test/qore/threads/background.qtest
./qore examples/test/qore/threads/deadlock.qtest
./qore examples/test/qore/threads/max-threads-count.qtest
./qore examples/test/qore/threads/set_thread_init.qtest
./qore examples/test/qore/threads/thread-object.qtest
./qore examples/test/qore/threads/thread-resources.qtest
./qore examples/test/qore/threads/tld.qtest

%clean
rm -rf $RPM_BUILD_ROOT

%files
%defattr(-,root,root,-)
/usr/bin/qore
/usr/bin/qdbg
/usr/bin/qdbg-server
/usr/bin/qdbg-remote
/usr/bin/qdbg-vsc-adapter
%if 0%{?_mandir:1}
%{_mandir}/man1/qore.1.*
%else
%if 0%{?rh_dist}
%if %{?rh_dist} <= 5
/usr/man/man1/qore.1.*
%else
/usr/share/man/man1/qore.1.*
%endif
%else
%if 0%{?mdkversion}
/usr/share/man/man1/qore.1.*
%endif
%endif
%endif

%changelog
<<<<<<< HEAD
* Wed Dec 14 2022 David Nichols <david@qore.org> 1.13.0
=======
* Mon Jan 2 2023 David Nichols <david@qore.org> 1.13.0
>>>>>>> fdd15a85
- updated version to 1.13.0
- updated libqore version to 12.2.0

* Mon Dec 12 2022 David Nichols <david@qore.org> 1.12.4
- updated version to 1.12.4

* Mon Nov 14 2022 David Nichols <david@qore.org> 1.12.3
- updated version to 1.12.3

* Tue Nov 1 2022 David Nichols <david@qore.org> 1.12.2
- updated version to 1.12.2

* Mon Sep 19 2022 David Nichols <david@qore.org> 1.12.1
- updated version to 1.12.1
- updated libqore version to 12.1.1

* Tue Sep 13 2022 David Nichols <david@qore.org> 1.12.0
- updated version to 1.12.0
- updated libqore version to 12.1.0

* Fri Sep 2 2022 David Nichols <david@qore.org> 1.11.0
- updated version to 1.11.0

* Sat Jul 16 2022 David Nichols <david@qore.org> 1.10.0
- updated version to 1.10.0
- updated libqore version to 12.0.3

* Tue Jul 5 2022 David Nichols <david@qore.org> 1.9.1
- updated version to 1.9.1
- updated libqore version to 12.0.2

* Mon Jun 20 2022 David Nichols <david@qore.org> 1.9.0
- updated version to 1.9.0

* Sun Jun 5 2022 David Nichols <david@qore.org> 1.8.1
- updated version to 1.8.1

* Fri May 6 2022 David Nichols <david@qore.org> 1.8.0
- updated version to 1.8.0

* Mon May 2 2022 David Nichols <david@qore.org> 1.7.2
- updated version to 1.7.2

* Mon Apr 18 2022 David Nichols <david@qore.org> 1.7.1
- updated version to 1.7.1

* Mon Mar 28 2022 David Nichols <david@qore.org> 1.7.0
- updated version to 1.7.0

* Fri Mar 18 2022 David Nichols <david@qore.org> 1.6.0
- updated version to 1.6.0

* Wed Mar 9 2022 David Nichols <david@qore.org> 1.5.1
- updated version to 1.5.1

* Sun Feb 20 2022 David Nichols <david@qore.org> 1.5.0
- updated version to 1.5.0

* Wed Feb 9 2022 David Nichols <david@qore.org> 1.4.0
- updated version to 1.4.0
- updated libqore version to 12.0.0
- added support for module-abi 1.3, dropped support for all previous versions

* Fri Jan 28 2022 David Nichols <david@qore.org> 1.3.0
- updated version to 1.3.0
- updated libqore version to 7.4.2

* Fri Jan 21 2022 David Nichols <david@qore.org> 1.2.0
- updated version to 1.2.0
- updated libqore version to 7.4.1

* Sun Jan 9 2022 David Nichols <david@qore.org> 1.1.0
- updated version to 1.1.0
- updated libqore version to 7.4.0

* Wed Dec 15 2021 David Nichols <david@qore.org> 1.0.13
- updated version to 1.0.13
- updated libqore version to 7.3.0

* Thu Nov 25 2021 David Nichols <david@qore.org> 1.0.12
- updated version to 1.0.12
- updated libqore version to 7.2.3

* Sat Nov 20 2021 David Nichols <david@qore.org> 1.0.11
- updated version to 1.0.11

* Wed Oct 13 2021 David Nichols <david@qore.org> 1.0.10
- updated version to 1.0.10
- updated libqore version to 7.2.2

* Wed Oct 6 2021 David Nichols <david@qore.org> 1.0.9
- updated version to 1.0.9
- updated libqore version to 7.2.1

* Sun Oct 3 2021 David Nichols <david@qore.org> 1.0.8
- updated version to 1.0.8
- updated libqore version to 7.2.0

* Thu Sep 23 2021 David Nichols <david@qore.org> 1.0.7
- updated version to 1.0.7
- updated libqore version to 7.1.1

* Mon Sep 20 2021 David Nichols <david@qore.org> 1.0.6
- updated version to 1.0.6

* Thu Sep 16 2021 David Nichols <david@qore.org> 1.0.5
- updated version to 1.0.5

* Tue Sep 7 2021 David Nichols <david@qore.org> 1.0.4
- updated version to 1.0.4

* Mon Aug 16 2021 David Nichols <david@qore.org> 1.0.3
- updated version to 1.0.3
- updated libqore version to 7.1.0
- added module api 1.1

* Sat Jul 17 2021 David Nichols <david@qore.org> 1.0.2
- updated version to 1.0.2

* Thu Jul 1 2021 David Nichols <david@qore.org> 1.0.1
- updated version to 1.0.1
- updated libqore version to 7.0.1

* Thu Dec 31 2020 David Nichols <david@qore.org> 1.0
- updated version to 1.0
- updated libqore version to 7.0.0
- updated ABI version to 1.0; removed all others

* Mon Dec 21 2020 David Nichols <david@qore.org> 0.9.11
- updated version to 0.9.11

* Sun Nov 29 2020 David Nichols <david@qore.org> 0.9.10
- updated version to 0.9.10

* Mon Nov 16 2020 David Nichols <david@qore.org> 0.9.9
- updated version to 0.9.9

* Tue Nov 10 2020 David Nichols <david@qore.org> 0.9.8
- updated version to 0.9.8

* Fri Nov 6 2020 David Nichols <david@qore.org> 0.9.7
- updated version to 0.9.7

* Thu Oct 22 2020 David Nichols <david@qore.org> 0.9.6
- updated version to 0.9.6

* Wed May 20 2020 David Nichols <david@qore.org> 0.9.5
- updated version to 0.9.5

* Sun May 10 2020 David Nichols <david@qore.org> 0.9.4.4
- updated version to 0.9.4.4

* Sat Mar 28 2020 David Nichols <david@qore.org> 0.9.4.3
- updated version to 0.9.4.3

* Mon Mar 2 2020 David Nichols <david@qore.org> 0.9.4.2
- updated version to 0.9.4.2

* Wed Feb 12 2020 David Nichols <david@qore.org> 0.9.4.1
- updated version to 0.9.4.1

* Sat Sep 7 2019 David Nichols <david@qore.org> 0.9.4
- updated version to 0.9.4

* Tue Mar 26 2019 David Nichols <david@qore.org> 0.9.3
- updated version to 0.9.3

* Mon Mar 11 2019 David Nichols <david@qore.org> 0.9.2
- updated version to 0.9.2

* Fri Feb 15 2019 David Nichols <david@qore.org> 0.9.1
- updated version to 0.9.1

* Fri Nov 16 2018 David Nichols <david@qore.org> 0.9
- updated version to 0.9

* Wed Nov 14 2018 David Nichols <david@qore.org> 0.8.13.9
- updated version to 0.8.13.9

* Thu Oct 25 2018 David Nichols <david@qore.org> 0.8.13.8
- updated version to 0.8.13.8

* Tue Sep 11 2018 David Nichols <david@qore.org> 0.8.13.7
- updated version to 0.8.13.7

* Fri Jun 22 2018 David Nichols <david@qore.org> 0.8.13.6
- updated version to 0.8.13.6

* Tue May 15 2018 David Nichols <david@qore.org> 0.8.13.5
- updated version to 0.8.13.5

* Fri Apr 13 2018 David Nichols <david@qore.org> 0.8.13.4
- updated version to 0.8.13.4

* Thu Mar 22 2018 David Nichols <david@qore.org> 0.8.13.3
- updated version to 0.8.13.3

* Sat Dec 30 2017 David Nichols <david@qore.org> 0.8.13.2
- updated version to 0.8.13.2

* Fri Sep 29 2017 David Nichols <david@qore.org> 0.8.13.1
- updated version to 0.8.13.1

* Fri Aug 4 2017 David Nichols <david@qore.org> 0.8.13
- updated version to 0.8.13

* Thu Aug 3 2017 David Nichols <david@qore.org> 0.8.12.12
- updated to 0.8.12.12

* Thu Jun 15 2017 David Nichols <david@qore.org> 0.8.12.11
- updated to 0.8.12.11

* Thu Apr 13 2017 David Nichols <david@qore.org> 0.8.12.10
- updated to 0.8.12.10

* Thu Mar 16 2017 David Nichols <david@qore.org> 0.8.12.9
- updated to 0.8.12.9

* Tue Feb 21 2017 David Nichols <david@qore.org> 0.8.12.8
- updated to 0.8.12.8

* Sun Feb 12 2017 David Nichols <david@qore.org> 0.8.12.7
- updated to 0.8.12.7

* Wed Feb 1 2017 David Nichols <david@qore.org> 0.8.12.6
- updated to 0.8.12.6

* Wed Nov 23 2016 David Nichols <david@qore.org> 0.8.12.5
- updated to 0.8.12.5

* Fri Oct 21 2016 David Nichols <david@qore.org> 0.8.12.4
- updated to 0.8.12.4

* Tue Sep 27 2016 David Nichols <david@qore.org> 0.8.12.3
- updated to 0.8.12.3

* Sat Sep 10 2016 David Nichols <david@qore.org> 0.8.12.2
- updated to 0.8.12.2

* Wed Aug 17 2016 David Nichols <david@qore.org> 0.8.12.1
- updated to 0.8.12.1

* Sun Oct 19 2014 David Nichols <david@qore.org> 0.8.12
- updated to 0.8.12

* Mon Jun 23 2014 David Nichols <david@qore.org> 0.8.11.1
- updated to 0.8.11.1

* Sat May 31 2014 David Nichols <david@qore.org> 0.8.11
- updated to 0.8.11

* Wed Mar 12 2014 David Nichols <david@qore.org> 0.8.10
- updated to 0.8.10

* Fri Oct 04 2013 David Nichols <david@qore.org> 0.8.9
- updated to 0.8.9

* Sun Feb 24 2013 David Nichols <david@qore.org> 0.8.8
- updated to 0.8.8

* Wed Nov 21 2012 David Nichols <david@qore.org> 0.8.7
- updated to 0.8.7

* Fri Nov 9 2012 David Nichols <david@qore.org> 0.8.6.2
- updated to 0.8.6.2

* Sat Oct 27 2012 David Nichols <david@qore.org> 0.8.6.1
- updated to 0.8.6.1

* Sun Sep 2 2012 David Nichols <david@qore.org> 0.8.6
- updated to 0.8.6

* Wed May 23 2012 David Nichols <david@qore.org> 0.8.5
- updated to 0.8.5

* Tue May 22 2012 David Nichols <david@qore.org> 0.8.4
- updated for new doxygen-based documentation, added devel-doc pkg for API docs
- updated package descriptions

* Thu Oct 20 2011 David Nichols <david@qore.org> 0.8.4
- updated to 0.8.4

* Fri Oct 07 2011 Petr Vanek <petr.vanek@qoretechnologies.com> 0.8.3
- pkg-config

* Sun Mar 6 2011 David Nichols <david@qore.org>
- updated to 0.8.3

* Sun Dec 26 2010 David Nichols <david@qore.org>
- updated to 0.8.2

* Tue Jun 15 2010 David Nichols <david@qore.org>
- updated to 0.8.1

* Wed Nov 18 2009 David Nichols <david_nichols@users.sourceforge.net>
- updated to 0.8.0

* Fri Nov 6 2009 David Nichols <david_nichols@users.sourceforge.net>
- updated to 0.7.7

* Mon Jul 13 2009 David Nichols <david_nichols@users.sourceforge.net>
- updated to 0.7.6

* Mon Jun 22 2009 David Nichols <david_nichols@users.sourceforge.net>
- updated to 0.7.5

* Wed Mar 4 2009 David Nichols <david_nichols@users.sourceforge.net>
- updated to 0.7.4

* Wed Dec 3 2008 David Nichols <david_nichols@users.sourceforge.net>
- updated to 0.7.3

* Wed Nov 26 2008 David Nichols <david_nichols@users.sourceforge.net>
- made libqore* the default name for lib package, removed la file

* Sun Nov 23 2008 David Nichols <david_nichols@users.sourceforge.net>
- updated to 0.7.2

* Tue Oct 7 2008 David Nichols <david_nichols@users.sourceforge.net>
- released 0.7.0

* Thu Sep 4 2008 David Nichols <david_nichols@users.sourceforge.net>
- removed all modules as they are now independent projects

* Tue Sep 2 2008 David Nichols <david_nichols@users.sourceforge.net>
- fixed dist tag for suse distributions
- updated for new module directory, added qore-module-api-* capability

* Thu Jun 12 2008 David Nichols <david_nichols@users.sourceforge.net>
- added new modules

* Mon Oct 22 2007 David Nichols <david_nichols@users.sourceforge.net>
- updated spec file with corrections from suse open build service

* Tue Jul 17 2007 David Nichols <david_nichols@users.sourceforge.net>
- updated library version to 3.1.0

* Sat Jul 14 2007 David Nichols <david_nichols@users.sourceforge.net>
- copied improvements from opensuse rpm and updated based on rpmlint output
- updated version to 0.7.0

* Thu Jun 14 2007 David Nichols <david_nichols@users.sourceforge.net>
- fixed spec file to support more architectures

* Wed Jun 13 2007 David Nichols <david_nichols@users.sourceforge.net>
- removed tibae module from spec file due to compiler requiremenets (g++-32)
- added pgsql module

* Tue Feb 20 2007 David Nichols <david_nichols@users.sourceforge.net>
- updated to libqore.so.3.0.0

* Sun Feb 11 2007 David Nichols <david_nichols@users.sourceforge.net>
- updated to 0.6.2 and libqore 1.1

* Tue Jan 30 2007 David Nichols <david_nichols@users.sourceforge.net>
- added tuxedo module

* Fri Jan 5 2007 David Nichols <david_nichols@users.sourceforge.net>
- updated libqore so version to 1.0.0

* Sat Nov 18 2006 David Nichols <david_nichols@users.sourceforge.net>
- updated descriptions
- changes to make spec file more release-agnostic (use of the dist tag in release)

* Wed Dec 7 2005 David Nichols <david_nichols@users.sourceforge.net>
- Initial rpm build<|MERGE_RESOLUTION|>--- conflicted
+++ resolved
@@ -283,11 +283,7 @@
 %endif
 
 %changelog
-<<<<<<< HEAD
-* Wed Dec 14 2022 David Nichols <david@qore.org> 1.13.0
-=======
 * Mon Jan 2 2023 David Nichols <david@qore.org> 1.13.0
->>>>>>> fdd15a85
 - updated version to 1.13.0
 - updated libqore version to 12.2.0
 
